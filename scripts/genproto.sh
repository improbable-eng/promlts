#!/usr/bin/env bash
#
# Generate all protobuf bindings.
# Run from repository root.
set -e
set -u

PROTOC_BIN=${PROTOC_BIN:-protoc}
GOIMPORTS_BIN=${GOIMPORTS_BIN:-goimports}

if ! [[ "$0" =~ "scripts/genproto.sh" ]]; then
	echo "must be run from repository root"
	exit 255
fi

if ! [[ $(${PROTOC_BIN} --version) =~ "3.4.0" ]]; then
	echo "could not find protoc 3.4.0, is it installed + in PATH?"
	exit 255
fi

echo "installing gogofast"
GO111MODULE=on go install "github.com/gogo/protobuf/protoc-gen-gogofast"

GOGOPROTO_ROOT="$(GO111MODULE=on go list -f '{{ .Dir }}' -m github.com/gogo/protobuf)"
GOGOPROTO_PATH="${GOGOPROTO_ROOT}:${GOGOPROTO_ROOT}/protobuf"

DIRS="pkg/store/storepb pkg/store/storepb/prompb pkg/store/hintspb"

echo "generating code"
for dir in ${DIRS}; do
	pushd ${dir}
<<<<<<< HEAD
		${PROTOC_BIN} --gogofast_out=plugins=grpc:. \
=======
		${PROTOC_BIN} --gogofast_out=\
Mgoogle/protobuf/any.proto=github.com/gogo/protobuf/types,\
Mprompb/types.proto=github.com/thanos-io/thanos/pkg/store/storepb/prompb,\
plugins=grpc:. \
>>>>>>> d1ef032b
		  -I=. \
			-I="${GOGOPROTO_PATH}" \
			*.proto

<<<<<<< HEAD
		sed -i.bak -E 's/import _ \"gogoproto\"//g' *.pb.go
		sed -i.bak -E 's/_ \"google\/protobuf\"//g' *.pb.go
		rm -f *.bak
=======
>>>>>>> d1ef032b
		${GOIMPORTS_BIN} -w *.pb.go
	popd
done<|MERGE_RESOLUTION|>--- conflicted
+++ resolved
@@ -29,24 +29,17 @@
 echo "generating code"
 for dir in ${DIRS}; do
 	pushd ${dir}
-<<<<<<< HEAD
-		${PROTOC_BIN} --gogofast_out=plugins=grpc:. \
-=======
 		${PROTOC_BIN} --gogofast_out=\
 Mgoogle/protobuf/any.proto=github.com/gogo/protobuf/types,\
 Mprompb/types.proto=github.com/thanos-io/thanos/pkg/store/storepb/prompb,\
 plugins=grpc:. \
->>>>>>> d1ef032b
 		  -I=. \
 			-I="${GOGOPROTO_PATH}" \
 			*.proto
 
-<<<<<<< HEAD
 		sed -i.bak -E 's/import _ \"gogoproto\"//g' *.pb.go
 		sed -i.bak -E 's/_ \"google\/protobuf\"//g' *.pb.go
 		rm -f *.bak
-=======
->>>>>>> d1ef032b
 		${GOIMPORTS_BIN} -w *.pb.go
 	popd
 done