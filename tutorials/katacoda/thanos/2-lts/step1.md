--- conflicted
+++ resolved
@@ -1,27 +1,5 @@
 # Step 1 - Initial Prometheus Setup
 
-<<<<<<< HEAD
-In this tutorial, we will mimic the usual state with a Prometheus server running for several months.
-We will use it to seamlessly backup all old data in the object storage and configure Prometheus for continuous backup mode, which
-will allow us to cost-effectively achieve unlimited retention for Prometheus.
-
-Last but not the least, we will go through setting all up for querying and automated maintenance (e.g compactions, retention and downscaling).
-  
-In order to showcase all of this, let's start with a single cluster setup from the previous course. Let's start this initial Prometheus setup, ready?
-
-## Generate Artificial Metrics for 1 month with thanosbench
-
-Actually, before starting Prometheus, let's generate some **artificial data**. You most likely want to learn about Thanos fast,
-so you probably don't have a month to wait for this tutorial until Prometheus collects the month of metrics, do you? (:
-
-We will use our handy [thanosbench](https://github.com/thanos-io/thanosbench) project to do so! Let's generate Prometheus
-blocks with just some 5 series (yolo gauges) that spans from a month ago until now!
-
-Execute the following command (It might take up to a minute):
-
-```
-mkdir -p test && docker run -i quay.io/thanos/thanosbench:v0.1.0 block plan -p key-k8s-30d-tiny --labels 'cluster="one"' --max-time 2019-10-18T00:00:00Z | docker run -v /root/test:/test -i quay.io/thanos/thanosbench:v0.1.0 block gen --output.dir test
-=======
 In this tutorial, we will mimic the usual state with a Prometheus server running for... a year!.
 We will use it to seamlessly backup all old data in the object storage and configure Prometheus for continuous backup mode, which
 will allows us to cost-effectively achieve unlimited retention for Prometheus.
@@ -43,7 +21,6 @@
 ```
 mkdir -p /root/prom-eu1 && docker run -i quay.io/thanos/thanosbench:v0.2.0-rc.1 block plan -p continuous-365d-tiny --max-time -6h \
     --labels 'cluster="eu1"' | docker run -v /root/prom-eu1:/prom-eu1 -i quay.io/thanos/thanosbench:v0.2.0-rc.1 block gen --output.dir prom-eu1
->>>>>>> 15facff3
 ```{{execute}}
 
 On successful block creation you should see following log lines:
