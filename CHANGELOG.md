# Changelog

All notable changes to this project will be documented in this file.

The format is based on [Keep a Changelog](http://keepachangelog.com/en/1.0.0/)
and this project adheres to [Semantic Versioning](http://semver.org/spec/v2.0.0.html).

NOTE: As semantic versioning states all 0.y.z releases can contain breaking changes in API (flags, grpc API, any backward compatibility)

We use *breaking* word for marking changes that are not backward compatible (relates only to v0.y.z releases.)

## Unreleased

:warning: **WARNING** :warning: Thanos Rule's `/api/v1/rules` end-point now does not return the old, deprecated `partial_response_strategy`. The old, deprecated value has been fixed to `WARN` for quite some time. _Please_ use `partialResponseStrategy`.

### Fixed

- [#2937](https://github.com/thanos-io/thanos/pull/2937) Receive: Fixing auto-configuration of --receive.local-endpoint
- [#2665](https://github.com/thanos-io/thanos/pull/2665) Swift: fix issue with missing Content-Type HTTP headers.
- [#2800](https://github.com/thanos-io/thanos/pull/2800) Query: Fix handling of `--web.external-prefix` and `--web.route-prefix`
- [#2834](https://github.com/thanos-io/thanos/pull/2834) Query: Fix rendered JSON state value for rules and alerts should be in lowercase
- [#2866](https://github.com/thanos-io/thanos/pull/2866) Receive, Querier: Fixed leaks on receive and querier Store API Series, which were leaking on errors.
- [#2895](https://github.com/thanos-io/thanos/pull/2895) Compact: Fix increment of `thanos_compact_downsample_total` metric for downsample of 5m resolution blocks.
- [#2858](https://github.com/thanos-io/thanos/pull/2858) Store: Fix `--store.grpc.series-sample-limit` implementation. The limit is now applied to the sum of all samples fetched across all queried blocks via a single Series call, instead of applying it individually to each block.
- [#2936](https://github.com/thanos-io/thanos/pull/2936) Compact: Fix ReplicaLabelRemover panic when replicaLabels are not specified.
<<<<<<< HEAD
- [#2957](https://github.com/thanos-io/thanos/pull/2957) Rule: now sets all of the relevant fields properly; avoids a panic when `/api/v1/rules` is called and the time zone is _not_ UTC; `rules` field is an empty array now if no rules has been defined in a rule group.
=======
- [#2956](https://github.com/thanos-io/thanos/pull/2956) Store: Fix fetching of chunks bigger than 16000 bytes.
>>>>>>> 76a6361e

### Added

- [#2832](https://github.com/thanos-io/thanos/pull/2832) ui: React: Add runtime and build info page.
- [#2305](https://github.com/thanos-io/thanos/pull/2305) Receive,Sidecar,Ruler: Propagate correct (stricter) MinTime for no-block TSDBs.
- [#2926](https://github.com/thanos-io/thanos/pull/2926) API: Add new blocks HTTP API to serve blocks metadata. The status endpoints (`/api/v1/status/flags`, `/api/v1/status/runtimeinfo` and `/api/v1/status/buildinfo`) are now available on all components with a HTTP API.
- [#2892](https://github.com/thanos-io/thanos/pull/2892) Receive: Receiver fails when the initial upload fails.
- [#2865](https://github.com/thanos-io/thanos/pull/2865) ui: Migrate Thanos Ruler UI to React

### Changed

- [#2893](https://github.com/thanos-io/thanos/pull/2893) Store: Rename metric `thanos_bucket_store_cached_postings_compression_time_seconds` to `thanos_bucket_store_cached_postings_compression_time_seconds_total`.
- [#2915](https://github.com/thanos-io/thanos/pull/2915) Receive,Ruler: Enable TSDB directory locking by default. Add a new flag (`--tsdb.no-lockfile`) to override behavior.
- [#2902](https://github.com/thanos-io/thanos/pull/2902) ui: React: Separate dedupe and partial response checkboxes per panel.
- [#2931](https://github.com/thanos-io/thanos/pull/2931) Query: Allow passing a `storeMatcher[]` to select matching stores when debugging the querier. See [documentation](https://thanos.io/components/query.md/#store-filtering)

## [v0.14.0](https://github.com/thanos-io/thanos/releases/tag/v0.14.0) - 2020.07.10

### Fixed

- [#2637](https://github.com/thanos-io/thanos/pull/2637) Compact: Detect retryable errors that are inside of a wrapped `tsdb.MultiError`.
- [#2648](https://github.com/thanos-io/thanos/pull/2648) Store: Allow index cache and caching bucket to be configured at the same time.
- [#2705](https://github.com/thanos-io/thanos/pull/2705) minio-go: Added support for `af-south-1` and `eu-south-1` regions.
- [#2728](https://github.com/thanos-io/thanos/pull/2728) Query: Fixed panics when using larger number of replica labels with short series label sets.
- [#2787](https://github.com/thanos-io/thanos/pull/2787) Update Prometheus mod to pull in prometheus/prometheus#7414.
- [#2807](https://github.com/thanos-io/thanos/pull/2807) Store: Decreased memory allocations while querying block's index.
- [#2809](https://github.com/thanos-io/thanos/pull/2809) Query: `/api/v1/stores` now guarantees to return a string in the `lastError` field.

### Changed

- [#2658](https://github.com/thanos-io/thanos/pull/2658) [#2703](https://github.com/thanos-io/thanos/pull/2703) Upgrade to Prometheus [@3268eac2ddda](https://github.com/prometheus/prometheus/commit/3268eac2ddda) which is after v2.18.1.
    - TSDB now does memory-mapping of Head chunks and reduces memory usage.
- [#2667](https://github.com/thanos-io/thanos/pull/2667) Store: Removed support to the legacy `index.cache.json`. The hidden flag `--store.disable-index-header` was removed.
- [#2613](https://github.com/thanos-io/thanos/pull/2613) Store: Renamed the caching bucket config option `chunk_object_size_ttl` to `chunk_object_attrs_ttl`.
- [#2667](https://github.com/thanos-io/thanos/pull/2667) Compact: The deprecated flag `--index.generate-missing-cache-file` and the metric `thanos_compact_generated_index_total` were removed.
- [2603](https://github.com/thanos-io/thanos/pull/2603) Store/Querier: Significantly optimize cases where StoreAPIs or blocks returns exact overlapping chunks (e.g Store GW and sidecar or brute force Store Gateway HA).
- [#2671](https://github.com/thanos-io/thanos/pull/2671) *breaking* Tools: Bucket replicate flag `--resolution` is now in Go duration format.
- [#2671](https://github.com/thanos-io/thanos/pull/2671) Tools: Bucket replicate now replicates by default all blocks.
- [#2739](https://github.com/thanos-io/thanos/pull/2739) Changed `bucket tool bucket verify` `--id-whitelist` flag to `--id`.
- [#2748](https://github.com/thanos-io/thanos/pull/2748) Upgrade Prometheus to [@66dfb951c4ca](https://github.com/prometheus/prometheus/commit/66dfb951c4ca2c1dd3f266172a48a925403b13a5) which is after v2.19.0.
    - PromQL now allow us to executed concurrent selects.

### Added

- [#2671](https://github.com/thanos-io/thanos/pull/2671) Tools: Bucket replicate now allows passing repeated `--compaction` and `--resolution` flags.
- [#2657](https://github.com/thanos-io/thanos/pull/2657) Querier: Add the ability to perform concurrent select request per query.
- [#2754](https://github.com/thanos-io/thanos/pull/2754) UI: Add stores page in the React UI.
- [#2752](https://github.com/thanos-io/thanos/pull/2752) Compact: Add flag `--block-viewer.global.sync-block-interval` to configure metadata sync interval for the bucket UI.

## [v0.13.0](https://github.com/thanos-io/thanos/releases/tag/v0.13.0) - 2020.06.22

### Fixed

- [#2548](https://github.com/thanos-io/thanos/pull/2548) Query: Fixed rare cases of double counter reset accounting when querying `rate` with deduplication enabled.
- [#2536](https://github.com/thanos-io/thanos/pull/2536) S3: Fixed AWS STS endpoint url to https for Web Identity providers on AWS EKS.
- [#2501](https://github.com/thanos-io/thanos/pull/2501) Query: Gracefully handle additional fields in `SeriesResponse` protobuf message that may be added in the future.
- [#2568](https://github.com/thanos-io/thanos/pull/2568) Query: Don't close the connection of strict, static nodes if establishing a connection had succeeded but Info() call failed.
- [#2615](https://github.com/thanos-io/thanos/pull/2615) Rule: Fix bugs where rules were out of sync.
- [#2614](https://github.com/thanos-io/thanos/pull/2614) Tracing: Disabled Elastic APM Go Agent default tracer on initialization to disable the default metric gatherer.
- [#2525](https://github.com/thanos-io/thanos/pull/2525) Query: Fixed logging for dns resolution error in the `Query` component.
- [#2484](https://github.com/thanos-io/thanos/pull/2484) Query/Ruler: Fixed issue #2483, when web.route-prefix is set, it is added twice in HTTP router prefix.
- [#2416](https://github.com/thanos-io/thanos/pull/2416) Bucket: Fixed issue #2416 bug in `inspect --sort-by` doesn't work correctly in all cases.
- [#2719](https://github.com/thanos-io/thanos/pull/2719) Query: `irate` and `resets` use now counter downsampling aggregations.
- [#2705](https://github.com/thanos-io/thanos/pull/2705) minio-go: Added support for `af-south-1` and `eu-south-1` regions.
- [#2753](https://github.com/thanos-io/thanos/issues/2753) Sidecar, Receive, Rule: Fixed possibility of out of order uploads in error cases. This could potentially cause Compactor to create overlapping blocks.

### Added

- [#2012](https://github.com/thanos-io/thanos/pull/2012) Receive: Added multi-tenancy support (based on header)
- [#2502](https://github.com/thanos-io/thanos/pull/2502) StoreAPI: Added `hints` field to `SeriesResponse`. Hints in an opaque data structure that can be used to carry additional information from the store and its content is implementation specific.
- [#2521](https://github.com/thanos-io/thanos/pull/2521) Sidecar: Added `thanos_sidecar_reloader_reloads_failed_total`, `thanos_sidecar_reloader_reloads_total`, `thanos_sidecar_reloader_watch_errors_total`, `thanos_sidecar_reloader_watch_events_total` and `thanos_sidecar_reloader_watches` metrics.
- [#2412](https://github.com/thanos-io/thanos/pull/2412) UI: Added React UI from Prometheus upstream. Currently only accessible from Query component as only `/graph` endpoint is migrated.
- [#2532](https://github.com/thanos-io/thanos/pull/2532) Store: Added hidden option `--store.caching-bucket.config=<yaml content>` (or `--store.caching-bucket.config-file=<file.yaml>`) for experimental caching bucket, that can cache chunks into shared memcached. This can speed up querying and reduce number of requests to object storage.
- [#2579](https://github.com/thanos-io/thanos/pull/2579) Store: Experimental caching bucket can now cache metadata as well. Config has changed from #2532.
- [#2526](https://github.com/thanos-io/thanos/pull/2526) Compact: In case there are no labels left after deduplication via `--deduplication.replica-label`, assign first `replica-label` with value `deduped`.
- [#2621](https://github.com/thanos-io/thanos/pull/2621) Receive: Added flag to configure forward request timeout. Receive write will complete request as soon as quorum of writes succeeds.

### Changed

- [#2194](https://github.com/thanos-io/thanos/pull/2194) Updated to golang v1.14.2.
- [#2505](https://github.com/thanos.io/thanos/pull/2505) Store: Removed obsolete `thanos_store_node_info` metric.
- [2513](https://github.com/thanos-io/thanos/pull/2513) Tools: Moved `thanos bucket` commands to `thanos tools bucket`, also
moved `thanos check rules` to `thanos tools rules-check`. `thanos tools rules-check` also takes rules by `--rules` repeated flag not argument
anymore.
- [#2548](https://github.com/thanos-io/thanos/pull/2548/commits/53e69bd89b2b08c18df298eed7d90cb7179cc0ec) Store, Querier: remove duplicated chunks on StoreAPI.
- [#2596](https://github.com/thanos-io/thanos/pull/2596) Updated Prometheus dependency to [@cd73b3d33e064bbd846fc7a26dc8c313d46af382](https://github.com/prometheus/prometheus/commit/cd73b3d33e064bbd846fc7a26dc8c313d46af382) which falls in between v2.17.0 and v2.18.0.
    - Receive,Rule: TSDB now supports isolation of append and queries.
    - Receive,Rule: TSDB now holds less WAL files after Head Truncation.
- [#2450](https://github.com/thanos-io/thanos/pull/2450) Store: Added Regex-set optimization for `label=~"a|b|c"` matchers.
- [#2526](https://github.com/thanos-io/thanos/pull/2526) Compact: In case there are no labels left after deduplication via `--deduplication.replica-label`, assign first `replica-label` with value `deduped`.
- [2603](https://github.com/thanos-io/thanos/pull/2603) Store/Querier: Significantly optimize cases where StoreAPIs or blocks returns exact overlapping chunks (e.g Store GW and sidecar or brute force Store Gateway HA).

## [v0.12.2](https://github.com/thanos-io/thanos/releases/tag/v0.12.2) - 2020.04.30

### Fixed

- [#2459](https://github.com/thanos-io/thanos/issues/2459) Compact: Fixed issue with old blocks being marked and deleted in a (slow) loop.
- [#2533](https://github.com/thanos-io/thanos/pull/2515) Rule: do not wrap reload endpoint with `/`. Makes `/-/reload` accessible again when no prefix has been specified.

## [v0.12.1](https://github.com/thanos-io/thanos/releases/tag/v0.12.1) - 2020.04.20

### Fixed

- [#2411](https://github.com/thanos-io/thanos/pull/2411) Query: fix a bug where queries might not time out sometimes due to issues with one or more StoreAPIs.
- [#2475](https://github.com/thanos-io/thanos/pull/2475) Store: remove incorrect optimizations for queries with `=~".*"` and `!=~".*"` matchers.
- [#2472](https://github.com/thanos-io/thanos/pull/2472) Compact: fix a bug where partial blocks were never deleted, causing spam of warnings.
- [#2474](https://github.com/thanos-io/thanos/pull/2474) Store: fix a panic caused by concurrent memory access during block filtering.

## [v0.12.0](https://github.com/thanos-io/thanos/releases/tag/v0.12.0) - 2020.04.15

### Fixed

- [#2288](https://github.com/thanos-io/thanos/pull/2288) Ruler: fixes issue #2281, a bug causing incorrect parsing of query address with path prefix.
- [#2238](https://github.com/thanos-io/thanos/pull/2238) Ruler: fixed issue #2204, where a bug in alert queue signaling filled up the queue and alerts were dropped.
- [#2231](https://github.com/thanos-io/thanos/pull/2231) Bucket Web: sort chunks by thanos.downsample.resolution for better grouping.
- [#2254](https://github.com/thanos-io/thanos/pull/2254) Bucket: fix issue where metrics were registered multiple times in bucket replicate.
- [#2271](https://github.com/thanos-io/thanos/pull/2271) Bucket Web: fixed issue #2260, where the bucket passes null when storage is empty.
- [#2339](https://github.com/thanos-io/thanos/pull/2339) Query: fix a bug where `--store.unhealthy-timeout` was never respected.
- [#2208](https://github.com/thanos-io/thanos/pull/2208) Query and Rule: fix handling of `web.route-prefix` to correctly handle `/` and prefixes that do not begin with a `/`.
- [#2311](https://github.com/thanos-io/thanos/pull/2311) Receive: ensure receive component serves TLS when TLS configuration is provided.
- [#2319](https://github.com/thanos-io/thanos/pull/2319) Query: fixed inconsistent naming of metrics.
- [#2390](https://github.com/thanos-io/thanos/pull/2390) Store: fixed bug that was causing all posting offsets to be used instead of only 1/32 as intended; added hidden flag to control this behavior.
- [#2393](https://github.com/thanos-io/thanos/pull/2393) Store: fixed bug causing certain not-existing label values queried to fail with "invalid-size" error from binary header.
- [#2382](https://github.com/thanos-io/thanos/pull/2382) Store: fixed bug causing partial writes of index-header.
- [#2383](https://github.com/thanos-io/thanos/pull/2383) Store: handle expected errors correctly, e.g. do not increment failure counters.


### Added

- [#2252](https://github.com/thanos-io/thanos/pull/2252) Query: add new `--store-strict` flag. More information available [here](/docs/proposals/202001_thanos_query_health_handling.md).
- [#2265](https://github.com/thanos-io/thanos/pull/2265) Compact: add `--wait-interval` to specify compaction wait interval between consecutive compact runs when `--wait` is enabled.
- [#2250](https://github.com/thanos-io/thanos/pull/2250) Compact: enable vertical compaction for offline deduplication (experimental). Uses `--deduplication.replica-label` flag to specify the replica label on which to deduplicate (hidden). Please note that this uses a NAIVE algorithm for merging (no smart replica deduplication, just chaining samples together). This works well for deduplication of blocks with **precisely the same samples** like those produced by Receiver replication. We plan to add a smarter algorithm in the following weeks.
- [#1714](https://github.com/thanos-io/thanos/pull/1714) Compact: the compact component now exposes the bucket web UI when it is run as a long-lived process.
- [#2304](https://github.com/thanos-io/thanos/pull/2304) Store: added `max_item_size` configuration option to memcached-based index cache. This should be set to the max item size configured in memcached (`-I` flag) in order to not waste network round-trips to cache items larger than the limit configured in memcached.
- [#2297](https://github.com/thanos-io/thanos/pull/2297) Store: add `--experimental.enable-index-cache-postings-compression` flag to enable re-encoding and compressing postings before storing them into the cache. Compressed postings take about 10% of the original size.
- [#2357](https://github.com/thanos-io/thanos/pull/2357) Compact and Store: the compact and store components now serve the bucket UI on `:<http-port>/loaded`, which shows exactly the blocks that are currently seen by compactor and the store gateway. The compactor also serves a different bucket UI on `:<http-port>/global`, which shows the status of object storage without any filters.
- [#2166](https://github.com/thanos-io/thanos/pull/2166) Bucket Web: improve the tooltip for the bucket UI; it was reconstructed and now exposes much more information about blocks.
- [#2172](https://github.com/thanos-io/thanos/pull/2172) Store: add support for sharding the store component based on the label hash.
- [#2113](https://github.com/thanos-io/thanos/pull/2113) Bucket: added `thanos bucket replicate` command to replicate blocks from one bucket to another.
- [#1922](https://github.com/thanos-io/thanos/pull/1922) Docs: create a new document to explain sharding in Thanos.
- [#2230](https://github.com/thanos-io/thanos/pull/2230) Store: optimize conversion of labels.

### Changed

- [#2136](https://github.com/thanos-io/thanos/pull/2136) *breaking* Store, Compact, Bucket: schedule block deletion by adding deletion-mark.json. This adds a consistent way for multiple readers and writers to access object storage.
Since there are no consistency guarantees provided by some Object Storage providers, this PR adds a consistent lock-free way of dealing with Object Storage irrespective of the choice of object storage. In order to achieve this co-ordination, blocks are not deleted directly. Instead, blocks are marked for deletion by uploading the `deletion-mark.json` file for the block that was chosen to be deleted. This file contains Unix time of when the block was marked for deletion. If you want to keep existing behavior, you should add `--delete-delay=0s` as a flag.
- [#2090](https://github.com/thanos-io/thanos/issues/2090) *breaking* Downsample command: the `downsample` command has moved and is now a sub-command of the `thanos bucket` sub-command; it cannot be called via `thanos downsample` any more.
- [#2294](https://github.com/thanos-io/thanos/pull/2294) Store: optimizations for fetching postings. Queries using `=~".*"` matchers or negation matchers (`!=...` or `!~...`) benefit the most.
- [#2301](https://github.com/thanos-io/thanos/pull/2301) Ruler: exit with an error when initialization fails.
- [#2310](https://github.com/thanos-io/thanos/pull/2310) Query: report timespan 0 to 0 when discovering no stores.
- [#2330](https://github.com/thanos-io/thanos/pull/2330) Store: index-header is no longer experimental. It is enabled by default for store Gateway. You can disable it with new hidden flag: `--store.disable-index-header`. The `--experimental.enable-index-header` flag was removed.
- [#1848](https://github.com/thanos-io/thanos/pull/1848) Ruler: allow returning error messages when a reload is triggered via HTTP.
- [#2270](https://github.com/thanos-io/thanos/pull/2277) All: Thanos components will now print stack traces when they error out.

## [v0.11.0](https://github.com/thanos-io/thanos/releases/tag/v0.11.0) - 2020.03.02

### Fixed

- [#2033](https://github.com/thanos-io/thanos/pull/2033) Minio-go: Fixed Issue #1494 support Web Identity providers for IAM credentials for AWS EKS.
- [#1985](https://github.com/thanos-io/thanos/pull/1985) Store Gateway: Fixed case where series entry is larger than 64KB in index.
- [#2051](https://github.com/thanos-io/thanos/pull/2051) Ruler: Fixed issue where ruler does not expose shipper metrics.
- [#2101](https://github.com/thanos-io/thanos/pull/2101) Ruler: Fixed bug where thanos_alert_sender_errors_total was not registered.
- [#1789](https://github.com/thanos-io/thanos/pull/1789) Store Gateway: Improve timeouts.
- [#2139](https://github.com/thanos-io/thanos/pull/2139) Properly handle SIGHUP for reloading.
- [#2040](https://github.com/thanos-io/thanos/pull/2040) UI: Fix URL of alerts in Ruler
- [#2033](https://github.com/thanos-io/thanos/pull/1978) Ruler: Fix tracing in Thanos Ruler

### Added

- [#2003](https://github.com/thanos-io/thanos/pull/2003) Query: Support downsampling for /series.
- [#1952](https://github.com/thanos-io/thanos/pull/1952) Store Gateway: Implemented [binary index header](https://thanos.io/proposals/201912_thanos_binary_index_header.md/). This significantly reduces resource consumption (memory, CPU, net bandwidth) for startup and data loading processes as well as baseline memory. This means that adding more blocks into object storage, without querying them will use almost no resources. This, however, **still means that querying large amounts of data** will result in high spikes of memory and CPU use as before, due to simply fetching large amounts of metrics data. Since we fixed baseline, we are now focusing on query performance optimizations in separate initiatives. To enable experimental `index-header` mode run store with hidden `experimental.enable-index-header` flag.
- [#2009](https://github.com/thanos-io/thanos/pull/2009) Store Gateway: Minimum age of all blocks before they are being read. Set it to a safe value (e.g 30m) if your object storage is eventually consistent. GCS and S3 are (roughly) strongly consistent.
- [#1963](https://github.com/thanos-io/thanos/pull/1963) Mixin: Add Thanos Ruler alerts.
- [#1984](https://github.com/thanos-io/thanos/pull/1984) Query: Add cache-control header to not cache on error.
- [#1870](https://github.com/thanos-io/thanos/pull/1870) UI: Persist settings in query.
- [#1969](https://github.com/thanos-io/thanos/pull/1969) Sidecar: allow setting http connection pool size via flags.
- [#1967](https://github.com/thanos-io/thanos/issues/1967) Receive: Allow local TSDB compaction.
- [#1939](https://github.com/thanos-io/thanos/pull/1939) Ruler: Add TLS and authentication support for query endpoints with the `--query.config` and `--query.config-file` CLI flags. See [documentation](docs/components/rule.md/#configuration) for further information.
- [#1982](https://github.com/thanos-io/thanos/pull/1982) Ruler: Add support for Alertmanager v2 API endpoints.
- [#2030](https://github.com/thanos-io/thanos/pull/2030) Query: Add `thanos_proxy_store_empty_stream_responses_total` metric for number of empty responses from stores.
- [#2049](https://github.com/thanos-io/thanos/pull/2049) Tracing: Support sampling on Elastic APM with new sample_rate setting.
- [#2008](https://github.com/thanos-io/thanos/pull/2008) Querier, Receiver, Sidecar, Store: Add gRPC [health check](https://github.com/grpc/grpc/blob/master/doc/health-checking.md) endpoints.
- [#2145](https://github.com/thanos-io/thanos/pull/2145) Tracing: track query sent to prometheus via remote read api.

### Changed

- [#1970](https://github.com/thanos-io/thanos/issues/1970) *breaking* Receive: Use gRPC for forwarding requests between peers. Note that existing values for the `--receive.local-endpoint` flag and the endpoints in the hashring configuration file must now specify the receive gRPC port and must be updated to be a simple `host:port` combination, e.g. `127.0.0.1:10901`, rather than a full HTTP URL, e.g. `http://127.0.0.1:10902/api/v1/receive`.
- [#1933](https://github.com/thanos-io/thanos/pull/1933) Add a flag `--tsdb.wal-compression` to configure whether to enable tsdb wal compression in ruler and receiver.
- [#2021](https://github.com/thanos-io/thanos/pull/2021) Rename metric `thanos_query_duplicated_store_address` to `thanos_query_duplicated_store_addresses_total` and `thanos_rule_duplicated_query_address` to `thanos_rule_duplicated_query_addresses_total`.
- [#2166](https://github.com/thanos-io/thanos/pull/2166) Improve tooltip for bucket web UI.

## [v0.10.1](https://github.com/thanos-io/thanos/releases/tag/v0.10.1) - 2020.01.24

### Fixed

- [#2015](https://github.com/thanos-io/thanos/pull/2015) Sidecar: Querier /api/v1/series bug fixed when time range was ignored inside sidecar.
The bug was noticeable for example when using Grafana template variables.
- [#2120](https://github.com/thanos-io/thanos/pull/2120) Bucket Web: Set state of status prober properly.

## [v0.10.0](https://github.com/thanos-io/thanos/releases/tag/v0.10.0) - 2020.01.13

### Fixed

- [#1919](https://github.com/thanos-io/thanos/issues/1919) Compactor: Fixed potential data loss when uploading older blocks, or upload taking long time while compactor is
running.
- [#1937](https://github.com/thanos-io/thanos/pull/1937) Compactor: Improved synchronization of meta JSON files.
Compactor now properly handles partial block uploads for all operation like retention apply, downsampling and compaction. Additionally:

  * Removed `thanos_compact_sync_meta_*` metrics. Use `thanos_blocks_meta_*` metrics instead.
  * Added `thanos_consistency_delay_seconds` and `thanos_compactor_aborted_partial_uploads_deletion_attempts_total` metrics.

- [#1936](https://github.com/thanos-io/thanos/pull/1936) Store: Improved synchronization of meta JSON files. Store now properly handles corrupted disk cache. Added meta.json sync metrics.
- [#1856](https://github.com/thanos-io/thanos/pull/1856) Receive: close DBReadOnly after flushing to fix a memory leak.
- [#1882](https://github.com/thanos-io/thanos/pull/1882) Receive: upload to object storage as 'receive' rather than 'sidecar'.
- [#1907](https://github.com/thanos-io/thanos/pull/1907) Store: Fixed the duration unit for the metric `thanos_bucket_store_series_gate_duration_seconds`.
- [#1931](https://github.com/thanos-io/thanos/pull/1931) Compact: Fixed the compactor successfully exiting when actually an error occurred while compacting a blocks group.
- [#1872](https://github.com/thanos-io/thanos/pull/1872) Ruler: `/api/v1/rules` now shows a properly formatted value
- [#1945](https://github.com/thanos-io/thanos/pull/1945) `master` container images are now built with Go 1.13
- [#1956](https://github.com/thanos-io/thanos/pull/1956) Ruler: now properly ignores duplicated query addresses
- [#1975](https://github.com/thanos-io/thanos/pull/1975) Store Gateway: fixed panic caused by memcached servers selector when there's 1 memcached node

### Added

- [#1852](https://github.com/thanos-io/thanos/pull/1852) Add support for `AWS_CONTAINER_CREDENTIALS_FULL_URI` by upgrading to minio-go v6.0.44
- [#1854](https://github.com/thanos-io/thanos/pull/1854) Update Rule UI to support alerts count displaying and filtering.
- [#1838](https://github.com/thanos-io/thanos/pull/1838) Ruler: Add TLS and authentication support for Alertmanager with the `--alertmanagers.config` and `--alertmanagers.config-file` CLI flags. See [documentation](docs/components/rule.md/#configuration) for further information.
- [#1838](https://github.com/thanos-io/thanos/pull/1838) Ruler: Add a new `--alertmanagers.sd-dns-interval` CLI option to specify the interval between DNS resolutions of Alertmanager hosts.
- [#1881](https://github.com/thanos-io/thanos/pull/1881) Store Gateway: memcached support for index cache. See [documentation](docs/components/store.md/#index-cache) for further information.
- [#1904](https://github.com/thanos-io/thanos/pull/1904) Add a skip-chunks option in Store Series API to improve the response time of `/api/v1/series` endpoint.
- [#1910](https://github.com/thanos-io/thanos/pull/1910) Query: `/api/v1/labels` now understands `POST` - useful for sending bigger requests

### Changed

- [#1947](https://github.com/thanos-io/thanos/pull/1947) Upgraded Prometheus dependencies to v2.15.2. This includes:

  * Compactor: Significant reduction of memory footprint for compaction and downsampling process.
  * Querier: Accepting spaces between time range and square bracket. e.g `[ 5m]`
  * Querier: Improved PromQL parser performance.

- [#1833](https://github.com/thanos-io/thanos/pull/1833) `--shipper.upload-compacted` flag has been promoted to non hidden, non experimental state. More info available [here](docs/quick-tutorial.md#uploading-old-metrics).
- [#1867](https://github.com/thanos-io/thanos/pull/1867) Ruler: now sets a `Thanos/$version` `User-Agent` in requests
- [#1887](https://github.com/thanos-io/thanos/pull/1887) Service discovery now deduplicates targets between different target groups

## [v0.9.0](https://github.com/thanos-io/thanos/releases/tag/v0.9.0) - 2019.12.03

### Added

- [#1678](https://github.com/thanos-io/thanos/pull/1678) Add Lightstep as a tracing provider.
- [#1687](https://github.com/thanos-io/thanos/pull/1687) Add a new `--grpc-grace-period` CLI option to components which serve gRPC to set how long to wait until gRPC Server shuts down.
- [#1660](https://github.com/thanos-io/thanos/pull/1660) Sidecar: Add a new `--prometheus.ready_timeout` CLI option to the sidecar to set how long to wait until Prometheus starts up.
- [#1573](https://github.com/thanos-io/thanos/pull/1573) `AliYun OSS` object storage, see [documents](docs/storage.md#aliyun-oss) for further information.
- [#1680](https://github.com/thanos-io/thanos/pull/1680) Add a new `--http-grace-period` CLI option to components which serve HTTP to set how long to wait until HTTP Server shuts down.
- [#1712](https://github.com/thanos-io/thanos/pull/1712) Bucket: Rename flag on bucket web component from `--listen` to `--http-address` to match other components.
- [#1733](https://github.com/thanos-io/thanos/pull/1733) Compactor: New metric `thanos_compactor_iterations_total` on Thanos Compactor which shows the number of successful iterations.
- [#1758](https://github.com/thanos-io/thanos/pull/1758) Bucket: `thanos bucket web` now supports `--web.external-prefix` for proxying on a subpath.
- [#1770](https://github.com/thanos-io/thanos/pull/1770) Bucket: Add `--web.prefix-header` flags to allow for bucket UI to be accessible behind a reverse proxy.
- [#1668](https://github.com/thanos-io/thanos/pull/1668) Receiver: Added TLS options for both server and client remote write.

### Fixed

- [#1656](https://github.com/thanos-io/thanos/pull/1656) Store Gateway: Store now starts metric and status probe HTTP server earlier in its start-up sequence. `/-/healthy` endpoint now starts to respond with success earlier. `/metrics` endpoint starts serving metrics earlier as well. Make sure to point your readiness probes to the `/-/ready` endpoint rather than `/metrics`.
- [#1669](https://github.com/thanos-io/thanos/pull/1669) Store Gateway: Fixed store sharding. Now it does not load excluded meta.jsons and load/fetch index-cache.json files.
- [#1670](https://github.com/thanos-io/thanos/pull/1670) Sidecar: Fixed un-ordered blocks upload. Sidecar now uploads the oldest blocks first.
- [#1568](https://github.com/thanos-io/thanos/pull/1709) Store Gateway: Store now retains the first raw value of a chunk during downsampling to avoid losing some counter resets that occur on an aggregation boundary.
- [#1751](https://github.com/thanos-io/thanos/pull/1751) Querier: Fixed labels for StoreUI
- [#1773](https://github.com/thanos-io/thanos/pull/1773) Ruler: Fixed the /api/v1/rules endpoint that returned 500 status code with `failed to assert type of rule ...` message.
- [#1770](https://github.com/thanos-io/thanos/pull/1770) Querier: Fixed `--web.external-prefix` 404s for static resources.
- [#1785](https://github.com/thanos-io/thanos/pull/1785) Ruler: The /api/v1/rules endpoints now returns the original rule filenames.
- [#1791](https://github.com/thanos-io/thanos/pull/1791) Ruler: Ruler now supports identical rule filenames in different directories.
- [#1562](https://github.com/thanos-io/thanos/pull/1562) Querier: Downsampling option now carries through URL.
- [#1675](https://github.com/thanos-io/thanos/pull/1675) Querier: Reduced resource usage while using certain queries like `offset`.
- [#1725](https://github.com/thanos-io/thanos/pull/1725) & [#1718](https://github.com/thanos-io/thanos/pull/1718) Store Gateway: Per request memory improvements.

### Changed

- [#1666](https://github.com/thanos-io/thanos/pull/1666) Compact: `thanos_compact_group_compactions_total` now counts block compactions, so operations that resulted in a compacted block. The old behaviour
is now exposed by new metric: `thanos_compact_group_compaction_runs_started_total` and `thanos_compact_group_compaction_runs_completed_total` which counts compaction runs overall.
- [#1748](https://github.com/thanos-io/thanos/pull/1748) Updated all dependencies.
- [#1694](https://github.com/thanos-io/thanos/pull/1694) `prober_ready` and `prober_healthy` metrics are removed, for sake of `status`. Now `status` exposes same metric with a label, `check`. `check` can have "healty" or "ready" depending on status of the probe.
- [#1790](https://github.com/thanos-io/thanos/pull/1790) Ruler: Fixes subqueries support for ruler.
- [#1769](https://github.com/thanos-io/thanos/pull/1769) & [#1545](https://github.com/thanos-io/thanos/pull/1545) Adjusted most of the metrics histogram buckets.

## [v0.8.1](https://github.com/thanos-io/thanos/releases/tag/v0.8.1) - 2019.10.14

### Fixed

- [#1632](https://github.com/thanos-io/thanos/issues/1632) Removes the duplicated external labels detection on Thanos Querier; warning only; Made Store Gateway compatible with older Querier versions.
  * NOTE: `thanos_store_nodes_grpc_connections` metric is now per `external_labels` and `store_type`. It is a recommended  metric for Querier storeAPIs. `thanos_store_node_info` is marked as obsolete and will be removed in next release.
  * NOTE2: Store Gateway is now advertising artificial: `"@thanos_compatibility_store_type=store"` label. This is to have the current Store Gateway compatible with Querier pre v0.8.0.
  This label can be disabled by hidden `debug.advertise-compatibility-label=false` flag on Store Gateway.

## [v0.8.0](https://github.com/thanos-io/thanos/releases/tag/v0.8.0) - 2019.10.10

Lot's of improvements this release! Noteworthy items:
- First Katacoda tutorial! 🐱
- Fixed Deletion order causing Compactor to produce not needed 👻 blocks with missing random files.
- Store GW memory improvements (more to come!).
- Querier allows multiple deduplication labels.
- Both Compactor and Store Gateway can be **sharded** within the same bucket using relabelling!
- Sidecar exposed data from Prometheus can be now limited to given `min-time` (e.g 3h only).
- Numerous Thanos Receive improvements.

Make sure you check out Prometheus 2.13.0 as well. New release drastically improves usage and resource consumption of
both Prometheus and sidecar with Thanos: https://prometheus.io/blog/2019/10/10/remote-read-meets-streaming/

### Added

- [#1619](https://github.com/thanos-io/thanos/pull/1619) Thanos sidecar allows to limit min time range for data it exposes from Prometheus.
- [#1583](https://github.com/thanos-io/thanos/pull/1583) Thanos sharding:
  - Add relabel config (`--selector.relabel-config-file` and `selector.relabel-config`) into Thanos Store and Compact components.
Selecting blocks to serve depends on the result of block labels relabeling.
  - For store gateway, advertise labels from "approved" blocks.
- [#1540](https://github.com/thanos-io/thanos/pull/1540) Thanos Downsample added `/-/ready` and `/-/healthy` endpoints.
- [#1538](https://github.com/thanos-io/thanos/pull/1538) Thanos Rule added `/-/ready` and `/-/healthy` endpoints.
- [#1537](https://github.com/thanos-io/thanos/pull/1537) Thanos Receive added `/-/ready` and `/-/healthy` endpoints.
- [#1460](https://github.com/thanos-io/thanos/pull/1460) Thanos Store Added `/-/ready` and `/-/healthy` endpoints.
- [#1534](https://github.com/thanos-io/thanos/pull/1534) Thanos Query Added `/-/ready` and `/-/healthy` endpoints.
- [#1533](https://github.com/thanos-io/thanos/pull/1533) Thanos inspect now supports the timeout flag.
- [#1496](https://github.com/thanos-io/thanos/pull/1496) Thanos Receive now supports setting block duration.
- [#1362](https://github.com/thanos-io/thanos/pull/1362) Optional `replicaLabels` param for `/query` and
`/query_range` querier endpoints. When provided overwrite the `query.replica-label` cli flags.
- [#1482](https://github.com/thanos-io/thanos/pull/1482) Thanos now supports Elastic APM as tracing provider.
- [#1612](https://github.com/thanos-io/thanos/pull/1612) Thanos Rule added `resendDelay` flag.
- [#1480](https://github.com/thanos-io/thanos/pull/1480) Thanos Receive flushes storage on hashring change.
- [#1613](https://github.com/thanos-io/thanos/pull/1613) Thanos Receive now traces forwarded requests.

### Changed

- [#1362](https://github.com/thanos-io/thanos/pull/1362) `query.replica-label` configuration can be provided more than
once for multiple deduplication labels like: `--query.replica-label=prometheus_replica --query.replica-label=service`.
- [#1581](https://github.com/thanos-io/thanos/pull/1581) Thanos Store now can use smaller buffer sizes for Bytes pool; reducing memory for some requests.
- [#1622](https://github.com/thanos-io/thanos/pull/1622) & [#1590](https://github.com/thanos-io/thanos/pull/1590) Upgraded to Go 1.13.1
- [#1498](https://github.com/thanos-io/thanos/pull/1498) Thanos Receive change flag `labels` to `label` to be consistent with other commands.

### Fixed

- [#1525](https://github.com/thanos-io/thanos/pull/1525) Thanos now deletes block's file in correct order allowing to detect partial blocks without problems.
- [#1505](https://github.com/thanos-io/thanos/pull/1505) Thanos Store now removes invalid local cache blocks.
- [#1587](https://github.com/thanos-io/thanos/pull/1587) Thanos Sidecar cleanups all cache dirs after each compaction run.
- [#1582](https://github.com/thanos-io/thanos/pull/1582) Thanos Rule correctly parses Alertmanager URL if there is more `+` in it.
- [#1544](https://github.com/thanos-io/thanos/pull/1544) Iterating over object store is resilient to the edge case for some providers.
- [#1469](https://github.com/thanos-io/thanos/pull/1469) Fixed Azure potential failures (EOF) when requesting more data then blob has.
- [#1512](https://github.com/thanos-io/thanos/pull/1512) Thanos Store fixed memory leak for chunk pool.
- [#1488](https://github.com/thanos-io/thanos/pull/1488) Thanos Rule now now correctly links to query URL from rules and alerts.

## [v0.7.0](https://github.com/thanos-io/thanos/releases/tag/v0.7.0) - 2019.09.02

Accepted into CNCF:
- Thanos moved to new repository <https://github.com/thanos-io/thanos>
- Docker images moved to <https://quay.io/thanos/thanos> and mirrored at <https://hub.docker.com/r/thanosio/thanos>
- Slack moved to <https://slack.cncf.io> `#thanos`/`#thanos-dev`/`#thanos-prs`

### Added

- [#1478](https://github.com/thanos-io/thanos/pull/1478) Thanos components now exposes gRPC server metrics as soon as server starts, to provide more reliable data for instrumentation.
- [#1378](https://github.com/thanos-io/thanos/pull/1378) Thanos Receive now exposes `thanos_receive_config_hash`, `thanos_receive_config_last_reload_successful` and `thanos_receive_config_last_reload_success_timestamp_seconds` metrics to track latest configuration change
- [#1268](https://github.com/thanos-io/thanos/pull/1268) Thanos Sidecar added support for newest Prometheus streaming remote read added [here](https://github.com/prometheus/prometheus/pull/5703). This massively improves memory required by single
  request for both Prometheus and sidecar. Single requests now should take constant amount of memory on sidecar, so resource consumption prediction is now straightforward. This will be used if you have Prometheus `2.13` or `2.12-master`.
- [#1358](https://github.com/thanos-io/thanos/pull/1358) Added `part_size` configuration option for HTTP multipart requests minimum part size for S3 storage type
- [#1363](https://github.com/thanos-io/thanos/pull/1363) Thanos Receive now exposes `thanos_receive_hashring_nodes` and `thanos_receive_hashring_tenants` metrics to monitor status of hash-rings
- [#1395](https://github.com/thanos-io/thanos/pull/1395) Thanos Sidecar added `/-/ready` and `/-/healthy` endpoints to Thanos sidecar.
- [#1297](https://github.com/thanos-io/thanos/pull/1297) Thanos Compact added `/-/ready` and `/-/healthy` endpoints to Thanos compact.
- [#1431](https://github.com/thanos-io/thanos/pull/1431) Thanos Query added hidden flag to allow the use of downsampled resolution data for instant queries.
- [#1408](https://github.com/thanos-io/thanos/pull/1408) Thanos Store Gateway can now allow the specifying of supported time ranges it will serve (time sharding). Flags: `min-time` & `max-time`

### Changed

- [#1414](https://github.com/thanos-io/thanos/pull/1413) Upgraded important dependencies: Prometheus to 2.12-rc.0. TSDB is now part of Prometheus.
- [#1380](https://github.com/thanos-io/thanos/pull/1380) Upgraded important dependencies: Prometheus to 2.11.1 and TSDB to 0.9.1. Some changes affecting Querier:
  - [ENHANCEMENT] Query performance improvement: Efficient iteration and search in HashForLabels and HashWithoutLabels. #5707
  - [ENHANCEMENT] Optimize queries using regexp for set lookups. tsdb#602
  - [BUGFIX] prometheus_tsdb_compactions_failed_total is now incremented on any compaction failure. tsdb#613
  - [BUGFIX] PromQL: Correctly display {__name__="a"}.
- [#1338](https://github.com/thanos-io/thanos/pull/1338) Thanos Query still warns on store API duplicate, but allows a single one from duplicated set. This is gracefully warn about the problematic logic and not disrupt immediately.
- [#1385](https://github.com/thanos-io/thanos/pull/1385) Thanos Compact exposes flag to disable downsampling `downsampling.disable`.

### Fixed

- [#1327](https://github.com/thanos-io/thanos/pull/1327) Thanos Query `/series` API end-point now properly returns an empty array just like Prometheus if there are no results
- [#1302](https://github.com/thanos-io/thanos/pull/1302) Thanos now efficiently reuses HTTP keep-alive connections
- [#1371](https://github.com/thanos-io/thanos/pull/1371) Thanos Receive fixed race condition in hashring
- [#1430](https://github.com/thanos-io/thanos/pull/1430) Thanos fixed value of GOMAXPROCS inside container.
- [#1410](https://github.com/thanos-io/thanos/pull/1410) Fix for CVE-2019-10215

### Deprecated

- [#1458](https://github.com/thanos-io/thanos/pull/1458) Thanos Query and Receive now use common instrumentation middleware. As as result, for sake of `http_requests_total` and `http_request_duration_seconds_bucket`; Thanos Query no longer exposes `thanos_query_api_instant_query_duration_seconds`, `thanos_query_api_range_query_duration_second` metrics and Thanos Receive no longer exposes `thanos_http_request_duration_seconds`, `thanos_http_requests_total`, `thanos_http_response_size_bytes`.
- [#1423](https://github.com/thanos-io/thanos/pull/1423) Thanos Bench deprecated.

## [v0.6.0](https://github.com/thanos-io/thanos/releases/tag/v0.6.0) - 2019.07.18

### Added

- [#1097](https://github.com/thanos-io/thanos/pull/1097) Added `thanos check rules` linter for Thanos rule rules files.

- [#1253](https://github.com/thanos-io/thanos/pull/1253) Add support for specifying a maximum amount of retries when using Azure Blob storage (default: no retries).

- [#1244](https://github.com/thanos-io/thanos/pull/1244) Thanos Compact now exposes new metrics `thanos_compact_downsample_total` and `thanos_compact_downsample_failures_total` which are useful to catch when errors happen

- [#1260](https://github.com/thanos-io/thanos/pull/1260) Thanos Query/Rule now exposes metrics `thanos_querier_store_apis_dns_provider_results` and `thanos_ruler_query_apis_dns_provider_results` which tell how many addresses were configured and how many were actually discovered respectively

- [#1248](https://github.com/thanos-io/thanos/pull/1248) Add a web UI to show the state of remote storage.

- [#1217](https://github.com/thanos-io/thanos/pull/1217) Thanos Receive gained basic hashring support

- [#1262](https://github.com/thanos-io/thanos/pull/1262) Thanos Receive got a new metric `thanos_http_requests_total` which shows how many requests were handled by it

- [#1243](https://github.com/thanos-io/thanos/pull/1243) Thanos Receive got an ability to forward time series data between nodes. Now you can pass the hashring configuration via `--receive.hashrings-file`; the refresh interval `--receive.hashrings-file-refresh-interval`; the name of the local node's name `--receive.local-endpoint`; and finally the header's name which is used to determine the tenant `--receive.tenant-header`.

- [#1147](https://github.com/thanos-io/thanos/pull/1147) Support for the Jaeger tracer has been added!

*breaking* New common flags were added for configuring tracing: `--tracing.config-file` and `--tracing.config`. You can either pass a file to Thanos with the tracing configuration or pass it in the command line itself. Old `--gcloudtrace.*` flags were removed :warning:

To migrate over the old `--gcloudtrace.*` configuration, your tracing configuration should look like this:

```yaml

---
type: STACKDRIVER
config:
- service_name: 'foo'
  project_id: '123'
  sample_factor: 123
```

The other `type` you can use is `JAEGER` now. The `config` keys and values are Jaeger specific and you can find all of the information [here](https://github.com/jaegertracing/jaeger-client-go#environment-variables).

### Changed

- [#1284](https://github.com/thanos-io/thanos/pull/1284) Add support for multiple label-sets in Info gRPC service.
This deprecates the single `Labels` slice of the `InfoResponse`, in a future release backward compatible handling for the single set of Labels will be removed. Upgrading to v0.6.0 or higher is advised.
*breaking* If you run have duplicate queries in your Querier configuration with hierarchical federation of multiple Queries this PR makes Thanos Querier to detect this case and block all duplicates. Refer to 0.6.1 which at least allows for single replica to work.

- [#1314](https://github.com/thanos-io/thanos/pull/1314) Removes `http_request_duration_microseconds` (Summary) and adds `http_request_duration_seconds` (Histogram) from http server instrumentation used in Thanos APIs and UIs.

- [#1287](https://github.com/thanos-io/thanos/pull/1287) Sidecar now waits on Prometheus' external labels before starting the uploading process

- [#1261](https://github.com/thanos-io/thanos/pull/1261) Thanos Receive now exposes metrics `thanos_http_request_duration_seconds` and `thanos_http_response_size_bytes` properly of each handler

- [#1274](https://github.com/thanos-io/thanos/pull/1274) Iteration limit has been lifted from the LRU cache so there should be no more spam of error messages as they were harmless

- [#1321](https://github.com/thanos-io/thanos/pull/1321) Thanos Query now fails early on a query which only uses external labels - this improves clarity in certain situations

### Fixed

- [#1227](https://github.com/thanos-io/thanos/pull/1227) Some context handling issues were fixed in Thanos Compact; some unnecessary memory allocations were removed in the hot path of Thanos Store.

- [#1183](https://github.com/thanos-io/thanos/pull/1183) Compactor now correctly propagates retriable/haltable errors which means that it will not unnecessarily restart if such an error occurs

- [#1231](https://github.com/thanos-io/thanos/pull/1231) Receive now correctly handles SIGINT and closes without deadlocking

- [#1278](https://github.com/thanos-io/thanos/pull/1278) Fixed inflated values problem with `sum()` on Thanos Query

- [#1280](https://github.com/thanos-io/thanos/pull/1280) Fixed a problem with concurrent writes to a `map` in Thanos Query while rendering the UI

- [#1311](https://github.com/thanos-io/thanos/pull/1311) Fixed occasional panics in Compact and Store when using Azure Blob cloud storage caused by lack of error checking in client library.

- [#1322](https://github.com/thanos-io/thanos/pull/1322) Removed duplicated closing of the gRPC listener - this gets rid of harmless messages like `store gRPC listener: close tcp 0.0.0.0:10901: use of closed network connection` when those programs are being closed

### Deprecated

- [#1216](https://github.com/thanos-io/thanos/pull/1216) the old "Command-line flags" has been removed from Thanos Query UI since it was not populated and because we are striving for consistency

## [v0.5.0](https://github.com/thanos-io/thanos/releases/tag/v0.5.0) - 2019.06.05

TL;DR: Store LRU cache is no longer leaking, Upgraded Thanos UI to Prometheus 2.9, Fixed auto-downsampling, Moved to Go 1.12.5 and more.

This version moved tarballs to Golang 1.12.5 from 1.11 as well, so same warning applies if you use `container_memory_usage_bytes` from cadvisor. Use `container_memory_working_set_bytes` instead.

*breaking* As announced couple of times this release also removes gossip with all configuration flags (`--cluster.*`).

### Fixed

- [#1142](https://github.com/thanos-io/thanos/pull/1142) fixed major leak on store LRU cache for index items (postings and series).
- [#1163](https://github.com/thanos-io/thanos/pull/1163) sidecar is no longer blocking for custom Prometheus versions/builds. It only checks if flags return non 404, then it performs optional checks.
- [#1146](https://github.com/thanos-io/thanos/pull/1146) store/bucket: make getFor() work with interleaved resolutions.
- [#1157](https://github.com/thanos-io/thanos/pull/1157) querier correctly handles duplicated stores when some store changes external labels in place.

### Added

- [#1094](https://github.com/thanos-io/thanos/pull/1094) Allow configuring the response header timeout for the S3 client.

### Changed

- [#1118](https://github.com/thanos-io/thanos/pull/1118) *breaking* swift: Added support for cross-domain authentication by introducing `userDomainID`, `userDomainName`, `projectDomainID`, `projectDomainName`.
  The outdated terms `tenantID`, `tenantName` are deprecated and have been replaced by `projectID`, `projectName`.

- [#1066](https://github.com/thanos-io/thanos/pull/1066) Upgrade Thanos ui to Prometheus v2.9.1.

  Changes from the upstream:
  * query:
    - [ENHANCEMENT] Update moment.js and moment-timezone.js [PR #4679](https://github.com/prometheus/prometheus/pull/4679)
    - [ENHANCEMENT] Support to query elements by a specific time [PR #4764](https://github.com/prometheus/prometheus/pull/4764)
    - [ENHANCEMENT] Update to Bootstrap 4.1.3 [PR #5192](https://github.com/prometheus/prometheus/pull/5192)
    - [BUGFIX] Limit number of merics in prometheus UI [PR #5139](https://github.com/prometheus/prometheus/pull/5139)
    - [BUGFIX] Web interface Quality of Life improvements [PR #5201](https://github.com/prometheus/prometheus/pull/5201)
  * rule:
    - [ENHANCEMENT] Improve rule views by wrapping lines [PR #4702](https://github.com/prometheus/prometheus/pull/4702)
    - [ENHANCEMENT] Show rule evaluation errors on rules page [PR #4457](https://github.com/prometheus/prometheus/pull/4457)

- [#1156](https://github.com/thanos-io/thanos/pull/1156) Moved CI and docker multistage to Golang 1.12.5 for latest mem alloc improvements.
- [#1103](https://github.com/thanos-io/thanos/pull/1103) Updated go-cos deps. (COS bucket client).
- [#1149](https://github.com/thanos-io/thanos/pull/1149) Updated google Golang API deps (GCS bucket client).
- [#1190](https://github.com/thanos-io/thanos/pull/1190) Updated minio deps (S3 bucket client). This fixes minio retries.

- [#1133](https://github.com/thanos-io/thanos/pull/1133) Use prometheus v2.9.2, common v0.4.0 & tsdb v0.8.0.

  Changes from the upstreams:
  * store gateway:
    - [ENHANCEMENT] Fast path for EmptyPostings cases in Merge, Intersect and Without.
  * store gateway & compactor:
    - [BUGFIX] Fix fd and vm_area leak on error path in chunks.NewDirReader.
    - [BUGFIX] Fix fd and vm_area leak on error path in index.NewFileReader.
  * query:
    - [BUGFIX] Make sure subquery range is taken into account for selection #5467
    - [ENHANCEMENT] Check for cancellation on every step of a range evaluation. #5131
    - [BUGFIX] Exponentation operator to drop metric name in result of operation. #5329
    - [BUGFIX] Fix output sample values for scalar-to-vector comparison operations. #5454
  * rule:
    - [BUGFIX] Reload rules: copy state on both name and labels. #5368

## Deprecated

- [#1008](https://github.com/thanos-io/thanos/pull/1008) *breaking* Removed Gossip implementation. All `--cluster.*` flags removed and Thanos will error out if any is provided.

## [v0.4.0](https://github.com/thanos-io/thanos/releases/tag/v0.4.0) - 2019.05.3

:warning: **IMPORTANT** :warning: This is the last release that supports gossip. From Thanos v0.5.0, gossip will be completely removed.

This release also disables gossip mode by default for all components.
See [this](docs/proposals/201809_gossip-removal.md) for more details.

:warning: This release moves Thanos docker images (NOT artifacts by accident) to Golang 1.12. This release includes change in GC's memory release which gives following effect:

> On Linux, the runtime now uses MADV_FREE to release unused memory. This is more efficient but may result in higher reported RSS. The kernel will reclaim the unused data when it is needed. To revert to the Go 1.11 behavior (MADV_DONTNEED), set the environment variable GODEBUG=madvdontneed=1.

If you want to see exact memory allocation of Thanos process:
* Use `go_memstats_heap_alloc_bytes` metric exposed by Golang or `container_memory_working_set_bytes` exposed by cadvisor.
* Add `GODEBUG=madvdontneed=1` before running Thanos binary to revert to memory releasing to pre 1.12 logic.

Using cadvisor `container_memory_usage_bytes` metric could be misleading e.g: https://github.com/google/cadvisor/issues/2242

### Added

- [thanos.io](https://thanos.io) website & automation :tada:
- [#1053](https://github.com/thanos-io/thanos/pull/1053) compactor: Compactor & store gateway now handles incomplete uploads gracefully. Added hard limit on how long block upload can take (30m).
- [#811](https://github.com/thanos-io/thanos/pull/811) Remote write receiver component :heart: :heart: thanks to RedHat (@brancz) contribution.
- [#910](https://github.com/thanos-io/thanos/pull/910) Query's stores UI page is now sorted by type and old DNS or File SD stores are removed after 5 minutes (configurable via the new `--store.unhealthy-timeout=5m` flag).
- [#905](https://github.com/thanos-io/thanos/pull/905) Thanos support for Query API: /api/v1/labels. Notice that the API was added in Prometheus v2.6.
- [#798](https://github.com/thanos-io/thanos/pull/798) Ability to limit the maximum number of concurrent request to Series() calls in Thanos Store and the maximum amount of samples we handle.
- [#1060](https://github.com/thanos-io/thanos/pull/1060) Allow specifying region attribute in S3 storage configuration

:warning: **WARNING** :warning: #798 adds a new default limit to Thanos Store: `--store.grpc.series-max-concurrency`. Most likely you will want to make it the same as `--query.max-concurrent` on Thanos Query.

New options:

  New Store flags:

    * `--store.grpc.series-sample-limit` limits the amount of samples that might be retrieved on a single Series() call. By default it is 0. Consider enabling it by setting it to more than 0 if you are running on limited resources.
    * `--store.grpc.series-max-concurrency` limits the number of concurrent Series() calls in Thanos Store. By default it is 20. Considering making it lower or bigger depending on the scale of your deployment.

  New Store metrics:

    * `thanos_bucket_store_queries_dropped_total` shows how many queries were dropped due to the samples limit;
    * `thanos_bucket_store_queries_concurrent_max` is a constant metric which shows how many Series() calls can concurrently be executed by Thanos Store;
    * `thanos_bucket_store_queries_in_flight` shows how many queries are currently "in flight" i.e. they are being executed;
    * `thanos_bucket_store_gate_duration_seconds` shows how many seconds it took for queries to pass through the gate in both cases - when that fails and when it does not.

  New Store tracing span:
    * `store_query_gate_ismyturn` shows how long it took for a query to pass (or not) through the gate.

- [#1016](https://github.com/thanos-io/thanos/pull/1016) Added option for another DNS resolver (miekg/dns client).
Note that this is required to have SRV resolution working on [Golang 1.11+ with KubeDNS below v1.14](https://github.com/golang/go/issues/27546)

   New Querier and Ruler flag: `-- store.sd-dns-resolver` which allows to specify resolver to use. Either `golang` or `miekgdns`

- [#986](https://github.com/thanos-io/thanos/pull/986) Allow to save some startup & sync time in store gateway as it is no longer needed to compute index-cache from block index on its own for larger blocks.
  The store Gateway still can do it, but it first checks bucket if there is index-cached uploaded already.
  In the same time, compactor precomputes the index cache file on every compaction.

  New Compactor flag: `--index.generate-missing-cache-file` was added to allow quicker addition of index cache files. If enabled it precomputes missing files on compactor startup. Note that it will take time and it's only one-off step per bucket.

- [#887](https://github.com/thanos-io/thanos/pull/887) Compact: Added new `--block-sync-concurrency` flag, which allows you to configure number of goroutines to use when syncing block metadata from object storage.
- [#928](https://github.com/thanos-io/thanos/pull/928) Query: Added `--store.response-timeout` flag. If a Store doesn't send any data in this specified duration then a Store will be ignored and partial data will be returned if it's enabled. 0 disables timeout.
- [#893](https://github.com/thanos-io/thanos/pull/893) S3 storage backend has graduated to `stable` maturity level.
- [#936](https://github.com/thanos-io/thanos/pull/936) Azure storage backend has graduated to `stable` maturity level.
- [#937](https://github.com/thanos-io/thanos/pull/937) S3: added trace functionality. You can add `trace.enable: true` to enable the minio client's verbose logging.
- [#953](https://github.com/thanos-io/thanos/pull/953) Compact: now has a hidden flag `--debug.accept-malformed-index`. Compaction index verification will ignore out of order label names.
- [#963](https://github.com/thanos-io/thanos/pull/963) GCS: added possibility to inline ServiceAccount into GCS config.
- [#1010](https://github.com/thanos-io/thanos/pull/1010) Compact: added new flag `--compact.concurrency`. Number of goroutines to use when compacting groups.
- [#1028](https://github.com/thanos-io/thanos/pull/1028) Query: added `--query.default-evaluation-interval`, which sets default evaluation interval for sub queries.
- [#980](https://github.com/thanos-io/thanos/pull/980) Ability to override Azure storage endpoint for other regions (China)
- [#1021](https://github.com/thanos-io/thanos/pull/1021) Query API `series` now supports POST method.
- [#939](https://github.com/thanos-io/thanos/pull/939) Query API `query_range` now supports POST method.

### Changed

- [#970](https://github.com/thanos-io/thanos/pull/970) Deprecated `partial_response_disabled` proto field. Added `partial_response_strategy` instead. Both in gRPC and Query API.
  No `PartialResponseStrategy` field for `RuleGroups` by default means `abort` strategy (old PartialResponse disabled) as this is recommended option for Rules and alerts.

  Metrics:

    * Added `thanos_rule_evaluation_with_warnings_total` to Ruler.
    * DNS `thanos_ruler_query_apis*` are now `thanos_ruler_query_apis_*` for consistency.
    * DNS `thanos_querier_store_apis*` are now `thanos_querier_store_apis__*` for consistency.
    * Query Gate `thanos_bucket_store_series*` are now `thanos_bucket_store_series_*` for consistency.
    * Most of thanos ruler metris related to rule manager has `strategy` label.

  Ruler tracing spans:

    * `/rule_instant_query HTTP[client]` is now `/rule_instant_query_part_resp_abort HTTP[client]"` if request is for abort strategy.

- [#1009](https://github.com/thanos-io/thanos/pull/1009): Upgraded Prometheus (~v2.7.0-rc.0 to v2.8.1)  and TSDB (`v0.4.0` to `v0.6.1`) deps.

  Changes that affects Thanos:
   * query:
     * [ENHANCEMENT] In histogram_quantile merge buckets with equivalent le values. #5158.
     * [ENHANCEMENT] Show list of offending labels in the error message in many-to-many scenarios. #5189
     * [BUGFIX] Fix panic when aggregator param is not a literal. #5290
   * ruler:
     * [ENHANCEMENT] Reduce time that Alertmanagers are in flux when reloaded. #5126
     * [BUGFIX] prometheus_rule_group_last_evaluation_timestamp_seconds is now a unix timestamp. #5186
     * [BUGFIX] prometheus_rule_group_last_duration_seconds now reports seconds instead of nanoseconds. Fixes our [issue #1027](https://github.com/thanos-io/thanos/issues/1027)
     * [BUGFIX] Fix sorting of rule groups. #5260
   * store: [ENHANCEMENT] Fast path for EmptyPostings cases in Merge, Intersect and Without.
   * tooling: [FEATURE] New dump command to tsdb tool to dump all samples.
   * compactor:
      * [ENHANCEMENT] When closing the db any running compaction will be cancelled so it doesn't block.
      * [CHANGE] *breaking* Renamed flag `--sync-delay` to `--consistency-delay` [#1053](https://github.com/thanos-io/thanos/pull/1053)

  For ruler essentially whole TSDB CHANGELOG applies between v0.4.0-v0.6.1: https://github.com/prometheus/tsdb/blob/master/CHANGELOG.md

  Note that this was added on TSDB and Prometheus: [FEATURE] Time-ovelapping blocks are now allowed. #370
  Whoever due to nature of Thanos compaction (distributed systems), for safety reason this is disabled for Thanos compactor for now.

- [#868](https://github.com/thanos-io/thanos/pull/868) Go has been updated to 1.12.
- [#1055](https://github.com/thanos-io/thanos/pull/1055) Gossip flags are now disabled by default and deprecated.
- [#964](https://github.com/thanos-io/thanos/pull/964) repair: Repair process now sorts the series and labels within block.
- [#1073](https://github.com/thanos-io/thanos/pull/1073) Store: index cache for requests. It now calculates the size properly (includes slice header), has anti-deadlock safeguard and reports more metrics.

### Fixed

- [#921](https://github.com/thanos-io/thanos/pull/921) `thanos_objstore_bucket_last_successful_upload_time` now does not appear when no blocks have been uploaded so far.
- [#966](https://github.com/thanos-io/thanos/pull/966) Bucket: verify no longer warns about overlapping blocks, that overlap `0s`
- [#848](https://github.com/thanos-io/thanos/pull/848) Compact: now correctly works with time series with duplicate labels.
- [#894](https://github.com/thanos-io/thanos/pull/894) Thanos Rule: UI now correctly shows evaluation time.
- [#865](https://github.com/thanos-io/thanos/pull/865) Query: now properly parses DNS SRV Service Discovery.
- [#889](https://github.com/thanos-io/thanos/pull/889) Store: added safeguard against merging posting groups segfault
- [#941](https://github.com/thanos-io/thanos/pull/941) Sidecar: added better handling of intermediate restarts.
- [#933](https://github.com/thanos-io/thanos/pull/933) Query: Fixed 30 seconds lag of adding new store to query.
- [#962](https://github.com/thanos-io/thanos/pull/962) Sidecar: Make config reloader file writes atomic.
- [#982](https://github.com/thanos-io/thanos/pull/982) Query: now advertises Min & Max Time accordingly to the nodes.
- [#1041](https://github.com/thanos-io/thanos/issues/1038) Ruler is now able to return long time range queries.
- [#904](https://github.com/thanos-io/thanos/pull/904) Compact: Skip compaction for blocks with no samples.
- [#1070](https://github.com/thanos-io/thanos/pull/1070) Downsampling works back again. Deferred closer errors are now properly captured.

## [v0.3.2](https://github.com/thanos-io/thanos/releases/tag/v0.3.2) - 2019.03.04

### Added

- [#851](https://github.com/thanos-io/thanos/pull/851) New read API endpoint for api/v1/rules and api/v1/alerts.
- [#873](https://github.com/thanos-io/thanos/pull/873) Store: fix set index cache LRU

:warning: **WARNING** :warning: #873 fix fixes actual handling of `index-cache-size`. Handling of limit for this cache was
broken so it was unbounded all the time. From this release actual value matters and is extremely low by default. To "revert"
the old behaviour (no boundary), use a large enough value.

### Fixed

- [#833](https://github.com/thanos-io/thanos/issues/833) Store Gateway matcher regression for intersecting with empty posting.
- [#867](https://github.com/thanos-io/thanos/pull/867) Fixed race condition in sidecare between reloader and shipper.

## [v0.3.1](https://github.com/thanos-io/thanos/releases/tag/v0.3.1) - 2019.02.18

### Fixed

- [#829](https://github.com/thanos-io/thanos/issues/829) Store Gateway crashing due to `slice bounds out of range`.
- [#834](https://github.com/thanos-io/thanos/issues/834) Store Gateway matcher regression for `<>` `!=`.


## [v0.3.0](https://github.com/thanos-io/thanos/releases/tag/v0.3.0) - 2019.02.08

### Added

- Support for gzip compressed configuration files before envvar substitution for reloader package.
- `bucket inspect` command for better insights on blocks in object storage.
- Support for [Tencent COS](docs/storage.md#tencent-cos-configuration) object storage.
- Partial Response disable option for StoreAPI and QueryAPI.
- Partial Response disable button on Thanos UI
- We have initial docs for goDoc documentation!
- Flags for Querier and Ruler UIs: `--web.route-prefix`, `--web.external-prefix`, `--web.prefix-header`. Details [here](docs/components/query.md#expose-ui-on-a-sub-path)

### Fixed

- [#649](https://github.com/thanos-io/thanos/issues/649) - Fixed store label values api to add also external label values.
- [#396](https://github.com/thanos-io/thanos/issues/396) - Fixed sidecar logic for proxying series that has more than 2^16 samples from Prometheus.
- [#732](https://github.com/thanos-io/thanos/pull/732) - Fixed S3 authentication sequence. You can see new sequence enumerated [here](https://github.com/thanos-io/thanos/blob/master/docs/storage.md#aws-s3-configuration)
- [#745](https://github.com/thanos-io/thanos/pull/745) - Fixed race conditions and edge cases for Thanos Querier fanout logic.
- [#651](https://github.com/thanos-io/thanos/issues/651) - Fixed index cache when asked buffer size is bigger than cache max size.

### Changed

- [#529](https://github.com/thanos-io/thanos/pull/529) Massive improvement for compactor. Downsampling memory consumption was reduce to only store labels and single chunks per each series.
- Qurerier UI: Store page now shows the store APIs per component type.
- Prometheus and TSDB deps are now up to date with ~2.7.0 Prometheus version. Lot's of things has changed. See details [here #704](https://github.com/thanos-io/thanos/pull/704) Known changes that affects us:
    - prometheus/prometheus/discovery/file
      - [ENHANCEMENT] Discovery: Improve performance of previously slow updates of changes of targets. #4526
      - [BUGFIX] Wait for service discovery to stop before exiting #4508 ??
    - prometheus/prometheus/promql:
      - **[ENHANCEMENT] Subqueries support. #4831**
      - [BUGFIX] PromQL: Fix a goroutine leak in the lexer/parser. #4858
      - [BUGFIX] Change max/min over_time to handle NaNs properly. #438
      - [BUGFIX] Check label name for `count_values` PromQL function. #4585
      - [BUGFIX] Ensure that vectors and matrices do not contain identical label-sets. #4589
      - [ENHANCEMENT] Optimize PromQL aggregations #4248
      - [BUGFIX] Only add LookbackDelta to vector selectors #4399
      - [BUGFIX] Reduce floating point errors in stddev and related functions #4533
    - prometheus/prometheus/rules:
      - New metrics exposed! (prometheus evaluation!)
      - [ENHANCEMENT] Rules: Error out at load time for invalid templates, rather than at evaluation time. #4537
    - prometheus/tsdb/index: Index reader optimizations.
- Thanos store gateway flag for sync concurrency (`block-sync-concurrency` with `20` default, so no change by default)
- S3 provider:
  - Added `put_user_metadata` option to config.
  - Added `insecure_skip_verify` option to config.

### Deprecated

- Tests against Prometheus below v2.2.1. This does not mean *lack* of support for those. Only that we don't tests the compatibility anymore. See [#758](https://github.com/thanos-io/thanos/issues/758) for details.

## [v0.2.1](https://github.com/thanos-io/thanos/releases/tag/v0.2.1) - 2018.12.27

### Added

- Relabel drop for Thanos Ruler to enable replica label drop and alert deduplication on AM side.
- Query: Stores UI page available at `/stores`.

![](./docs/img/query_ui_stores.png)

### Fixed

- Thanos Rule Alertmanager DNS SD bug.
- DNS SD bug when having SRV results with different ports.
- Move handling of HA alertmanagers to be the same as Prometheus.
- Azure iteration implementation flaw.

## [v0.2.0](https://github.com/thanos-io/thanos/releases/tag/v0.2.0) - 2018.12.10

Next Thanos release adding support to new discovery method, gRPC mTLS and two new object store providers (Swift and Azure).

Note lots of necessary breaking changes in flags that relates to bucket configuration.

### Deprecated

- *breaking*: Removed all bucket specific flags as we moved to config files:
    - --gcs-bucket=\<bucket\>
    - --s3.bucket=\<bucket\>
    - --s3.endpoint=\<api-url\>
    - --s3.access-key=\<key\>
    - --s3.insecure
    - --s3.signature-version2
    - --s3.encrypt-sse
    - --gcs-backup-bucket=\<bucket\>
    - --s3-backup-bucket=\<bucket\>
- *breaking*: Removed support of those environment variables for bucket:
    * S3_BUCKET
    * S3_ENDPOINT
    * S3_ACCESS_KEY
    * S3_INSECURE
    * S3_SIGNATURE_VERSION2
- *breaking*: Removed provider specific bucket metrics e.g `thanos_objstore_gcs_bucket_operations_total` in favor of of generic bucket operation metrics.

### Changed

- *breaking*: Added `thanos_` prefix to memberlist (gossip) metrics. Make sure to update your dashboards and rules.
- S3 provider:
  - Set `"X-Amz-Acl": "bucket-owner-full-control"` metadata for s3 upload operation.

### Added

- Support for heterogeneous secure gRPC on StoreAPI.
- Handling of scalar result in rule node evaluating rules.
- Flag `--objstore.config-file` to reference to the bucket configuration file in yaml format. Detailed information can be found in document [storage](docs/storage.md).
- File service discovery for StoreAPIs:
- In `thanos rule`, static configuration of query nodes via `--query`
- In `thanos rule`, file based discovery of query nodes using `--query.file-sd-config.files`
- In `thanos query`, file based discovery of store nodes using `--store.file-sd-config.files`
- `/-/healthy` endpoint to Querier.
- DNS service discovery to static and file based configurations using the `dns+` and `dnssrv+` prefixes for the respective lookup. Details [here](docs/service-discovery.md)
- `--cluster.disable` flag to disable gossip functionality completely.
- Hidden flag to configure max compaction level.
- Azure Storage.
- OpenStack Swift support.
- Thanos Ruler `thanos_rule_loaded_rules` metric.
- Option for JSON logger format.

### Fixed

- Issue whereby the Proxy Store could end up in a deadlock if there were more than 9 stores being queried and all returned an error.
- Ruler tracing causing panics.
- GatherIndexStats panics on duplicated chunks check.
- Clean up of old compact blocks on compact restart.
- Sidecar too frequent Prometheus reload.
- `thanos_compactor_retries_total` metric not being registered.

## [v0.1.0](https://github.com/thanos-io/thanos/releases/tag/v0.1.0) - 2018.09.14

Initial version to have a stable reference before [gossip protocol removal](/docs/proposals/201809_gossip-removal.md).

### Added

- Gossip layer for all components.
- StoreAPI gRPC proto.
- TSDB block upload logic for Sidecar.
- StoreAPI logic for Sidecar.
- Config and rule reloader logic for Sidecar.
- On-the fly result merge and deduplication logic for Querier.
- Custom Thanos UI (based mainly on Prometheus UI) for Querier.
- Optimized object storage fetch logic for Store.
- Index cache and chunk pool for Store for better memory usage.
- Stable support for Google Cloud Storage object storage.
- StoreAPI logic for Querier to support Thanos federation (experimental).
- Support for S3 minio-based AWS object storage (experimental).
- Compaction logic of blocks from multiple sources for Compactor.
- Optional Compaction fixed retention.
- Optional downsampling logic for Compactor (experimental).
- Rule (including alerts) evaluation logic for Ruler.
- Rule UI with hot rules reload.
- StoreAPI logic for Ruler.
- Basic metric orchestration for all components.
- Verify commands with potential fixes (experimental).
- Compact / Downsample offline commands.
- Bucket commands.
- Downsampling support for UI.
- Grafana dashboards for Thanos components.<|MERGE_RESOLUTION|>--- conflicted
+++ resolved
@@ -23,11 +23,8 @@
 - [#2895](https://github.com/thanos-io/thanos/pull/2895) Compact: Fix increment of `thanos_compact_downsample_total` metric for downsample of 5m resolution blocks.
 - [#2858](https://github.com/thanos-io/thanos/pull/2858) Store: Fix `--store.grpc.series-sample-limit` implementation. The limit is now applied to the sum of all samples fetched across all queried blocks via a single Series call, instead of applying it individually to each block.
 - [#2936](https://github.com/thanos-io/thanos/pull/2936) Compact: Fix ReplicaLabelRemover panic when replicaLabels are not specified.
-<<<<<<< HEAD
+- [#2956](https://github.com/thanos-io/thanos/pull/2956) Store: Fix fetching of chunks bigger than 16000 bytes.
 - [#2957](https://github.com/thanos-io/thanos/pull/2957) Rule: now sets all of the relevant fields properly; avoids a panic when `/api/v1/rules` is called and the time zone is _not_ UTC; `rules` field is an empty array now if no rules has been defined in a rule group.
-=======
-- [#2956](https://github.com/thanos-io/thanos/pull/2956) Store: Fix fetching of chunks bigger than 16000 bytes.
->>>>>>> 76a6361e
 
 ### Added
 
