# Changelog

All notable changes to this project will be documented in this file.

The format is based on [Keep a Changelog](http://keepachangelog.com/en/1.0.0/)
and this project adheres to [Semantic Versioning](http://semver.org/spec/v2.0.0.html).

NOTE: As semantic versioning states all 0.y.z releases can contain breaking changes in API (flags, grpc API, any backward compatibility)

We use *breaking :warning:* to mark changes that are not backward compatible (relates only to v0.y.z releases.)

## Unreleased

### Added

- [#3259](https://github.com/thanos-io/thanos/pull/3259) Thanos BlockViewer: Added a button in the blockviewer that allows users to download the metadata of a block.
- [#3261](https://github.com/thanos-io/thanos/pull/3261) Thanos Store: Use segment files specified in meta.json file, if present. If not present, Store does the LIST operation as before.
<<<<<<< HEAD
- [#3276](https://github.com/thanos-io/thanos/pull/3276) Query Frontend: Support query splitting and retry for labels and series requests.
- [#3371](https://github.com/thanos-io/thanos/pull/3371) Thanos Docs: create a new document to explain Envoy TLS configuration and client cert auth with Thanos for remote cluster deployments
=======
- [#3276](https://github.com/thanos-io/thanos/pull/3276) Query Frontend: Support query splitting and retry for label names, label values and series requests.
- [#3315](https://github.com/thanos-io/thanos/pull/3315) Query Frontend: Support results caching for label names, label values and series requests.
- [#3346](https://github.com/thanos-io/thanos/pull/3346) Ruler UI: Fix a bug preventing the /rules endpoint from loading.
- [#3115](https://github.com/thanos-io/thanos/pull/3115) compact: now deletes partially uploaded and blocks with deletion marks concurrently. It does that at the beginning and then every `--compact.cleanup-interval` time period. By default it is 5 minutes.
- [#3312](https://github.com/thanos-io/thanos/pull/3312) s3: add list_objects_version config option for compatibility.
- [#3356](https://github.com/thanos-io/thanos/pull/3356) Query Frontend: Add a flag to disable step alignment middleware for query range.
- [#3378](https://github.com/thanos-io/thanos/pull/3378) Ruler: added the ability to send queries via the HTTP method POST. Helps when alerting/recording rules are extra long because it encodes the actual parameters inside of the body instead of the URI. Thanos Ruler now uses POST by default unless `--query.http-method` is set `GET`.
- [#3381](https://github.com/thanos-io/thanos/pull/3381) Querier UI: Add ability to enable or disable metric autocomplete functionality.
- [#2979](https://github.com/thanos-io/thanos/pull/2979) Replicator: Add the ability to replicate blocks within a time frame by passing --min-time and --max-time
- [#3277](https://github.com/thanos-io/thanos/pull/3277) Thanos Query: Introduce dynamic lookback interval. This allows queries with large step to make use of downsampled data.
>>>>>>> 29726a83

### Fixed
- [#3257](https://github.com/thanos-io/thanos/pull/3257) Ruler: Prevent Ruler from crashing when using default DNS to lookup hosts that results in "No such hosts" errors.
- [#3331](https://github.com/thanos-io/thanos/pull/3331) Disable Azure blob exception logging
- [#3341](https://github.com/thanos-io/thanos/pull/3341) Disable Azure blob syslog exception logging
- [#3414](https://github.com/thanos-io/thanos/pull/3414) Set CORS for Query Frontend

### Changed

- [#2906](https://github.com/thanos-io/thanos/pull/2906) Tools: Refactor Bucket replicate execution. Removed all `thanos_replicate_origin_.*` metrics.
    - `thanos_replicate_origin_meta_loads_total` can be replaced by `blocks_meta_synced{state="loaded"}`.
    - `thanos_replicate_origin_partial_meta_reads_total` can be replaced by `blocks_meta_synced{state="failed"}`.

## [v0.16.0](https://github.com/thanos-io/thanos/releases) - 2020.10.26

Highlights:

* New Thanos component, [Query Frontend](https://thanos.io/tip/components/query-frontend.md/) has more options and supports shared cache (currently: Memcached).
* Added debug mode in Thanos UI that allows to filter Stores to query from by their IPs from Store page (!). This helps enormously in e.g debugging the slowest store etc. All raw Thanos API allows passing
`storeMatch[]` arguments with `__address__` matchers.
* Improved debuggability on all Thanos components by exposing [off-CPU profiles thanks to fgprof endpoint](https://github.com/felixge/fgprof).
* Significantly improved sidecar latency and CPU usage for metrics fetches.

### Fixed

- [#3234](https://github.com/thanos-io/thanos/pull/3234) UI: Fix assets not loading when `--web.prefix-header` is used.
- [#3184](https://github.com/thanos-io/thanos/pull/3184) Compactor: Fixed support for `web.external-prefix` for Compactor UI.

### Added

- [#3114](https://github.com/thanos-io/thanos/pull/3114) Query Frontend: Added support for Memacached cache.
    - **breaking** Renamed flag `log_queries_longer_than` to `log-queries-longer-than`.
- [#3166](https://github.com/thanos-io/thanos/pull/3166) UIs: Added UI for passing a `storeMatch[]` parameter to queries.
- [#3181](https://github.com/thanos-io/thanos/pull/3181) Logging: Added debug level logging for responses between 300-399
- [#3133](https://github.com/thanos-io/thanos/pull/3133) Query: Allowed passing a `storeMatch[]` to Labels APIs; Time range metadata based store filtering is supported on Labels APIs.
- [#3146](https://github.com/thanos-io/thanos/pull/3146) Sidecar: Significantly improved sidecar latency (reduced ~2x). Added `thanos_sidecar_prometheus_store_received_frames` histogram metric.
- [#3147](https://github.com/thanos-io/thanos/pull/3147) Querier: Added `query.metadata.default-time-range` flag to specify the default metadata time range duration for retrieving labels through Labels and Series API when the range parameters are not specified. The zero value means range covers the time since the beginning.
- [#3207](https://github.com/thanos-io/thanos/pull/3207) Query Frontend: Added `cache-compression-type` flag to use compression in the query frontend cache.
- [#3122](https://github.com/thanos-io/thanos/pull/3122) *: All Thanos components have now `/debug/fgprof` endpoint on HTTP port allowing to get [off-CPU profiles as well](https://github.com/felixge/fgprof).
- [#3109](https://github.com/thanos-io/thanos/pull/3109) Query Frontend: Added support for `Cache-Control` HTTP response header which controls caching behaviour. So far `no-store` value is supported and it makes the response skip cache.
- [#3092](https://github.com/thanos-io/thanos/pull/3092) Tools: Added `tools bucket cleanup` CLI tool that deletes all blocks marked to be deleted.

### Changed

- [#3136](https://github.com/thanos-io/thanos/pull/3136) Sidecar: **breaking** Added metric `thanos_sidecar_reloader_config_apply_operations_total` and rename metric `thanos_sidecar_reloader_config_apply_errors_total` to `thanos_sidecar_reloader_config_apply_operations_failed_total`.
- [#3154](https://github.com/thanos-io/thanos/pull/3154) Querier: **breaking** Added metric `thanos_query_gate_queries_max`. Remove metric `thanos_query_concurrent_selects_gate_queries_in_flight`.
- [#3154](https://github.com/thanos-io/thanos/pull/3154) Store: **breaking** Renamed metric `thanos_bucket_store_queries_concurrent_max` to `thanos_bucket_store_series_gate_queries_max`.
- [#3179](https://github.com/thanos-io/thanos/pull/3179) Store: context.Canceled will not increase `thanos_objstore_bucket_operation_failures_total`.
- [#3136](https://github.com/thanos-io/thanos/pull/3136) Sidecar: Improved detection of directory changes for Prometheus config.
    - **breaking** Added metric `thanos_sidecar_reloader_config_apply_operations_total` and rename metric `thanos_sidecar_reloader_config_apply_errors_total` to `thanos_sidecar_reloader_config_apply_operations_failed_total`.
- [#3022](https://github.com/thanos-io/thanos/pull/3022) *: Thanos images are now build with Go 1.15.
- [#3205](https://github.com/thanos-io/thanos/pull/3205) *: Updated TSDB to ~2.21

## [v0.15.0](https://github.com/thanos-io/thanos/releases) - 2020.09.07

Highlights:

* Added new Thanos component: [Query Frontend](https://thanos.io/v0.15/components/query-frontend/) responsible for response caching,
query scheduling and parallelization (based on Cortex Query Frontend).
* Added various new, improved UIs to Thanos based on React: Querier BuildInfo & Flags, Ruler UI, BlockViewer.
* Optimized Sidecar, Store, Receive, Ruler data retrieval with new TSDB ChunkIterator (capping chunks to 120 samples), which fixed various leaks.
* Fixed sample limit on Store Gateway.
* Added S3 Server Side Encryption options.
* Tons of other important fixes!

### Fixed

- [#2665](https://github.com/thanos-io/thanos/pull/2665) Swift: Fix issue with missing Content-Type HTTP headers.
- [#2800](https://github.com/thanos-io/thanos/pull/2800) Query: Fix handling of `--web.external-prefix` and `--web.route-prefix`.
- [#2834](https://github.com/thanos-io/thanos/pull/2834) Query: Fix rendered JSON state value for rules and alerts should be in lowercase.
- [#2866](https://github.com/thanos-io/thanos/pull/2866) Receive, Querier: Fixed leaks on receive and querier Store API Series, which were leaking on errors.
- [#2937](https://github.com/thanos-io/thanos/pull/2937) Receive: Fixing auto-configuration of `--receive.local-endpoint`.
- [#2895](https://github.com/thanos-io/thanos/pull/2895) Compact: Fix increment of `thanos_compact_downsample_total` metric for downsample of 5m resolution blocks.
- [#2858](https://github.com/thanos-io/thanos/pull/2858) Store: Fix `--store.grpc.series-sample-limit` implementation. The limit is now applied to the sum of all samples fetched across all queried blocks via a single Series call, instead of applying it individually to each block.
- [#2936](https://github.com/thanos-io/thanos/pull/2936) Compact: Fix ReplicaLabelRemover panic when replicaLabels are not specified.
- [#2956](https://github.com/thanos-io/thanos/pull/2956) Store: Fix fetching of chunks bigger than 16000 bytes.
- [#2970](https://github.com/thanos-io/thanos/pull/2970) Store: Upgrade minio-go/v7 to fix slowness when running on EKS.
- [#2957](https://github.com/thanos-io/thanos/pull/2957) Rule: *breaking :warning:* Now sets all of the relevant fields properly; avoids a panic when `/api/v1/rules` is called and the time zone is _not_ UTC; `rules` field is an empty array now if no rules have been defined in a rule group.
Thanos Rule's `/api/v1/rules` endpoint no longer returns the old, deprecated `partial_response_strategy`. The old, deprecated value has been fixed to `WARN` for quite some time. _Please_ use `partialResponseStrategy`.
- [#2976](https://github.com/thanos-io/thanos/pull/2976) Query: Better rounding for incoming query timestamps.
- [#2929](https://github.com/thanos-io/thanos/pull/2929) Mixin: Fix expression for 'unhealthy sidecar' alert and increase the timeout for 10 minutes.
- [#3024](https://github.com/thanos-io/thanos/pull/3024) Query: Consider group name and file for deduplication.
- [#3012](https://github.com/thanos-io/thanos/pull/3012) Ruler,Receiver: Fix TSDB to delete blocks in atomic way.
- [#3046](https://github.com/thanos-io/thanos/pull/3046) Ruler,Receiver: Fixed framing of StoreAPI response, it was one chunk by one.
- [#3095](https://github.com/thanos-io/thanos/pull/3095) Ruler: Update the manager when all rule files are removed.
- [#3105](https://github.com/thanos-io/thanos/pull/3105) Querier: Fix overwriting `maxSourceResolution` when auto downsampling is enabled.
- [#3010](https://github.com/thanos-io/thanos/pull/3010) Querier: Added `--query.lookback-delta` flag to override the default lookback delta in PromQL. The flag should be lookback delta should be set to at least 2 times of the slowest scrape interval. If unset it will use the PromQL default of 5m.

### Added

- [#2305](https://github.com/thanos-io/thanos/pull/2305) Receive,Sidecar,Ruler: Propagate correct (stricter) MinTime for TSDBs that have no block.
- [#2849](https://github.com/thanos-io/thanos/pull/2849) Query, Ruler: Added request logging for HTTP server side.
- [#2832](https://github.com/thanos-io/thanos/pull/2832) ui React: Add runtime and build info page
- [#2926](https://github.com/thanos-io/thanos/pull/2926) API: Add new blocks HTTP API to serve blocks metadata. The status endpoints (`/api/v1/status/flags`, `/api/v1/status/runtimeinfo` and `/api/v1/status/buildinfo`) are now available on all components with a HTTP API.
- [#2892](https://github.com/thanos-io/thanos/pull/2892) Receive: Receiver fails when the initial upload fails.
- [#2865](https://github.com/thanos-io/thanos/pull/2865) ui: Migrate Thanos Ruler UI to React
- [#2964](https://github.com/thanos-io/thanos/pull/2964) Query: Add time range parameters to label APIs. Add `start` and `end` fields to Store API `LabelNamesRequest` and `LabelValuesRequest`.
- [#2996](https://github.com/thanos-io/thanos/pull/2996) Sidecar: Add `reloader_config_apply_errors_total` metric. Add new flags `--reloader.watch-interval`, and `--reloader.retry-interval`.
- [#2973](https://github.com/thanos-io/thanos/pull/2973) Add Thanos Query Frontend component.
- [#2980](https://github.com/thanos-io/thanos/pull/2980) Bucket Viewer: Migrate block viewer to React.
- [#2725](https://github.com/thanos-io/thanos/pull/2725) Add bucket index operation durations: `thanos_bucket_store_cached_series_fetch_duration_seconds` and `thanos_bucket_store_cached_postings_fetch_duration_seconds`.
- [#2931](https://github.com/thanos-io/thanos/pull/2931) Query: Allow passing a `storeMatch[]` to select matching stores when debugging the querier. See [documentation](https://thanos.io/tip/components/query.md/#store-filtering)

### Changed

- [#2893](https://github.com/thanos-io/thanos/pull/2893) Store: Rename metric `thanos_bucket_store_cached_postings_compression_time_seconds` to `thanos_bucket_store_cached_postings_compression_time_seconds_total`.
- [#2915](https://github.com/thanos-io/thanos/pull/2915) Receive,Ruler: Enable TSDB directory locking by default. Add a new flag (`--tsdb.no-lockfile`) to override behavior.
- [#2902](https://github.com/thanos-io/thanos/pull/2902) Querier UI:Separate dedupe and partial response checkboxes per panel in new UI.
- [#2991](https://github.com/thanos-io/thanos/pull/2991) Store: *breaking :warning:* `operation` label value `getrange` changed to `get_range` for `thanos_store_bucket_cache_operation_requests_total` and `thanos_store_bucket_cache_operation_hits_total` to be consistent with bucket operation metrics.
- [#2876](https://github.com/thanos-io/thanos/pull/2876) Receive,Ruler: Updated TSDB and switched to ChunkIterators instead of sample one, which avoids unnecessary decoding / encoding.
- [#3064](https://github.com/thanos-io/thanos/pull/3064) s3: *breaking :warning:* Add SSE/SSE-KMS/SSE-C configuration. The S3 `encrypt_sse: true` option is now deprecated in favour of `sse_config`. If you used `encrypt_sse`, the migration strategy is to set up the following block:
```yaml
sse_config:
  type: SSE-S3
```

## [v0.14.0](https://github.com/thanos-io/thanos/releases/tag/v0.14.0) - 2020.07.10

### Fixed

- [#2637](https://github.com/thanos-io/thanos/pull/2637) Compact: Detect retryable errors that are inside of a wrapped `tsdb.MultiError`.
- [#2648](https://github.com/thanos-io/thanos/pull/2648) Store: Allow index cache and caching bucket to be configured at the same time.
- [#2728](https://github.com/thanos-io/thanos/pull/2728) Query: Fixed panics when using larger number of replica labels with short series label sets.
- [#2787](https://github.com/thanos-io/thanos/pull/2787) Update Prometheus mod to pull in prometheus/prometheus#7414.
- [#2807](https://github.com/thanos-io/thanos/pull/2807) Store: Decreased memory allocations while querying block's index.
- [#2809](https://github.com/thanos-io/thanos/pull/2809) Query: `/api/v1/stores` now guarantees to return a string in the `lastError` field.

### Changed

- [#2658](https://github.com/thanos-io/thanos/pull/2658) [#2703](https://github.com/thanos-io/thanos/pull/2703) Upgrade to Prometheus [@3268eac2ddda](https://github.com/prometheus/prometheus/commit/3268eac2ddda) which is after v2.18.1.
    - TSDB now does memory-mapping of Head chunks and reduces memory usage.
- [#2667](https://github.com/thanos-io/thanos/pull/2667) Store: Removed support to the legacy `index.cache.json`. The hidden flag `--store.disable-index-header` was removed.
- [#2613](https://github.com/thanos-io/thanos/pull/2613) Store: Renamed the caching bucket config option `chunk_object_size_ttl` to `chunk_object_attrs_ttl`.
- [#2667](https://github.com/thanos-io/thanos/pull/2667) Compact: The deprecated flag `--index.generate-missing-cache-file` and the metric `thanos_compact_generated_index_total` were removed.
- [#2671](https://github.com/thanos-io/thanos/pull/2671) *breaking* Tools: Bucket replicate flag `--resolution` is now in Go duration format.
- [#2671](https://github.com/thanos-io/thanos/pull/2671) Tools: Bucket replicate now replicates by default all blocks.
- [#2739](https://github.com/thanos-io/thanos/pull/2739) Changed `bucket tool bucket verify` `--id-whitelist` flag to `--id`.
- [#2748](https://github.com/thanos-io/thanos/pull/2748) Upgrade Prometheus to [@66dfb951c4ca](https://github.com/prometheus/prometheus/commit/66dfb951c4ca2c1dd3f266172a48a925403b13a5) which is after v2.19.0.
    - PromQL now allow us to executed concurrent selects.

### Added

- [#2671](https://github.com/thanos-io/thanos/pull/2671) Tools: Bucket replicate now allows passing repeated `--compaction` and `--resolution` flags.
- [#2657](https://github.com/thanos-io/thanos/pull/2657) Querier: Add the ability to perform concurrent select request per query.
- [#2754](https://github.com/thanos-io/thanos/pull/2754) UI: Add stores page in the React UI.
- [#2752](https://github.com/thanos-io/thanos/pull/2752) Compact: Add flag `--block-viewer.global.sync-block-interval` to configure metadata sync interval for the bucket UI.

## [v0.13.0](https://github.com/thanos-io/thanos/releases/tag/v0.13.0) - 2020.06.22

### Fixed

- [#2548](https://github.com/thanos-io/thanos/pull/2548) Query: Fixed rare cases of double counter reset accounting when querying `rate` with deduplication enabled.
- [#2536](https://github.com/thanos-io/thanos/pull/2536) S3: Fixed AWS STS endpoint url to https for Web Identity providers on AWS EKS.
- [#2501](https://github.com/thanos-io/thanos/pull/2501) Query: Gracefully handle additional fields in `SeriesResponse` protobuf message that may be added in the future.
- [#2568](https://github.com/thanos-io/thanos/pull/2568) Query: Don't close the connection of strict, static nodes if establishing a connection had succeeded but Info() call failed.
- [#2615](https://github.com/thanos-io/thanos/pull/2615) Rule: Fix bugs where rules were out of sync.
- [#2614](https://github.com/thanos-io/thanos/pull/2614) Tracing: Disabled Elastic APM Go Agent default tracer on initialization to disable the default metric gatherer.
- [#2525](https://github.com/thanos-io/thanos/pull/2525) Query: Fixed logging for dns resolution error in the `Query` component.
- [#2484](https://github.com/thanos-io/thanos/pull/2484) Query/Ruler: Fixed issue #2483, when web.route-prefix is set, it is added twice in HTTP router prefix.
- [#2416](https://github.com/thanos-io/thanos/pull/2416) Bucket: Fixed issue #2416 bug in `inspect --sort-by` doesn't work correctly in all cases.
- [#2719](https://github.com/thanos-io/thanos/pull/2719) Query: `irate` and `resets` use now counter downsampling aggregations.
- [#2705](https://github.com/thanos-io/thanos/pull/2705) minio-go: Added support for `af-south-1` and `eu-south-1` regions.
- [#2753](https://github.com/thanos-io/thanos/issues/2753) Sidecar, Receive, Rule: Fixed possibility of out of order uploads in error cases. This could potentially cause Compactor to create overlapping blocks.

### Added

- [#2012](https://github.com/thanos-io/thanos/pull/2012) Receive: Added multi-tenancy support (based on header)
- [#2502](https://github.com/thanos-io/thanos/pull/2502) StoreAPI: Added `hints` field to `SeriesResponse`. Hints in an opaque data structure that can be used to carry additional information from the store and its content is implementation specific.
- [#2521](https://github.com/thanos-io/thanos/pull/2521) Sidecar: Added `thanos_sidecar_reloader_reloads_failed_total`, `thanos_sidecar_reloader_reloads_total`, `thanos_sidecar_reloader_watch_errors_total`, `thanos_sidecar_reloader_watch_events_total` and `thanos_sidecar_reloader_watches` metrics.
- [#2412](https://github.com/thanos-io/thanos/pull/2412) UI: Added React UI from Prometheus upstream. Currently only accessible from Query component as only `/graph` endpoint is migrated.
- [#2532](https://github.com/thanos-io/thanos/pull/2532) Store: Added hidden option `--store.caching-bucket.config=<yaml content>` (or `--store.caching-bucket.config-file=<file.yaml>`) for experimental caching bucket, that can cache chunks into shared memcached. This can speed up querying and reduce number of requests to object storage.
- [#2579](https://github.com/thanos-io/thanos/pull/2579) Store: Experimental caching bucket can now cache metadata as well. Config has changed from #2532.
- [#2526](https://github.com/thanos-io/thanos/pull/2526) Compact: In case there are no labels left after deduplication via `--deduplication.replica-label`, assign first `replica-label` with value `deduped`.
- [#2621](https://github.com/thanos-io/thanos/pull/2621) Receive: Added flag to configure forward request timeout. Receive write will complete request as soon as quorum of writes succeeds.

### Changed

- [#2194](https://github.com/thanos-io/thanos/pull/2194) Updated to golang v1.14.2.
- [#2505](https://github.com/thanos.io/thanos/pull/2505) Store: Removed obsolete `thanos_store_node_info` metric.
- [#2513](https://github.com/thanos-io/thanos/pull/2513) Tools: Moved `thanos bucket` commands to `thanos tools bucket`, also
moved `thanos check rules` to `thanos tools rules-check`. `thanos tools rules-check` also takes rules by `--rules` repeated flag not argument
anymore.
- [#2548](https://github.com/thanos-io/thanos/pull/2548/commits/53e69bd89b2b08c18df298eed7d90cb7179cc0ec) Store, Querier: remove duplicated chunks on StoreAPI.
- [#2596](https://github.com/thanos-io/thanos/pull/2596) Updated Prometheus dependency to [@cd73b3d33e064bbd846fc7a26dc8c313d46af382](https://github.com/prometheus/prometheus/commit/cd73b3d33e064bbd846fc7a26dc8c313d46af382) which falls in between v2.17.0 and v2.18.0.
    - Receive,Rule: TSDB now supports isolation of append and queries.
    - Receive,Rule: TSDB now holds less WAL files after Head Truncation.
- [#2450](https://github.com/thanos-io/thanos/pull/2450) Store: Added Regex-set optimization for `label=~"a|b|c"` matchers.
- [#2526](https://github.com/thanos-io/thanos/pull/2526) Compact: In case there are no labels left after deduplication via `--deduplication.replica-label`, assign first `replica-label` with value `deduped`.
- [#2603](https://github.com/thanos-io/thanos/pull/2603) Store/Querier: Significantly optimize cases where StoreAPIs or blocks returns exact overlapping chunks (e.g Store GW and sidecar or brute force Store Gateway HA).

## [v0.12.2](https://github.com/thanos-io/thanos/releases/tag/v0.12.2) - 2020.04.30

### Fixed

- [#2459](https://github.com/thanos-io/thanos/issues/2459) Compact: Fixed issue with old blocks being marked and deleted in a (slow) loop.
- [#2533](https://github.com/thanos-io/thanos/pull/2515) Rule: do not wrap reload endpoint with `/`. Makes `/-/reload` accessible again when no prefix has been specified.

## [v0.12.1](https://github.com/thanos-io/thanos/releases/tag/v0.12.1) - 2020.04.20

### Fixed

- [#2411](https://github.com/thanos-io/thanos/pull/2411) Query: fix a bug where queries might not time out sometimes due to issues with one or more StoreAPIs.
- [#2475](https://github.com/thanos-io/thanos/pull/2475) Store: remove incorrect optimizations for queries with `=~".*"` and `!=~".*"` matchers.
- [#2472](https://github.com/thanos-io/thanos/pull/2472) Compact: fix a bug where partial blocks were never deleted, causing spam of warnings.
- [#2474](https://github.com/thanos-io/thanos/pull/2474) Store: fix a panic caused by concurrent memory access during block filtering.

## [v0.12.0](https://github.com/thanos-io/thanos/releases/tag/v0.12.0) - 2020.04.15

### Fixed

- [#2288](https://github.com/thanos-io/thanos/pull/2288) Ruler: fixes issue #2281, a bug causing incorrect parsing of query address with path prefix.
- [#2238](https://github.com/thanos-io/thanos/pull/2238) Ruler: fixed issue #2204, where a bug in alert queue signaling filled up the queue and alerts were dropped.
- [#2231](https://github.com/thanos-io/thanos/pull/2231) Bucket Web: sort chunks by thanos.downsample.resolution for better grouping.
- [#2254](https://github.com/thanos-io/thanos/pull/2254) Bucket: fix issue where metrics were registered multiple times in bucket replicate.
- [#2271](https://github.com/thanos-io/thanos/pull/2271) Bucket Web: fixed issue #2260, where the bucket passes null when storage is empty.
- [#2339](https://github.com/thanos-io/thanos/pull/2339) Query: fix a bug where `--store.unhealthy-timeout` was never respected.
- [#2208](https://github.com/thanos-io/thanos/pull/2208) Query and Rule: fix handling of `web.route-prefix` to correctly handle `/` and prefixes that do not begin with a `/`.
- [#2311](https://github.com/thanos-io/thanos/pull/2311) Receive: ensure receive component serves TLS when TLS configuration is provided.
- [#2319](https://github.com/thanos-io/thanos/pull/2319) Query: fixed inconsistent naming of metrics.
- [#2390](https://github.com/thanos-io/thanos/pull/2390) Store: fixed bug that was causing all posting offsets to be used instead of only 1/32 as intended; added hidden flag to control this behavior.
- [#2393](https://github.com/thanos-io/thanos/pull/2393) Store: fixed bug causing certain not-existing label values queried to fail with "invalid-size" error from binary header.
- [#2382](https://github.com/thanos-io/thanos/pull/2382) Store: fixed bug causing partial writes of index-header.
- [#2383](https://github.com/thanos-io/thanos/pull/2383) Store: handle expected errors correctly, e.g. do not increment failure counters.


### Added

- [#2252](https://github.com/thanos-io/thanos/pull/2252) Query: add new `--store-strict` flag. More information available [here](/docs/proposals/202001_thanos_query_health_handling.md).
- [#2265](https://github.com/thanos-io/thanos/pull/2265) Compact: add `--wait-interval` to specify compaction wait interval between consecutive compact runs when `--wait` is enabled.
- [#2250](https://github.com/thanos-io/thanos/pull/2250) Compact: enable vertical compaction for offline deduplication (experimental). Uses `--deduplication.replica-label` flag to specify the replica label on which to deduplicate (hidden). Please note that this uses a NAIVE algorithm for merging (no smart replica deduplication, just chaining samples together). This works well for deduplication of blocks with **precisely the same samples** like those produced by Receiver replication. We plan to add a smarter algorithm in the following weeks.
- [#1714](https://github.com/thanos-io/thanos/pull/1714) Compact: the compact component now exposes the bucket web UI when it is run as a long-lived process.
- [#2304](https://github.com/thanos-io/thanos/pull/2304) Store: added `max_item_size` configuration option to memcached-based index cache. This should be set to the max item size configured in memcached (`-I` flag) in order to not waste network round-trips to cache items larger than the limit configured in memcached.
- [#2297](https://github.com/thanos-io/thanos/pull/2297) Store: add `--experimental.enable-index-cache-postings-compression` flag to enable re-encoding and compressing postings before storing them into the cache. Compressed postings take about 10% of the original size.
- [#2357](https://github.com/thanos-io/thanos/pull/2357) Compact and Store: the compact and store components now serve the bucket UI on `:<http-port>/loaded`, which shows exactly the blocks that are currently seen by compactor and the store gateway. The compactor also serves a different bucket UI on `:<http-port>/global`, which shows the status of object storage without any filters.
- [#2172](https://github.com/thanos-io/thanos/pull/2172) Store: add support for sharding the store component based on the label hash.
- [#2113](https://github.com/thanos-io/thanos/pull/2113) Bucket: added `thanos bucket replicate` command to replicate blocks from one bucket to another.
- [#1922](https://github.com/thanos-io/thanos/pull/1922) Docs: create a new document to explain sharding in Thanos.
- [#2230](https://github.com/thanos-io/thanos/pull/2230) Store: optimize conversion of labels.

### Changed

- [#2136](https://github.com/thanos-io/thanos/pull/2136) *breaking* Store, Compact, Bucket: schedule block deletion by adding deletion-mark.json. This adds a consistent way for multiple readers and writers to access object storage.
Since there are no consistency guarantees provided by some Object Storage providers, this PR adds a consistent lock-free way of dealing with Object Storage irrespective of the choice of object storage. In order to achieve this co-ordination, blocks are not deleted directly. Instead, blocks are marked for deletion by uploading the `deletion-mark.json` file for the block that was chosen to be deleted. This file contains Unix time of when the block was marked for deletion. If you want to keep existing behavior, you should add `--delete-delay=0s` as a flag.
- [#2090](https://github.com/thanos-io/thanos/issues/2090) *breaking* Downsample command: the `downsample` command has moved and is now a sub-command of the `thanos bucket` sub-command; it cannot be called via `thanos downsample` any more.
- [#2294](https://github.com/thanos-io/thanos/pull/2294) Store: optimizations for fetching postings. Queries using `=~".*"` matchers or negation matchers (`!=...` or `!~...`) benefit the most.
- [#2301](https://github.com/thanos-io/thanos/pull/2301) Ruler: exit with an error when initialization fails.
- [#2310](https://github.com/thanos-io/thanos/pull/2310) Query: report timespan 0 to 0 when discovering no stores.
- [#2330](https://github.com/thanos-io/thanos/pull/2330) Store: index-header is no longer experimental. It is enabled by default for store Gateway. You can disable it with new hidden flag: `--store.disable-index-header`. The `--experimental.enable-index-header` flag was removed.
- [#1848](https://github.com/thanos-io/thanos/pull/1848) Ruler: allow returning error messages when a reload is triggered via HTTP.
- [#2270](https://github.com/thanos-io/thanos/pull/2277) All: Thanos components will now print stack traces when they error out.

## [v0.11.0](https://github.com/thanos-io/thanos/releases/tag/v0.11.0) - 2020.03.02

### Fixed

- [#2033](https://github.com/thanos-io/thanos/pull/2033) Minio-go: Fixed Issue #1494 support Web Identity providers for IAM credentials for AWS EKS.
- [#1985](https://github.com/thanos-io/thanos/pull/1985) Store Gateway: Fixed case where series entry is larger than 64KB in index.
- [#2051](https://github.com/thanos-io/thanos/pull/2051) Ruler: Fixed issue where ruler does not expose shipper metrics.
- [#2101](https://github.com/thanos-io/thanos/pull/2101) Ruler: Fixed bug where thanos_alert_sender_errors_total was not registered.
- [#1789](https://github.com/thanos-io/thanos/pull/1789) Store Gateway: Improve timeouts.
- [#2139](https://github.com/thanos-io/thanos/pull/2139) Properly handle SIGHUP for reloading.
- [#2040](https://github.com/thanos-io/thanos/pull/2040) UI: Fix URL of alerts in Ruler
- [#2033](https://github.com/thanos-io/thanos/pull/1978) Ruler: Fix tracing in Thanos Ruler

### Added

- [#2003](https://github.com/thanos-io/thanos/pull/2003) Query: Support downsampling for /series.
- [#1952](https://github.com/thanos-io/thanos/pull/1952) Store Gateway: Implemented [binary index header](https://thanos.io/tip/proposals/201912_thanos_binary_index_header.md/). This significantly reduces resource consumption (memory, CPU, net bandwidth) for startup and data loading processes as well as baseline memory. This means that adding more blocks into object storage, without querying them will use almost no resources. This, however, **still means that querying large amounts of data** will result in high spikes of memory and CPU use as before, due to simply fetching large amounts of metrics data. Since we fixed baseline, we are now focusing on query performance optimizations in separate initiatives. To enable experimental `index-header` mode run store with hidden `experimental.enable-index-header` flag.
- [#2009](https://github.com/thanos-io/thanos/pull/2009) Store Gateway: Minimum age of all blocks before they are being read. Set it to a safe value (e.g 30m) if your object storage is eventually consistent. GCS and S3 are (roughly) strongly consistent.
- [#1963](https://github.com/thanos-io/thanos/pull/1963) Mixin: Add Thanos Ruler alerts.
- [#1984](https://github.com/thanos-io/thanos/pull/1984) Query: Add cache-control header to not cache on error.
- [#1870](https://github.com/thanos-io/thanos/pull/1870) UI: Persist settings in query.
- [#1969](https://github.com/thanos-io/thanos/pull/1969) Sidecar: allow setting http connection pool size via flags.
- [#1967](https://github.com/thanos-io/thanos/issues/1967) Receive: Allow local TSDB compaction.
- [#1939](https://github.com/thanos-io/thanos/pull/1939) Ruler: Add TLS and authentication support for query endpoints with the `--query.config` and `--query.config-file` CLI flags. See [documentation](docs/components/rule.md/#configuration) for further information.
- [#1982](https://github.com/thanos-io/thanos/pull/1982) Ruler: Add support for Alertmanager v2 API endpoints.
- [#2030](https://github.com/thanos-io/thanos/pull/2030) Query: Add `thanos_proxy_store_empty_stream_responses_total` metric for number of empty responses from stores.
- [#2049](https://github.com/thanos-io/thanos/pull/2049) Tracing: Support sampling on Elastic APM with new sample_rate setting.
- [#2008](https://github.com/thanos-io/thanos/pull/2008) Querier, Receiver, Sidecar, Store: Add gRPC [health check](https://github.com/grpc/grpc/blob/master/doc/health-checking.md) endpoints.
- [#2145](https://github.com/thanos-io/thanos/pull/2145) Tracing: track query sent to prometheus via remote read api.

### Changed

- [#1970](https://github.com/thanos-io/thanos/issues/1970) *breaking* Receive: Use gRPC for forwarding requests between peers. Note that existing values for the `--receive.local-endpoint` flag and the endpoints in the hashring configuration file must now specify the receive gRPC port and must be updated to be a simple `host:port` combination, e.g. `127.0.0.1:10901`, rather than a full HTTP URL, e.g. `http://127.0.0.1:10902/api/v1/receive`.
- [#1933](https://github.com/thanos-io/thanos/pull/1933) Add a flag `--tsdb.wal-compression` to configure whether to enable tsdb wal compression in ruler and receiver.
- [#2021](https://github.com/thanos-io/thanos/pull/2021) Rename metric `thanos_query_duplicated_store_address` to `thanos_query_duplicated_store_addresses_total` and `thanos_rule_duplicated_query_address` to `thanos_rule_duplicated_query_addresses_total`.
- [#2166](https://github.com/thanos-io/thanos/pull/2166) Bucket Web: improve the tooltip for the bucket UI; it was reconstructed and now exposes much more information about blocks.

## [v0.10.1](https://github.com/thanos-io/thanos/releases/tag/v0.10.1) - 2020.01.24

### Fixed

- [#2015](https://github.com/thanos-io/thanos/pull/2015) Sidecar: Querier /api/v1/series bug fixed when time range was ignored inside sidecar.
The bug was noticeable for example when using Grafana template variables.
- [#2120](https://github.com/thanos-io/thanos/pull/2120) Bucket Web: Set state of status prober properly.

## [v0.10.0](https://github.com/thanos-io/thanos/releases/tag/v0.10.0) - 2020.01.13

### Fixed

- [#1919](https://github.com/thanos-io/thanos/issues/1919) Compactor: Fixed potential data loss when uploading older blocks, or upload taking long time while compactor is
running.
- [#1937](https://github.com/thanos-io/thanos/pull/1937) Compactor: Improved synchronization of meta JSON files.
Compactor now properly handles partial block uploads for all operation like retention apply, downsampling and compaction. Additionally:

  * Removed `thanos_compact_sync_meta_*` metrics. Use `thanos_blocks_meta_*` metrics instead.
  * Added `thanos_consistency_delay_seconds` and `thanos_compactor_aborted_partial_uploads_deletion_attempts_total` metrics.

- [#1936](https://github.com/thanos-io/thanos/pull/1936) Store: Improved synchronization of meta JSON files. Store now properly handles corrupted disk cache. Added meta.json sync metrics.
- [#1856](https://github.com/thanos-io/thanos/pull/1856) Receive: close DBReadOnly after flushing to fix a memory leak.
- [#1882](https://github.com/thanos-io/thanos/pull/1882) Receive: upload to object storage as 'receive' rather than 'sidecar'.
- [#1907](https://github.com/thanos-io/thanos/pull/1907) Store: Fixed the duration unit for the metric `thanos_bucket_store_series_gate_duration_seconds`.
- [#1931](https://github.com/thanos-io/thanos/pull/1931) Compact: Fixed the compactor successfully exiting when actually an error occurred while compacting a blocks group.
- [#1872](https://github.com/thanos-io/thanos/pull/1872) Ruler: `/api/v1/rules` now shows a properly formatted value
- [#1945](https://github.com/thanos-io/thanos/pull/1945) `master` container images are now built with Go 1.13
- [#1956](https://github.com/thanos-io/thanos/pull/1956) Ruler: now properly ignores duplicated query addresses
- [#1975](https://github.com/thanos-io/thanos/pull/1975) Store Gateway: fixed panic caused by memcached servers selector when there's 1 memcached node

### Added

- [#1852](https://github.com/thanos-io/thanos/pull/1852) Add support for `AWS_CONTAINER_CREDENTIALS_FULL_URI` by upgrading to minio-go v6.0.44
- [#1854](https://github.com/thanos-io/thanos/pull/1854) Update Rule UI to support alerts count displaying and filtering.
- [#1838](https://github.com/thanos-io/thanos/pull/1838) Ruler: Add TLS and authentication support for Alertmanager with the `--alertmanagers.config` and `--alertmanagers.config-file` CLI flags. See [documentation](docs/components/rule.md/#configuration) for further information.
- [#1838](https://github.com/thanos-io/thanos/pull/1838) Ruler: Add a new `--alertmanagers.sd-dns-interval` CLI option to specify the interval between DNS resolutions of Alertmanager hosts.
- [#1881](https://github.com/thanos-io/thanos/pull/1881) Store Gateway: memcached support for index cache. See [documentation](docs/components/store.md/#index-cache) for further information.
- [#1904](https://github.com/thanos-io/thanos/pull/1904) Add a skip-chunks option in Store Series API to improve the response time of `/api/v1/series` endpoint.
- [#1910](https://github.com/thanos-io/thanos/pull/1910) Query: `/api/v1/labels` now understands `POST` - useful for sending bigger requests

### Changed

- [#1947](https://github.com/thanos-io/thanos/pull/1947) Upgraded Prometheus dependencies to v2.15.2. This includes:

  * Compactor: Significant reduction of memory footprint for compaction and downsampling process.
  * Querier: Accepting spaces between time range and square bracket. e.g `[ 5m]`
  * Querier: Improved PromQL parser performance.

- [#1833](https://github.com/thanos-io/thanos/pull/1833) `--shipper.upload-compacted` flag has been promoted to non hidden, non experimental state. More info available [here](docs/quick-tutorial.md#uploading-old-metrics).
- [#1867](https://github.com/thanos-io/thanos/pull/1867) Ruler: now sets a `Thanos/$version` `User-Agent` in requests
- [#1887](https://github.com/thanos-io/thanos/pull/1887) Service discovery now deduplicates targets between different target groups

## [v0.9.0](https://github.com/thanos-io/thanos/releases/tag/v0.9.0) - 2019.12.03

### Added

- [#1678](https://github.com/thanos-io/thanos/pull/1678) Add Lightstep as a tracing provider.
- [#1687](https://github.com/thanos-io/thanos/pull/1687) Add a new `--grpc-grace-period` CLI option to components which serve gRPC to set how long to wait until gRPC Server shuts down.
- [#1660](https://github.com/thanos-io/thanos/pull/1660) Sidecar: Add a new `--prometheus.ready_timeout` CLI option to the sidecar to set how long to wait until Prometheus starts up.
- [#1573](https://github.com/thanos-io/thanos/pull/1573) `AliYun OSS` object storage, see [documents](docs/storage.md#aliyun-oss) for further information.
- [#1680](https://github.com/thanos-io/thanos/pull/1680) Add a new `--http-grace-period` CLI option to components which serve HTTP to set how long to wait until HTTP Server shuts down.
- [#1712](https://github.com/thanos-io/thanos/pull/1712) Bucket: Rename flag on bucket web component from `--listen` to `--http-address` to match other components.
- [#1733](https://github.com/thanos-io/thanos/pull/1733) Compactor: New metric `thanos_compactor_iterations_total` on Thanos Compactor which shows the number of successful iterations.
- [#1758](https://github.com/thanos-io/thanos/pull/1758) Bucket: `thanos bucket web` now supports `--web.external-prefix` for proxying on a subpath.
- [#1770](https://github.com/thanos-io/thanos/pull/1770) Bucket: Add `--web.prefix-header` flags to allow for bucket UI to be accessible behind a reverse proxy.
- [#1668](https://github.com/thanos-io/thanos/pull/1668) Receiver: Added TLS options for both server and client remote write.

### Fixed

- [#1656](https://github.com/thanos-io/thanos/pull/1656) Store Gateway: Store now starts metric and status probe HTTP server earlier in its start-up sequence. `/-/healthy` endpoint now starts to respond with success earlier. `/metrics` endpoint starts serving metrics earlier as well. Make sure to point your readiness probes to the `/-/ready` endpoint rather than `/metrics`.
- [#1669](https://github.com/thanos-io/thanos/pull/1669) Store Gateway: Fixed store sharding. Now it does not load excluded meta.jsons and load/fetch index-cache.json files.
- [#1670](https://github.com/thanos-io/thanos/pull/1670) Sidecar: Fixed un-ordered blocks upload. Sidecar now uploads the oldest blocks first.
- [#1568](https://github.com/thanos-io/thanos/pull/1709) Store Gateway: Store now retains the first raw value of a chunk during downsampling to avoid losing some counter resets that occur on an aggregation boundary.
- [#1751](https://github.com/thanos-io/thanos/pull/1751) Querier: Fixed labels for StoreUI
- [#1773](https://github.com/thanos-io/thanos/pull/1773) Ruler: Fixed the /api/v1/rules endpoint that returned 500 status code with `failed to assert type of rule ...` message.
- [#1770](https://github.com/thanos-io/thanos/pull/1770) Querier: Fixed `--web.external-prefix` 404s for static resources.
- [#1785](https://github.com/thanos-io/thanos/pull/1785) Ruler: The /api/v1/rules endpoints now returns the original rule filenames.
- [#1791](https://github.com/thanos-io/thanos/pull/1791) Ruler: Ruler now supports identical rule filenames in different directories.
- [#1562](https://github.com/thanos-io/thanos/pull/1562) Querier: Downsampling option now carries through URL.
- [#1675](https://github.com/thanos-io/thanos/pull/1675) Querier: Reduced resource usage while using certain queries like `offset`.
- [#1725](https://github.com/thanos-io/thanos/pull/1725) & [#1718](https://github.com/thanos-io/thanos/pull/1718) Store Gateway: Per request memory improvements.

### Changed

- [#1666](https://github.com/thanos-io/thanos/pull/1666) Compact: `thanos_compact_group_compactions_total` now counts block compactions, so operations that resulted in a compacted block. The old behaviour
is now exposed by new metric: `thanos_compact_group_compaction_runs_started_total` and `thanos_compact_group_compaction_runs_completed_total` which counts compaction runs overall.
- [#1748](https://github.com/thanos-io/thanos/pull/1748) Updated all dependencies.
- [#1694](https://github.com/thanos-io/thanos/pull/1694) `prober_ready` and `prober_healthy` metrics are removed, for sake of `status`. Now `status` exposes same metric with a label, `check`. `check` can have "healty" or "ready" depending on status of the probe.
- [#1790](https://github.com/thanos-io/thanos/pull/1790) Ruler: Fixes subqueries support for ruler.
- [#1769](https://github.com/thanos-io/thanos/pull/1769) & [#1545](https://github.com/thanos-io/thanos/pull/1545) Adjusted most of the metrics histogram buckets.

## [v0.8.1](https://github.com/thanos-io/thanos/releases/tag/v0.8.1) - 2019.10.14

### Fixed

- [#1632](https://github.com/thanos-io/thanos/issues/1632) Removes the duplicated external labels detection on Thanos Querier; warning only; Made Store Gateway compatible with older Querier versions.
  * NOTE: `thanos_store_nodes_grpc_connections` metric is now per `external_labels` and `store_type`. It is a recommended  metric for Querier storeAPIs. `thanos_store_node_info` is marked as obsolete and will be removed in next release.
  * NOTE2: Store Gateway is now advertising artificial: `"@thanos_compatibility_store_type=store"` label. This is to have the current Store Gateway compatible with Querier pre v0.8.0.
  This label can be disabled by hidden `debug.advertise-compatibility-label=false` flag on Store Gateway.

## [v0.8.0](https://github.com/thanos-io/thanos/releases/tag/v0.8.0) - 2019.10.10

Lot's of improvements this release! Noteworthy items:
- First Katacoda tutorial! 🐱
- Fixed Deletion order causing Compactor to produce not needed 👻 blocks with missing random files.
- Store GW memory improvements (more to come!).
- Querier allows multiple deduplication labels.
- Both Compactor and Store Gateway can be **sharded** within the same bucket using relabelling!
- Sidecar exposed data from Prometheus can be now limited to given `min-time` (e.g 3h only).
- Numerous Thanos Receive improvements.

Make sure you check out Prometheus 2.13.0 as well. New release drastically improves usage and resource consumption of
both Prometheus and sidecar with Thanos: https://prometheus.io/blog/2019/10/10/remote-read-meets-streaming/

### Added

- [#1619](https://github.com/thanos-io/thanos/pull/1619) Thanos sidecar allows to limit min time range for data it exposes from Prometheus.
- [#1583](https://github.com/thanos-io/thanos/pull/1583) Thanos sharding:
  - Add relabel config (`--selector.relabel-config-file` and `selector.relabel-config`) into Thanos Store and Compact components.
Selecting blocks to serve depends on the result of block labels relabeling.
  - For store gateway, advertise labels from "approved" blocks.
- [#1540](https://github.com/thanos-io/thanos/pull/1540) Thanos Downsample added `/-/ready` and `/-/healthy` endpoints.
- [#1538](https://github.com/thanos-io/thanos/pull/1538) Thanos Rule added `/-/ready` and `/-/healthy` endpoints.
- [#1537](https://github.com/thanos-io/thanos/pull/1537) Thanos Receive added `/-/ready` and `/-/healthy` endpoints.
- [#1460](https://github.com/thanos-io/thanos/pull/1460) Thanos Store Added `/-/ready` and `/-/healthy` endpoints.
- [#1534](https://github.com/thanos-io/thanos/pull/1534) Thanos Query Added `/-/ready` and `/-/healthy` endpoints.
- [#1533](https://github.com/thanos-io/thanos/pull/1533) Thanos inspect now supports the timeout flag.
- [#1496](https://github.com/thanos-io/thanos/pull/1496) Thanos Receive now supports setting block duration.
- [#1362](https://github.com/thanos-io/thanos/pull/1362) Optional `replicaLabels` param for `/query` and
`/query_range` querier endpoints. When provided overwrite the `query.replica-label` cli flags.
- [#1482](https://github.com/thanos-io/thanos/pull/1482) Thanos now supports Elastic APM as tracing provider.
- [#1612](https://github.com/thanos-io/thanos/pull/1612) Thanos Rule added `resendDelay` flag.
- [#1480](https://github.com/thanos-io/thanos/pull/1480) Thanos Receive flushes storage on hashring change.
- [#1613](https://github.com/thanos-io/thanos/pull/1613) Thanos Receive now traces forwarded requests.

### Changed

- [#1362](https://github.com/thanos-io/thanos/pull/1362) `query.replica-label` configuration can be provided more than
once for multiple deduplication labels like: `--query.replica-label=prometheus_replica --query.replica-label=service`.
- [#1581](https://github.com/thanos-io/thanos/pull/1581) Thanos Store now can use smaller buffer sizes for Bytes pool; reducing memory for some requests.
- [#1622](https://github.com/thanos-io/thanos/pull/1622) & [#1590](https://github.com/thanos-io/thanos/pull/1590) Upgraded to Go 1.13.1
- [#1498](https://github.com/thanos-io/thanos/pull/1498) Thanos Receive change flag `labels` to `label` to be consistent with other commands.

### Fixed

- [#1525](https://github.com/thanos-io/thanos/pull/1525) Thanos now deletes block's file in correct order allowing to detect partial blocks without problems.
- [#1505](https://github.com/thanos-io/thanos/pull/1505) Thanos Store now removes invalid local cache blocks.
- [#1587](https://github.com/thanos-io/thanos/pull/1587) Thanos Sidecar cleanups all cache dirs after each compaction run.
- [#1582](https://github.com/thanos-io/thanos/pull/1582) Thanos Rule correctly parses Alertmanager URL if there is more `+` in it.
- [#1544](https://github.com/thanos-io/thanos/pull/1544) Iterating over object store is resilient to the edge case for some providers.
- [#1469](https://github.com/thanos-io/thanos/pull/1469) Fixed Azure potential failures (EOF) when requesting more data then blob has.
- [#1512](https://github.com/thanos-io/thanos/pull/1512) Thanos Store fixed memory leak for chunk pool.
- [#1488](https://github.com/thanos-io/thanos/pull/1488) Thanos Rule now now correctly links to query URL from rules and alerts.

## [v0.7.0](https://github.com/thanos-io/thanos/releases/tag/v0.7.0) - 2019.09.02

Accepted into CNCF:
- Thanos moved to new repository <https://github.com/thanos-io/thanos>
- Docker images moved to <https://quay.io/thanos/thanos> and mirrored at <https://hub.docker.com/r/thanosio/thanos>
- Slack moved to <https://slack.cncf.io> `#thanos`/`#thanos-dev`/`#thanos-prs`

### Added

- [#1478](https://github.com/thanos-io/thanos/pull/1478) Thanos components now exposes gRPC server metrics as soon as server starts, to provide more reliable data for instrumentation.
- [#1378](https://github.com/thanos-io/thanos/pull/1378) Thanos Receive now exposes `thanos_receive_config_hash`, `thanos_receive_config_last_reload_successful` and `thanos_receive_config_last_reload_success_timestamp_seconds` metrics to track latest configuration change
- [#1268](https://github.com/thanos-io/thanos/pull/1268) Thanos Sidecar added support for newest Prometheus streaming remote read added [here](https://github.com/prometheus/prometheus/pull/5703). This massively improves memory required by single
  request for both Prometheus and sidecar. Single requests now should take constant amount of memory on sidecar, so resource consumption prediction is now straightforward. This will be used if you have Prometheus `2.13` or `2.12-master`.
- [#1358](https://github.com/thanos-io/thanos/pull/1358) Added `part_size` configuration option for HTTP multipart requests minimum part size for S3 storage type
- [#1363](https://github.com/thanos-io/thanos/pull/1363) Thanos Receive now exposes `thanos_receive_hashring_nodes` and `thanos_receive_hashring_tenants` metrics to monitor status of hash-rings
- [#1395](https://github.com/thanos-io/thanos/pull/1395) Thanos Sidecar added `/-/ready` and `/-/healthy` endpoints to Thanos sidecar.
- [#1297](https://github.com/thanos-io/thanos/pull/1297) Thanos Compact added `/-/ready` and `/-/healthy` endpoints to Thanos compact.
- [#1431](https://github.com/thanos-io/thanos/pull/1431) Thanos Query added hidden flag to allow the use of downsampled resolution data for instant queries.
- [#1408](https://github.com/thanos-io/thanos/pull/1408) Thanos Store Gateway can now allow the specifying of supported time ranges it will serve (time sharding). Flags: `min-time` & `max-time`

### Changed

- [#1414](https://github.com/thanos-io/thanos/pull/1413) Upgraded important dependencies: Prometheus to 2.12-rc.0. TSDB is now part of Prometheus.
- [#1380](https://github.com/thanos-io/thanos/pull/1380) Upgraded important dependencies: Prometheus to 2.11.1 and TSDB to 0.9.1. Some changes affecting Querier:
  - [ENHANCEMENT] Query performance improvement: Efficient iteration and search in HashForLabels and HashWithoutLabels. #5707
  - [ENHANCEMENT] Optimize queries using regexp for set lookups. tsdb#602
  - [BUGFIX] prometheus_tsdb_compactions_failed_total is now incremented on any compaction failure. tsdb#613
  - [BUGFIX] PromQL: Correctly display {__name__="a"}.
- [#1338](https://github.com/thanos-io/thanos/pull/1338) Thanos Query still warns on store API duplicate, but allows a single one from duplicated set. This is gracefully warn about the problematic logic and not disrupt immediately.
- [#1385](https://github.com/thanos-io/thanos/pull/1385) Thanos Compact exposes flag to disable downsampling `downsampling.disable`.

### Fixed

- [#1327](https://github.com/thanos-io/thanos/pull/1327) Thanos Query `/series` API end-point now properly returns an empty array just like Prometheus if there are no results
- [#1302](https://github.com/thanos-io/thanos/pull/1302) Thanos now efficiently reuses HTTP keep-alive connections
- [#1371](https://github.com/thanos-io/thanos/pull/1371) Thanos Receive fixed race condition in hashring
- [#1430](https://github.com/thanos-io/thanos/pull/1430) Thanos fixed value of GOMAXPROCS inside container.
- [#1410](https://github.com/thanos-io/thanos/pull/1410) Fix for CVE-2019-10215

### Deprecated

- [#1458](https://github.com/thanos-io/thanos/pull/1458) Thanos Query and Receive now use common instrumentation middleware. As as result, for sake of `http_requests_total` and `http_request_duration_seconds_bucket`; Thanos Query no longer exposes `thanos_query_api_instant_query_duration_seconds`, `thanos_query_api_range_query_duration_second` metrics and Thanos Receive no longer exposes `thanos_http_request_duration_seconds`, `thanos_http_requests_total`, `thanos_http_response_size_bytes`.
- [#1423](https://github.com/thanos-io/thanos/pull/1423) Thanos Bench deprecated.

## [v0.6.0](https://github.com/thanos-io/thanos/releases/tag/v0.6.0) - 2019.07.18

### Added

- [#1097](https://github.com/thanos-io/thanos/pull/1097) Added `thanos check rules` linter for Thanos rule rules files.

- [#1253](https://github.com/thanos-io/thanos/pull/1253) Add support for specifying a maximum amount of retries when using Azure Blob storage (default: no retries).

- [#1244](https://github.com/thanos-io/thanos/pull/1244) Thanos Compact now exposes new metrics `thanos_compact_downsample_total` and `thanos_compact_downsample_failures_total` which are useful to catch when errors happen

- [#1260](https://github.com/thanos-io/thanos/pull/1260) Thanos Query/Rule now exposes metrics `thanos_querier_store_apis_dns_provider_results` and `thanos_ruler_query_apis_dns_provider_results` which tell how many addresses were configured and how many were actually discovered respectively

- [#1248](https://github.com/thanos-io/thanos/pull/1248) Add a web UI to show the state of remote storage.

- [#1217](https://github.com/thanos-io/thanos/pull/1217) Thanos Receive gained basic hashring support

- [#1262](https://github.com/thanos-io/thanos/pull/1262) Thanos Receive got a new metric `thanos_http_requests_total` which shows how many requests were handled by it

- [#1243](https://github.com/thanos-io/thanos/pull/1243) Thanos Receive got an ability to forward time series data between nodes. Now you can pass the hashring configuration via `--receive.hashrings-file`; the refresh interval `--receive.hashrings-file-refresh-interval`; the name of the local node's name `--receive.local-endpoint`; and finally the header's name which is used to determine the tenant `--receive.tenant-header`.

- [#1147](https://github.com/thanos-io/thanos/pull/1147) Support for the Jaeger tracer has been added!

*breaking* New common flags were added for configuring tracing: `--tracing.config-file` and `--tracing.config`. You can either pass a file to Thanos with the tracing configuration or pass it in the command line itself. Old `--gcloudtrace.*` flags were removed :warning:

To migrate over the old `--gcloudtrace.*` configuration, your tracing configuration should look like this:

```yaml

---
type: STACKDRIVER
config:
- service_name: 'foo'
  project_id: '123'
  sample_factor: 123
```

The other `type` you can use is `JAEGER` now. The `config` keys and values are Jaeger specific and you can find all of the information [here](https://github.com/jaegertracing/jaeger-client-go#environment-variables).

### Changed

- [#1284](https://github.com/thanos-io/thanos/pull/1284) Add support for multiple label-sets in Info gRPC service.
This deprecates the single `Labels` slice of the `InfoResponse`, in a future release backward compatible handling for the single set of Labels will be removed. Upgrading to v0.6.0 or higher is advised.
*breaking* If you run have duplicate queries in your Querier configuration with hierarchical federation of multiple Queries this PR makes Thanos Querier to detect this case and block all duplicates. Refer to 0.6.1 which at least allows for single replica to work.

- [#1314](https://github.com/thanos-io/thanos/pull/1314) Removes `http_request_duration_microseconds` (Summary) and adds `http_request_duration_seconds` (Histogram) from http server instrumentation used in Thanos APIs and UIs.

- [#1287](https://github.com/thanos-io/thanos/pull/1287) Sidecar now waits on Prometheus' external labels before starting the uploading process

- [#1261](https://github.com/thanos-io/thanos/pull/1261) Thanos Receive now exposes metrics `thanos_http_request_duration_seconds` and `thanos_http_response_size_bytes` properly of each handler

- [#1274](https://github.com/thanos-io/thanos/pull/1274) Iteration limit has been lifted from the LRU cache so there should be no more spam of error messages as they were harmless

- [#1321](https://github.com/thanos-io/thanos/pull/1321) Thanos Query now fails early on a query which only uses external labels - this improves clarity in certain situations

### Fixed

- [#1227](https://github.com/thanos-io/thanos/pull/1227) Some context handling issues were fixed in Thanos Compact; some unnecessary memory allocations were removed in the hot path of Thanos Store.

- [#1183](https://github.com/thanos-io/thanos/pull/1183) Compactor now correctly propagates retriable/haltable errors which means that it will not unnecessarily restart if such an error occurs

- [#1231](https://github.com/thanos-io/thanos/pull/1231) Receive now correctly handles SIGINT and closes without deadlocking

- [#1278](https://github.com/thanos-io/thanos/pull/1278) Fixed inflated values problem with `sum()` on Thanos Query

- [#1280](https://github.com/thanos-io/thanos/pull/1280) Fixed a problem with concurrent writes to a `map` in Thanos Query while rendering the UI

- [#1311](https://github.com/thanos-io/thanos/pull/1311) Fixed occasional panics in Compact and Store when using Azure Blob cloud storage caused by lack of error checking in client library.

- [#1322](https://github.com/thanos-io/thanos/pull/1322) Removed duplicated closing of the gRPC listener - this gets rid of harmless messages like `store gRPC listener: close tcp 0.0.0.0:10901: use of closed network connection` when those programs are being closed

### Deprecated

- [#1216](https://github.com/thanos-io/thanos/pull/1216) the old "Command-line flags" has been removed from Thanos Query UI since it was not populated and because we are striving for consistency

## [v0.5.0](https://github.com/thanos-io/thanos/releases/tag/v0.5.0) - 2019.06.05

TL;DR: Store LRU cache is no longer leaking, Upgraded Thanos UI to Prometheus 2.9, Fixed auto-downsampling, Moved to Go 1.12.5 and more.

This version moved tarballs to Golang 1.12.5 from 1.11 as well, so same warning applies if you use `container_memory_usage_bytes` from cadvisor. Use `container_memory_working_set_bytes` instead.

*breaking* As announced couple of times this release also removes gossip with all configuration flags (`--cluster.*`).

### Fixed

- [#1142](https://github.com/thanos-io/thanos/pull/1142) fixed major leak on store LRU cache for index items (postings and series).
- [#1163](https://github.com/thanos-io/thanos/pull/1163) sidecar is no longer blocking for custom Prometheus versions/builds. It only checks if flags return non 404, then it performs optional checks.
- [#1146](https://github.com/thanos-io/thanos/pull/1146) store/bucket: make getFor() work with interleaved resolutions.
- [#1157](https://github.com/thanos-io/thanos/pull/1157) querier correctly handles duplicated stores when some store changes external labels in place.

### Added

- [#1094](https://github.com/thanos-io/thanos/pull/1094) Allow configuring the response header timeout for the S3 client.

### Changed

- [#1118](https://github.com/thanos-io/thanos/pull/1118) *breaking* swift: Added support for cross-domain authentication by introducing `userDomainID`, `userDomainName`, `projectDomainID`, `projectDomainName`.
  The outdated terms `tenantID`, `tenantName` are deprecated and have been replaced by `projectID`, `projectName`.

- [#1066](https://github.com/thanos-io/thanos/pull/1066) Upgrade Thanos ui to Prometheus v2.9.1.

  Changes from the upstream:
  * query:
    - [ENHANCEMENT] Update moment.js and moment-timezone.js [PR #4679](https://github.com/prometheus/prometheus/pull/4679)
    - [ENHANCEMENT] Support to query elements by a specific time [PR #4764](https://github.com/prometheus/prometheus/pull/4764)
    - [ENHANCEMENT] Update to Bootstrap 4.1.3 [PR #5192](https://github.com/prometheus/prometheus/pull/5192)
    - [BUGFIX] Limit number of merics in prometheus UI [PR #5139](https://github.com/prometheus/prometheus/pull/5139)
    - [BUGFIX] Web interface Quality of Life improvements [PR #5201](https://github.com/prometheus/prometheus/pull/5201)
  * rule:
    - [ENHANCEMENT] Improve rule views by wrapping lines [PR #4702](https://github.com/prometheus/prometheus/pull/4702)
    - [ENHANCEMENT] Show rule evaluation errors on rules page [PR #4457](https://github.com/prometheus/prometheus/pull/4457)

- [#1156](https://github.com/thanos-io/thanos/pull/1156) Moved CI and docker multistage to Golang 1.12.5 for latest mem alloc improvements.
- [#1103](https://github.com/thanos-io/thanos/pull/1103) Updated go-cos deps. (COS bucket client).
- [#1149](https://github.com/thanos-io/thanos/pull/1149) Updated google Golang API deps (GCS bucket client).
- [#1190](https://github.com/thanos-io/thanos/pull/1190) Updated minio deps (S3 bucket client). This fixes minio retries.

- [#1133](https://github.com/thanos-io/thanos/pull/1133) Use prometheus v2.9.2, common v0.4.0 & tsdb v0.8.0.

  Changes from the upstreams:
  * store gateway:
    - [ENHANCEMENT] Fast path for EmptyPostings cases in Merge, Intersect and Without.
  * store gateway & compactor:
    - [BUGFIX] Fix fd and vm_area leak on error path in chunks.NewDirReader.
    - [BUGFIX] Fix fd and vm_area leak on error path in index.NewFileReader.
  * query:
    - [BUGFIX] Make sure subquery range is taken into account for selection #5467
    - [ENHANCEMENT] Check for cancellation on every step of a range evaluation. #5131
    - [BUGFIX] Exponentation operator to drop metric name in result of operation. #5329
    - [BUGFIX] Fix output sample values for scalar-to-vector comparison operations. #5454
  * rule:
    - [BUGFIX] Reload rules: copy state on both name and labels. #5368

## Deprecated

- [#1008](https://github.com/thanos-io/thanos/pull/1008) *breaking* Removed Gossip implementation. All `--cluster.*` flags removed and Thanos will error out if any is provided.

## [v0.4.0](https://github.com/thanos-io/thanos/releases/tag/v0.4.0) - 2019.05.3

:warning: **IMPORTANT** :warning: This is the last release that supports gossip. From Thanos v0.5.0, gossip will be completely removed.

This release also disables gossip mode by default for all components.
See [this](docs/proposals/201809_gossip-removal.md) for more details.

:warning: This release moves Thanos docker images (NOT artifacts by accident) to Golang 1.12. This release includes change in GC's memory release which gives following effect:

> On Linux, the runtime now uses MADV_FREE to release unused memory. This is more efficient but may result in higher reported RSS. The kernel will reclaim the unused data when it is needed. To revert to the Go 1.11 behavior (MADV_DONTNEED), set the environment variable GODEBUG=madvdontneed=1.

If you want to see exact memory allocation of Thanos process:
* Use `go_memstats_heap_alloc_bytes` metric exposed by Golang or `container_memory_working_set_bytes` exposed by cadvisor.
* Add `GODEBUG=madvdontneed=1` before running Thanos binary to revert to memory releasing to pre 1.12 logic.

Using cadvisor `container_memory_usage_bytes` metric could be misleading e.g: https://github.com/google/cadvisor/issues/2242

### Added

- [thanos.io](https://thanos.io) website & automation :tada:
- [#1053](https://github.com/thanos-io/thanos/pull/1053) compactor: Compactor & store gateway now handles incomplete uploads gracefully. Added hard limit on how long block upload can take (30m).
- [#811](https://github.com/thanos-io/thanos/pull/811) Remote write receiver component :heart: :heart: thanks to RedHat (@brancz) contribution.
- [#910](https://github.com/thanos-io/thanos/pull/910) Query's stores UI page is now sorted by type and old DNS or File SD stores are removed after 5 minutes (configurable via the new `--store.unhealthy-timeout=5m` flag).
- [#905](https://github.com/thanos-io/thanos/pull/905) Thanos support for Query API: /api/v1/labels. Notice that the API was added in Prometheus v2.6.
- [#798](https://github.com/thanos-io/thanos/pull/798) Ability to limit the maximum number of concurrent request to Series() calls in Thanos Store and the maximum amount of samples we handle.
- [#1060](https://github.com/thanos-io/thanos/pull/1060) Allow specifying region attribute in S3 storage configuration

:warning: **WARNING** :warning: #798 adds a new default limit to Thanos Store: `--store.grpc.series-max-concurrency`. Most likely you will want to make it the same as `--query.max-concurrent` on Thanos Query.

New options:

  New Store flags:

    * `--store.grpc.series-sample-limit` limits the amount of samples that might be retrieved on a single Series() call. By default it is 0. Consider enabling it by setting it to more than 0 if you are running on limited resources.
    * `--store.grpc.series-max-concurrency` limits the number of concurrent Series() calls in Thanos Store. By default it is 20. Considering making it lower or bigger depending on the scale of your deployment.

  New Store metrics:

    * `thanos_bucket_store_queries_dropped_total` shows how many queries were dropped due to the samples limit;
    * `thanos_bucket_store_queries_concurrent_max` is a constant metric which shows how many Series() calls can concurrently be executed by Thanos Store;
    * `thanos_bucket_store_queries_in_flight` shows how many queries are currently "in flight" i.e. they are being executed;
    * `thanos_bucket_store_gate_duration_seconds` shows how many seconds it took for queries to pass through the gate in both cases - when that fails and when it does not.

  New Store tracing span:
    * `store_query_gate_ismyturn` shows how long it took for a query to pass (or not) through the gate.

- [#1016](https://github.com/thanos-io/thanos/pull/1016) Added option for another DNS resolver (miekg/dns client).
Note that this is required to have SRV resolution working on [Golang 1.11+ with KubeDNS below v1.14](https://github.com/golang/go/issues/27546)

   New Querier and Ruler flag: `-- store.sd-dns-resolver` which allows to specify resolver to use. Either `golang` or `miekgdns`

- [#986](https://github.com/thanos-io/thanos/pull/986) Allow to save some startup & sync time in store gateway as it is no longer needed to compute index-cache from block index on its own for larger blocks.
  The store Gateway still can do it, but it first checks bucket if there is index-cached uploaded already.
  In the same time, compactor precomputes the index cache file on every compaction.

  New Compactor flag: `--index.generate-missing-cache-file` was added to allow quicker addition of index cache files. If enabled it precomputes missing files on compactor startup. Note that it will take time and it's only one-off step per bucket.

- [#887](https://github.com/thanos-io/thanos/pull/887) Compact: Added new `--block-sync-concurrency` flag, which allows you to configure number of goroutines to use when syncing block metadata from object storage.
- [#928](https://github.com/thanos-io/thanos/pull/928) Query: Added `--store.response-timeout` flag. If a Store doesn't send any data in this specified duration then a Store will be ignored and partial data will be returned if it's enabled. 0 disables timeout.
- [#893](https://github.com/thanos-io/thanos/pull/893) S3 storage backend has graduated to `stable` maturity level.
- [#936](https://github.com/thanos-io/thanos/pull/936) Azure storage backend has graduated to `stable` maturity level.
- [#937](https://github.com/thanos-io/thanos/pull/937) S3: added trace functionality. You can add `trace.enable: true` to enable the minio client's verbose logging.
- [#953](https://github.com/thanos-io/thanos/pull/953) Compact: now has a hidden flag `--debug.accept-malformed-index`. Compaction index verification will ignore out of order label names.
- [#963](https://github.com/thanos-io/thanos/pull/963) GCS: added possibility to inline ServiceAccount into GCS config.
- [#1010](https://github.com/thanos-io/thanos/pull/1010) Compact: added new flag `--compact.concurrency`. Number of goroutines to use when compacting groups.
- [#1028](https://github.com/thanos-io/thanos/pull/1028) Query: added `--query.default-evaluation-interval`, which sets default evaluation interval for sub queries.
- [#980](https://github.com/thanos-io/thanos/pull/980) Ability to override Azure storage endpoint for other regions (China)
- [#1021](https://github.com/thanos-io/thanos/pull/1021) Query API `series` now supports POST method.
- [#939](https://github.com/thanos-io/thanos/pull/939) Query API `query_range` now supports POST method.

### Changed

- [#970](https://github.com/thanos-io/thanos/pull/970) Deprecated `partial_response_disabled` proto field. Added `partial_response_strategy` instead. Both in gRPC and Query API.
  No `PartialResponseStrategy` field for `RuleGroups` by default means `abort` strategy (old PartialResponse disabled) as this is recommended option for Rules and alerts.

  Metrics:

    * Added `thanos_rule_evaluation_with_warnings_total` to Ruler.
    * DNS `thanos_ruler_query_apis*` are now `thanos_ruler_query_apis_*` for consistency.
    * DNS `thanos_querier_store_apis*` are now `thanos_querier_store_apis__*` for consistency.
    * Query Gate `thanos_bucket_store_series*` are now `thanos_bucket_store_series_*` for consistency.
    * Most of thanos ruler metris related to rule manager has `strategy` label.

  Ruler tracing spans:

    * `/rule_instant_query HTTP[client]` is now `/rule_instant_query_part_resp_abort HTTP[client]"` if request is for abort strategy.

- [#1009](https://github.com/thanos-io/thanos/pull/1009): Upgraded Prometheus (~v2.7.0-rc.0 to v2.8.1)  and TSDB (`v0.4.0` to `v0.6.1`) deps.

  Changes that affects Thanos:
   * query:
     * [ENHANCEMENT] In histogram_quantile merge buckets with equivalent le values. #5158.
     * [ENHANCEMENT] Show list of offending labels in the error message in many-to-many scenarios. #5189
     * [BUGFIX] Fix panic when aggregator param is not a literal. #5290
   * ruler:
     * [ENHANCEMENT] Reduce time that Alertmanagers are in flux when reloaded. #5126
     * [BUGFIX] prometheus_rule_group_last_evaluation_timestamp_seconds is now a unix timestamp. #5186
     * [BUGFIX] prometheus_rule_group_last_duration_seconds now reports seconds instead of nanoseconds. Fixes our [issue #1027](https://github.com/thanos-io/thanos/issues/1027)
     * [BUGFIX] Fix sorting of rule groups. #5260
   * store: [ENHANCEMENT] Fast path for EmptyPostings cases in Merge, Intersect and Without.
   * tooling: [FEATURE] New dump command to tsdb tool to dump all samples.
   * compactor:
      * [ENHANCEMENT] When closing the db any running compaction will be cancelled so it doesn't block.
      * [CHANGE] *breaking* Renamed flag `--sync-delay` to `--consistency-delay` [#1053](https://github.com/thanos-io/thanos/pull/1053)

  For ruler essentially whole TSDB CHANGELOG applies between v0.4.0-v0.6.1: https://github.com/prometheus/tsdb/blob/master/CHANGELOG.md

  Note that this was added on TSDB and Prometheus: [FEATURE] Time-ovelapping blocks are now allowed. #370
  Whoever due to nature of Thanos compaction (distributed systems), for safety reason this is disabled for Thanos compactor for now.

- [#868](https://github.com/thanos-io/thanos/pull/868) Go has been updated to 1.12.
- [#1055](https://github.com/thanos-io/thanos/pull/1055) Gossip flags are now disabled by default and deprecated.
- [#964](https://github.com/thanos-io/thanos/pull/964) repair: Repair process now sorts the series and labels within block.
- [#1073](https://github.com/thanos-io/thanos/pull/1073) Store: index cache for requests. It now calculates the size properly (includes slice header), has anti-deadlock safeguard and reports more metrics.

### Fixed

- [#921](https://github.com/thanos-io/thanos/pull/921) `thanos_objstore_bucket_last_successful_upload_time` now does not appear when no blocks have been uploaded so far.
- [#966](https://github.com/thanos-io/thanos/pull/966) Bucket: verify no longer warns about overlapping blocks, that overlap `0s`
- [#848](https://github.com/thanos-io/thanos/pull/848) Compact: now correctly works with time series with duplicate labels.
- [#894](https://github.com/thanos-io/thanos/pull/894) Thanos Rule: UI now correctly shows evaluation time.
- [#865](https://github.com/thanos-io/thanos/pull/865) Query: now properly parses DNS SRV Service Discovery.
- [#889](https://github.com/thanos-io/thanos/pull/889) Store: added safeguard against merging posting groups segfault
- [#941](https://github.com/thanos-io/thanos/pull/941) Sidecar: added better handling of intermediate restarts.
- [#933](https://github.com/thanos-io/thanos/pull/933) Query: Fixed 30 seconds lag of adding new store to query.
- [#962](https://github.com/thanos-io/thanos/pull/962) Sidecar: Make config reloader file writes atomic.
- [#982](https://github.com/thanos-io/thanos/pull/982) Query: now advertises Min & Max Time accordingly to the nodes.
- [#1041](https://github.com/thanos-io/thanos/issues/1038) Ruler is now able to return long time range queries.
- [#904](https://github.com/thanos-io/thanos/pull/904) Compact: Skip compaction for blocks with no samples.
- [#1070](https://github.com/thanos-io/thanos/pull/1070) Downsampling works back again. Deferred closer errors are now properly captured.

## [v0.3.2](https://github.com/thanos-io/thanos/releases/tag/v0.3.2) - 2019.03.04

### Added

- [#851](https://github.com/thanos-io/thanos/pull/851) New read API endpoint for api/v1/rules and api/v1/alerts.
- [#873](https://github.com/thanos-io/thanos/pull/873) Store: fix set index cache LRU

:warning: **WARNING** :warning: #873 fix fixes actual handling of `index-cache-size`. Handling of limit for this cache was
broken so it was unbounded all the time. From this release actual value matters and is extremely low by default. To "revert"
the old behaviour (no boundary), use a large enough value.

### Fixed

- [#833](https://github.com/thanos-io/thanos/issues/833) Store Gateway matcher regression for intersecting with empty posting.
- [#867](https://github.com/thanos-io/thanos/pull/867) Fixed race condition in sidecare between reloader and shipper.

## [v0.3.1](https://github.com/thanos-io/thanos/releases/tag/v0.3.1) - 2019.02.18

### Fixed

- [#829](https://github.com/thanos-io/thanos/issues/829) Store Gateway crashing due to `slice bounds out of range`.
- [#834](https://github.com/thanos-io/thanos/issues/834) Store Gateway matcher regression for `<>` `!=`.


## [v0.3.0](https://github.com/thanos-io/thanos/releases/tag/v0.3.0) - 2019.02.08

### Added

- Support for gzip compressed configuration files before envvar substitution for reloader package.
- `bucket inspect` command for better insights on blocks in object storage.
- Support for [Tencent COS](docs/storage.md#tencent-cos-configuration) object storage.
- Partial Response disable option for StoreAPI and QueryAPI.
- Partial Response disable button on Thanos UI
- We have initial docs for goDoc documentation!
- Flags for Querier and Ruler UIs: `--web.route-prefix`, `--web.external-prefix`, `--web.prefix-header`. Details [here](docs/components/query.md#expose-ui-on-a-sub-path)

### Fixed

- [#649](https://github.com/thanos-io/thanos/issues/649) - Fixed store label values api to add also external label values.
- [#396](https://github.com/thanos-io/thanos/issues/396) - Fixed sidecar logic for proxying series that has more than 2^16 samples from Prometheus.
- [#732](https://github.com/thanos-io/thanos/pull/732) - Fixed S3 authentication sequence. You can see new sequence enumerated [here](https://github.com/thanos-io/thanos/blob/master/docs/storage.md#aws-s3-configuration)
- [#745](https://github.com/thanos-io/thanos/pull/745) - Fixed race conditions and edge cases for Thanos Querier fanout logic.
- [#651](https://github.com/thanos-io/thanos/issues/651) - Fixed index cache when asked buffer size is bigger than cache max size.

### Changed

- [#529](https://github.com/thanos-io/thanos/pull/529) Massive improvement for compactor. Downsampling memory consumption was reduce to only store labels and single chunks per each series.
- Qurerier UI: Store page now shows the store APIs per component type.
- Prometheus and TSDB deps are now up to date with ~2.7.0 Prometheus version. Lot's of things has changed. See details [here #704](https://github.com/thanos-io/thanos/pull/704) Known changes that affects us:
    - prometheus/prometheus/discovery/file
      - [ENHANCEMENT] Discovery: Improve performance of previously slow updates of changes of targets. #4526
      - [BUGFIX] Wait for service discovery to stop before exiting #4508 ??
    - prometheus/prometheus/promql:
      - **[ENHANCEMENT] Subqueries support. #4831**
      - [BUGFIX] PromQL: Fix a goroutine leak in the lexer/parser. #4858
      - [BUGFIX] Change max/min over_time to handle NaNs properly. #438
      - [BUGFIX] Check label name for `count_values` PromQL function. #4585
      - [BUGFIX] Ensure that vectors and matrices do not contain identical label-sets. #4589
      - [ENHANCEMENT] Optimize PromQL aggregations #4248
      - [BUGFIX] Only add LookbackDelta to vector selectors #4399
      - [BUGFIX] Reduce floating point errors in stddev and related functions #4533
    - prometheus/prometheus/rules:
      - New metrics exposed! (prometheus evaluation!)
      - [ENHANCEMENT] Rules: Error out at load time for invalid templates, rather than at evaluation time. #4537
    - prometheus/tsdb/index: Index reader optimizations.
- Thanos store gateway flag for sync concurrency (`block-sync-concurrency` with `20` default, so no change by default)
- S3 provider:
  - Added `put_user_metadata` option to config.
  - Added `insecure_skip_verify` option to config.

### Deprecated

- Tests against Prometheus below v2.2.1. This does not mean *lack* of support for those. Only that we don't tests the compatibility anymore. See [#758](https://github.com/thanos-io/thanos/issues/758) for details.

## [v0.2.1](https://github.com/thanos-io/thanos/releases/tag/v0.2.1) - 2018.12.27

### Added

- Relabel drop for Thanos Ruler to enable replica label drop and alert deduplication on AM side.
- Query: Stores UI page available at `/stores`.

![](./docs/img/query_ui_stores.png)

### Fixed

- Thanos Rule Alertmanager DNS SD bug.
- DNS SD bug when having SRV results with different ports.
- Move handling of HA alertmanagers to be the same as Prometheus.
- Azure iteration implementation flaw.

## [v0.2.0](https://github.com/thanos-io/thanos/releases/tag/v0.2.0) - 2018.12.10

Next Thanos release adding support to new discovery method, gRPC mTLS and two new object store providers (Swift and Azure).

Note lots of necessary breaking changes in flags that relates to bucket configuration.

### Deprecated

- *breaking*: Removed all bucket specific flags as we moved to config files:
    - --gcs-bucket=\<bucket\>
    - --s3.bucket=\<bucket\>
    - --s3.endpoint=\<api-url\>
    - --s3.access-key=\<key\>
    - --s3.insecure
    - --s3.signature-version2
    - --s3.encrypt-sse
    - --gcs-backup-bucket=\<bucket\>
    - --s3-backup-bucket=\<bucket\>
- *breaking*: Removed support of those environment variables for bucket:
    * S3_BUCKET
    * S3_ENDPOINT
    * S3_ACCESS_KEY
    * S3_INSECURE
    * S3_SIGNATURE_VERSION2
- *breaking*: Removed provider specific bucket metrics e.g `thanos_objstore_gcs_bucket_operations_total` in favor of of generic bucket operation metrics.

### Changed

- *breaking*: Added `thanos_` prefix to memberlist (gossip) metrics. Make sure to update your dashboards and rules.
- S3 provider:
  - Set `"X-Amz-Acl": "bucket-owner-full-control"` metadata for s3 upload operation.

### Added

- Support for heterogeneous secure gRPC on StoreAPI.
- Handling of scalar result in rule node evaluating rules.
- Flag `--objstore.config-file` to reference to the bucket configuration file in yaml format. Detailed information can be found in document [storage](docs/storage.md).
- File service discovery for StoreAPIs:
- In `thanos rule`, static configuration of query nodes via `--query`
- In `thanos rule`, file based discovery of query nodes using `--query.file-sd-config.files`
- In `thanos query`, file based discovery of store nodes using `--store.file-sd-config.files`
- `/-/healthy` endpoint to Querier.
- DNS service discovery to static and file based configurations using the `dns+` and `dnssrv+` prefixes for the respective lookup. Details [here](docs/service-discovery.md)
- `--cluster.disable` flag to disable gossip functionality completely.
- Hidden flag to configure max compaction level.
- Azure Storage.
- OpenStack Swift support.
- Thanos Ruler `thanos_rule_loaded_rules` metric.
- Option for JSON logger format.

### Fixed

- Issue whereby the Proxy Store could end up in a deadlock if there were more than 9 stores being queried and all returned an error.
- Ruler tracing causing panics.
- GatherIndexStats panics on duplicated chunks check.
- Clean up of old compact blocks on compact restart.
- Sidecar too frequent Prometheus reload.
- `thanos_compactor_retries_total` metric not being registered.

## [v0.1.0](https://github.com/thanos-io/thanos/releases/tag/v0.1.0) - 2018.09.14

Initial version to have a stable reference before [gossip protocol removal](/docs/proposals/201809_gossip-removal.md).

### Added

- Gossip layer for all components.
- StoreAPI gRPC proto.
- TSDB block upload logic for Sidecar.
- StoreAPI logic for Sidecar.
- Config and rule reloader logic for Sidecar.
- On-the fly result merge and deduplication logic for Querier.
- Custom Thanos UI (based mainly on Prometheus UI) for Querier.
- Optimized object storage fetch logic for Store.
- Index cache and chunk pool for Store for better memory usage.
- Stable support for Google Cloud Storage object storage.
- StoreAPI logic for Querier to support Thanos federation (experimental).
- Support for S3 minio-based AWS object storage (experimental).
- Compaction logic of blocks from multiple sources for Compactor.
- Optional Compaction fixed retention.
- Optional downsampling logic for Compactor (experimental).
- Rule (including alerts) evaluation logic for Ruler.
- Rule UI with hot rules reload.
- StoreAPI logic for Ruler.
- Basic metric orchestration for all components.
- Verify commands with potential fixes (experimental).
- Compact / Downsample offline commands.
- Bucket commands.
- Downsampling support for UI.
- Grafana dashboards for Thanos components.<|MERGE_RESOLUTION|>--- conflicted
+++ resolved
@@ -15,10 +15,6 @@
 
 - [#3259](https://github.com/thanos-io/thanos/pull/3259) Thanos BlockViewer: Added a button in the blockviewer that allows users to download the metadata of a block.
 - [#3261](https://github.com/thanos-io/thanos/pull/3261) Thanos Store: Use segment files specified in meta.json file, if present. If not present, Store does the LIST operation as before.
-<<<<<<< HEAD
-- [#3276](https://github.com/thanos-io/thanos/pull/3276) Query Frontend: Support query splitting and retry for labels and series requests.
-- [#3371](https://github.com/thanos-io/thanos/pull/3371) Thanos Docs: create a new document to explain Envoy TLS configuration and client cert auth with Thanos for remote cluster deployments
-=======
 - [#3276](https://github.com/thanos-io/thanos/pull/3276) Query Frontend: Support query splitting and retry for label names, label values and series requests.
 - [#3315](https://github.com/thanos-io/thanos/pull/3315) Query Frontend: Support results caching for label names, label values and series requests.
 - [#3346](https://github.com/thanos-io/thanos/pull/3346) Ruler UI: Fix a bug preventing the /rules endpoint from loading.
@@ -29,7 +25,6 @@
 - [#3381](https://github.com/thanos-io/thanos/pull/3381) Querier UI: Add ability to enable or disable metric autocomplete functionality.
 - [#2979](https://github.com/thanos-io/thanos/pull/2979) Replicator: Add the ability to replicate blocks within a time frame by passing --min-time and --max-time
 - [#3277](https://github.com/thanos-io/thanos/pull/3277) Thanos Query: Introduce dynamic lookback interval. This allows queries with large step to make use of downsampled data.
->>>>>>> 29726a83
 
 ### Fixed
 - [#3257](https://github.com/thanos-io/thanos/pull/3257) Ruler: Prevent Ruler from crashing when using default DNS to lookup hosts that results in "No such hosts" errors.
