# Changelog

All notable changes to this project will be documented in this file.

The format is based on [Keep a Changelog](http://keepachangelog.com/en/1.0.0/)
and this project adheres to [Semantic Versioning](http://semver.org/spec/v2.0.0.html).

NOTE: As semantic versioning states all 0.y.z releases can contain breaking changes in API (flags, grpc API, any backward compatibility)

We use *breaking* word for marking changes that are not backward compatible (relates only to v0.y.z releases.)

## Unreleased

:warning: **WARNING** :warning: Thanos Rule's `/api/v1/rules` endpoint no longer returns the old, deprecated `partial_response_strategy`. The old, deprecated value has been fixed to `WARN` for quite some time. _Please_ use `partialResponseStrategy`.

### Fixed

- [#2937](https://github.com/thanos-io/thanos/pull/2937) Receive: Fixing auto-configuration of --receive.local-endpoint
- [#2665](https://github.com/thanos-io/thanos/pull/2665) Swift: fix issue with missing Content-Type HTTP headers.
- [#2800](https://github.com/thanos-io/thanos/pull/2800) Query: Fix handling of `--web.external-prefix` and `--web.route-prefix`
- [#2834](https://github.com/thanos-io/thanos/pull/2834) Query: Fix rendered JSON state value for rules and alerts should be in lowercase
- [#2866](https://github.com/thanos-io/thanos/pull/2866) Receive, Querier: Fixed leaks on receive and querier Store API Series, which were leaking on errors.
- [#2895](https://github.com/thanos-io/thanos/pull/2895) Compact: Fix increment of `thanos_compact_downsample_total` metric for downsample of 5m resolution blocks.
- [#2858](https://github.com/thanos-io/thanos/pull/2858) Store: Fix `--store.grpc.series-sample-limit` implementation. The limit is now applied to the sum of all samples fetched across all queried blocks via a single Series call, instead of applying it individually to each block.
- [#2936](https://github.com/thanos-io/thanos/pull/2936) Compact: Fix ReplicaLabelRemover panic when replicaLabels are not specified.
- [#2956](https://github.com/thanos-io/thanos/pull/2956) Store: Fix fetching of chunks bigger than 16000 bytes.
- [#2970](https://github.com/thanos-io/thanos/pull/2970) Store: Upgrade minio-go/v7 to fix slowness when running on EKS.
<<<<<<< HEAD
- [#2957](https://github.com/thanos-io/thanos/pull/2957) Rule: now sets all of the relevant fields properly; avoids a panic when `/api/v1/rules` is called and the time zone is _not_ UTC; `rules` field is an empty array now if no rules have been defined in a rule group.
=======
- [#2976](https://github.com/thanos-io/thanos/pull/2976) Query: Better rounding for incoming query timestamps.
>>>>>>> 626f2483

### Added

- [#2849](https://github.com/thanos-io/thanos/pull/2849) Query, Ruler : Added request logging for HTTP server side.
- [#2832](https://github.com/thanos-io/thanos/pull/2832) ui: React: Add runtime and build info page
- [#2305](https://github.com/thanos-io/thanos/pull/2305) Receive,Sidecar,Ruler: Propagate correct (stricter) MinTime for no-block TSDBs.
- [#2926](https://github.com/thanos-io/thanos/pull/2926) API: Add new blocks HTTP API to serve blocks metadata. The status endpoints (`/api/v1/status/flags`, `/api/v1/status/runtimeinfo` and `/api/v1/status/buildinfo`) are now available on all components with a HTTP API.
- [#2892](https://github.com/thanos-io/thanos/pull/2892) Receive: Receiver fails when the initial upload fails.
- [#2865](https://github.com/thanos-io/thanos/pull/2865) ui: Migrate Thanos Ruler UI to React
- [#2964](https://github.com/thanos-io/thanos/pull/2964) Query: Add time range parameters to label APIs. Add `start` and `end` fields to Store API `LabelNamesRequest` and `LabelValuesRequest`.
- [#2996](https://github.com/thanos-io/thanos/pull/2996) Sidecar: Add `reloader_config_apply_errors_total` metric. Add new flags `--reloader.watch-interval`, and `--reloader.retry-interval`.

### Changed

- [#2893](https://github.com/thanos-io/thanos/pull/2893) Store: Rename metric `thanos_bucket_store_cached_postings_compression_time_seconds` to `thanos_bucket_store_cached_postings_compression_time_seconds_total`.
- [#2915](https://github.com/thanos-io/thanos/pull/2915) Receive,Ruler: Enable TSDB directory locking by default. Add a new flag (`--tsdb.no-lockfile`) to override behavior.
- [#2902](https://github.com/thanos-io/thanos/pull/2902) ui: React: Separate dedupe and partial response checkboxes per panel.
- [#2931](https://github.com/thanos-io/thanos/pull/2931) Query: Allow passing a `storeMatcher[]` to select matching stores when debugging the querier. See [documentation](https://thanos.io/components/query.md/#store-filtering)
- [#2991](https://github.com/thanos-io/thanos/pull/2991) store: `operation` label value `getrange` changed to `get_range` for `thanos_store_bucket_cache_operation_requests_total` and `thanos_store_bucket_cache_operation_hits_total` to be consistent with bucket operation metrics.
- [#2876](https://github.com/thanos-io/thanos/pull/2876) Receive,Ruler: Updated TSDB and switched to ChunkIterators instead of sample one, which avoids unnecessary decoding / encoding.

## [v0.14.0](https://github.com/thanos-io/thanos/releases/tag/v0.14.0) - 2020.07.10

### Fixed

- [#2637](https://github.com/thanos-io/thanos/pull/2637) Compact: Detect retryable errors that are inside of a wrapped `tsdb.MultiError`.
- [#2648](https://github.com/thanos-io/thanos/pull/2648) Store: Allow index cache and caching bucket to be configured at the same time.
- [#2728](https://github.com/thanos-io/thanos/pull/2728) Query: Fixed panics when using larger number of replica labels with short series label sets.
- [#2787](https://github.com/thanos-io/thanos/pull/2787) Update Prometheus mod to pull in prometheus/prometheus#7414.
- [#2807](https://github.com/thanos-io/thanos/pull/2807) Store: Decreased memory allocations while querying block's index.
- [#2809](https://github.com/thanos-io/thanos/pull/2809) Query: `/api/v1/stores` now guarantees to return a string in the `lastError` field.

### Changed

- [#2658](https://github.com/thanos-io/thanos/pull/2658) [#2703](https://github.com/thanos-io/thanos/pull/2703) Upgrade to Prometheus [@3268eac2ddda](https://github.com/prometheus/prometheus/commit/3268eac2ddda) which is after v2.18.1.
    - TSDB now does memory-mapping of Head chunks and reduces memory usage.
- [#2667](https://github.com/thanos-io/thanos/pull/2667) Store: Removed support to the legacy `index.cache.json`. The hidden flag `--store.disable-index-header` was removed.
- [#2613](https://github.com/thanos-io/thanos/pull/2613) Store: Renamed the caching bucket config option `chunk_object_size_ttl` to `chunk_object_attrs_ttl`.
- [#2667](https://github.com/thanos-io/thanos/pull/2667) Compact: The deprecated flag `--index.generate-missing-cache-file` and the metric `thanos_compact_generated_index_total` were removed.
- [#2671](https://github.com/thanos-io/thanos/pull/2671) *breaking* Tools: Bucket replicate flag `--resolution` is now in Go duration format.
- [#2671](https://github.com/thanos-io/thanos/pull/2671) Tools: Bucket replicate now replicates by default all blocks.
- [#2739](https://github.com/thanos-io/thanos/pull/2739) Changed `bucket tool bucket verify` `--id-whitelist` flag to `--id`.
- [#2748](https://github.com/thanos-io/thanos/pull/2748) Upgrade Prometheus to [@66dfb951c4ca](https://github.com/prometheus/prometheus/commit/66dfb951c4ca2c1dd3f266172a48a925403b13a5) which is after v2.19.0.
    - PromQL now allow us to executed concurrent selects.

### Added

- [#2671](https://github.com/thanos-io/thanos/pull/2671) Tools: Bucket replicate now allows passing repeated `--compaction` and `--resolution` flags.
- [#2657](https://github.com/thanos-io/thanos/pull/2657) Querier: Add the ability to perform concurrent select request per query.
- [#2754](https://github.com/thanos-io/thanos/pull/2754) UI: Add stores page in the React UI.
- [#2752](https://github.com/thanos-io/thanos/pull/2752) Compact: Add flag `--block-viewer.global.sync-block-interval` to configure metadata sync interval for the bucket UI.

## [v0.13.0](https://github.com/thanos-io/thanos/releases/tag/v0.13.0) - 2020.06.22

### Fixed

- [#2548](https://github.com/thanos-io/thanos/pull/2548) Query: Fixed rare cases of double counter reset accounting when querying `rate` with deduplication enabled.
- [#2536](https://github.com/thanos-io/thanos/pull/2536) S3: Fixed AWS STS endpoint url to https for Web Identity providers on AWS EKS.
- [#2501](https://github.com/thanos-io/thanos/pull/2501) Query: Gracefully handle additional fields in `SeriesResponse` protobuf message that may be added in the future.
- [#2568](https://github.com/thanos-io/thanos/pull/2568) Query: Don't close the connection of strict, static nodes if establishing a connection had succeeded but Info() call failed.
- [#2615](https://github.com/thanos-io/thanos/pull/2615) Rule: Fix bugs where rules were out of sync.
- [#2614](https://github.com/thanos-io/thanos/pull/2614) Tracing: Disabled Elastic APM Go Agent default tracer on initialization to disable the default metric gatherer.
- [#2525](https://github.com/thanos-io/thanos/pull/2525) Query: Fixed logging for dns resolution error in the `Query` component.
- [#2484](https://github.com/thanos-io/thanos/pull/2484) Query/Ruler: Fixed issue #2483, when web.route-prefix is set, it is added twice in HTTP router prefix.
- [#2416](https://github.com/thanos-io/thanos/pull/2416) Bucket: Fixed issue #2416 bug in `inspect --sort-by` doesn't work correctly in all cases.
- [#2719](https://github.com/thanos-io/thanos/pull/2719) Query: `irate` and `resets` use now counter downsampling aggregations.
- [#2705](https://github.com/thanos-io/thanos/pull/2705) minio-go: Added support for `af-south-1` and `eu-south-1` regions.
- [#2753](https://github.com/thanos-io/thanos/issues/2753) Sidecar, Receive, Rule: Fixed possibility of out of order uploads in error cases. This could potentially cause Compactor to create overlapping blocks.

### Added

- [#2012](https://github.com/thanos-io/thanos/pull/2012) Receive: Added multi-tenancy support (based on header)
- [#2502](https://github.com/thanos-io/thanos/pull/2502) StoreAPI: Added `hints` field to `SeriesResponse`. Hints in an opaque data structure that can be used to carry additional information from the store and its content is implementation specific.
- [#2521](https://github.com/thanos-io/thanos/pull/2521) Sidecar: Added `thanos_sidecar_reloader_reloads_failed_total`, `thanos_sidecar_reloader_reloads_total`, `thanos_sidecar_reloader_watch_errors_total`, `thanos_sidecar_reloader_watch_events_total` and `thanos_sidecar_reloader_watches` metrics.
- [#2412](https://github.com/thanos-io/thanos/pull/2412) UI: Added React UI from Prometheus upstream. Currently only accessible from Query component as only `/graph` endpoint is migrated.
- [#2532](https://github.com/thanos-io/thanos/pull/2532) Store: Added hidden option `--store.caching-bucket.config=<yaml content>` (or `--store.caching-bucket.config-file=<file.yaml>`) for experimental caching bucket, that can cache chunks into shared memcached. This can speed up querying and reduce number of requests to object storage.
- [#2579](https://github.com/thanos-io/thanos/pull/2579) Store: Experimental caching bucket can now cache metadata as well. Config has changed from #2532.
- [#2526](https://github.com/thanos-io/thanos/pull/2526) Compact: In case there are no labels left after deduplication via `--deduplication.replica-label`, assign first `replica-label` with value `deduped`.
- [#2621](https://github.com/thanos-io/thanos/pull/2621) Receive: Added flag to configure forward request timeout. Receive write will complete request as soon as quorum of writes succeeds.

### Changed

- [#2194](https://github.com/thanos-io/thanos/pull/2194) Updated to golang v1.14.2.
- [#2505](https://github.com/thanos.io/thanos/pull/2505) Store: Removed obsolete `thanos_store_node_info` metric.
- [#2513](https://github.com/thanos-io/thanos/pull/2513) Tools: Moved `thanos bucket` commands to `thanos tools bucket`, also
moved `thanos check rules` to `thanos tools rules-check`. `thanos tools rules-check` also takes rules by `--rules` repeated flag not argument
anymore.
- [#2548](https://github.com/thanos-io/thanos/pull/2548/commits/53e69bd89b2b08c18df298eed7d90cb7179cc0ec) Store, Querier: remove duplicated chunks on StoreAPI.
- [#2596](https://github.com/thanos-io/thanos/pull/2596) Updated Prometheus dependency to [@cd73b3d33e064bbd846fc7a26dc8c313d46af382](https://github.com/prometheus/prometheus/commit/cd73b3d33e064bbd846fc7a26dc8c313d46af382) which falls in between v2.17.0 and v2.18.0.
    - Receive,Rule: TSDB now supports isolation of append and queries.
    - Receive,Rule: TSDB now holds less WAL files after Head Truncation.
- [#2450](https://github.com/thanos-io/thanos/pull/2450) Store: Added Regex-set optimization for `label=~"a|b|c"` matchers.
- [#2526](https://github.com/thanos-io/thanos/pull/2526) Compact: In case there are no labels left after deduplication via `--deduplication.replica-label`, assign first `replica-label` with value `deduped`.
- [#2603](https://github.com/thanos-io/thanos/pull/2603) Store/Querier: Significantly optimize cases where StoreAPIs or blocks returns exact overlapping chunks (e.g Store GW and sidecar or brute force Store Gateway HA).

## [v0.12.2](https://github.com/thanos-io/thanos/releases/tag/v0.12.2) - 2020.04.30

### Fixed

- [#2459](https://github.com/thanos-io/thanos/issues/2459) Compact: Fixed issue with old blocks being marked and deleted in a (slow) loop.
- [#2533](https://github.com/thanos-io/thanos/pull/2515) Rule: do not wrap reload endpoint with `/`. Makes `/-/reload` accessible again when no prefix has been specified.

## [v0.12.1](https://github.com/thanos-io/thanos/releases/tag/v0.12.1) - 2020.04.20

### Fixed

- [#2411](https://github.com/thanos-io/thanos/pull/2411) Query: fix a bug where queries might not time out sometimes due to issues with one or more StoreAPIs.
- [#2475](https://github.com/thanos-io/thanos/pull/2475) Store: remove incorrect optimizations for queries with `=~".*"` and `!=~".*"` matchers.
- [#2472](https://github.com/thanos-io/thanos/pull/2472) Compact: fix a bug where partial blocks were never deleted, causing spam of warnings.
- [#2474](https://github.com/thanos-io/thanos/pull/2474) Store: fix a panic caused by concurrent memory access during block filtering.

## [v0.12.0](https://github.com/thanos-io/thanos/releases/tag/v0.12.0) - 2020.04.15

### Fixed

- [#2288](https://github.com/thanos-io/thanos/pull/2288) Ruler: fixes issue #2281, a bug causing incorrect parsing of query address with path prefix.
- [#2238](https://github.com/thanos-io/thanos/pull/2238) Ruler: fixed issue #2204, where a bug in alert queue signaling filled up the queue and alerts were dropped.
- [#2231](https://github.com/thanos-io/thanos/pull/2231) Bucket Web: sort chunks by thanos.downsample.resolution for better grouping.
- [#2254](https://github.com/thanos-io/thanos/pull/2254) Bucket: fix issue where metrics were registered multiple times in bucket replicate.
- [#2271](https://github.com/thanos-io/thanos/pull/2271) Bucket Web: fixed issue #2260, where the bucket passes null when storage is empty.
- [#2339](https://github.com/thanos-io/thanos/pull/2339) Query: fix a bug where `--store.unhealthy-timeout` was never respected.
- [#2208](https://github.com/thanos-io/thanos/pull/2208) Query and Rule: fix handling of `web.route-prefix` to correctly handle `/` and prefixes that do not begin with a `/`.
- [#2311](https://github.com/thanos-io/thanos/pull/2311) Receive: ensure receive component serves TLS when TLS configuration is provided.
- [#2319](https://github.com/thanos-io/thanos/pull/2319) Query: fixed inconsistent naming of metrics.
- [#2390](https://github.com/thanos-io/thanos/pull/2390) Store: fixed bug that was causing all posting offsets to be used instead of only 1/32 as intended; added hidden flag to control this behavior.
- [#2393](https://github.com/thanos-io/thanos/pull/2393) Store: fixed bug causing certain not-existing label values queried to fail with "invalid-size" error from binary header.
- [#2382](https://github.com/thanos-io/thanos/pull/2382) Store: fixed bug causing partial writes of index-header.
- [#2383](https://github.com/thanos-io/thanos/pull/2383) Store: handle expected errors correctly, e.g. do not increment failure counters.


### Added

- [#2252](https://github.com/thanos-io/thanos/pull/2252) Query: add new `--store-strict` flag. More information available [here](/docs/proposals/202001_thanos_query_health_handling.md).
- [#2265](https://github.com/thanos-io/thanos/pull/2265) Compact: add `--wait-interval` to specify compaction wait interval between consecutive compact runs when `--wait` is enabled.
- [#2250](https://github.com/thanos-io/thanos/pull/2250) Compact: enable vertical compaction for offline deduplication (experimental). Uses `--deduplication.replica-label` flag to specify the replica label on which to deduplicate (hidden). Please note that this uses a NAIVE algorithm for merging (no smart replica deduplication, just chaining samples together). This works well for deduplication of blocks with **precisely the same samples** like those produced by Receiver replication. We plan to add a smarter algorithm in the following weeks.
- [#1714](https://github.com/thanos-io/thanos/pull/1714) Compact: the compact component now exposes the bucket web UI when it is run as a long-lived process.
- [#2304](https://github.com/thanos-io/thanos/pull/2304) Store: added `max_item_size` configuration option to memcached-based index cache. This should be set to the max item size configured in memcached (`-I` flag) in order to not waste network round-trips to cache items larger than the limit configured in memcached.
- [#2297](https://github.com/thanos-io/thanos/pull/2297) Store: add `--experimental.enable-index-cache-postings-compression` flag to enable re-encoding and compressing postings before storing them into the cache. Compressed postings take about 10% of the original size.
- [#2357](https://github.com/thanos-io/thanos/pull/2357) Compact and Store: the compact and store components now serve the bucket UI on `:<http-port>/loaded`, which shows exactly the blocks that are currently seen by compactor and the store gateway. The compactor also serves a different bucket UI on `:<http-port>/global`, which shows the status of object storage without any filters.
- [#2172](https://github.com/thanos-io/thanos/pull/2172) Store: add support for sharding the store component based on the label hash.
- [#2113](https://github.com/thanos-io/thanos/pull/2113) Bucket: added `thanos bucket replicate` command to replicate blocks from one bucket to another.
- [#1922](https://github.com/thanos-io/thanos/pull/1922) Docs: create a new document to explain sharding in Thanos.
- [#2230](https://github.com/thanos-io/thanos/pull/2230) Store: optimize conversion of labels.

### Changed

- [#2136](https://github.com/thanos-io/thanos/pull/2136) *breaking* Store, Compact, Bucket: schedule block deletion by adding deletion-mark.json. This adds a consistent way for multiple readers and writers to access object storage.
Since there are no consistency guarantees provided by some Object Storage providers, this PR adds a consistent lock-free way of dealing with Object Storage irrespective of the choice of object storage. In order to achieve this co-ordination, blocks are not deleted directly. Instead, blocks are marked for deletion by uploading the `deletion-mark.json` file for the block that was chosen to be deleted. This file contains Unix time of when the block was marked for deletion. If you want to keep existing behavior, you should add `--delete-delay=0s` as a flag.
- [#2090](https://github.com/thanos-io/thanos/issues/2090) *breaking* Downsample command: the `downsample` command has moved and is now a sub-command of the `thanos bucket` sub-command; it cannot be called via `thanos downsample` any more.
- [#2294](https://github.com/thanos-io/thanos/pull/2294) Store: optimizations for fetching postings. Queries using `=~".*"` matchers or negation matchers (`!=...` or `!~...`) benefit the most.
- [#2301](https://github.com/thanos-io/thanos/pull/2301) Ruler: exit with an error when initialization fails.
- [#2310](https://github.com/thanos-io/thanos/pull/2310) Query: report timespan 0 to 0 when discovering no stores.
- [#2330](https://github.com/thanos-io/thanos/pull/2330) Store: index-header is no longer experimental. It is enabled by default for store Gateway. You can disable it with new hidden flag: `--store.disable-index-header`. The `--experimental.enable-index-header` flag was removed.
- [#1848](https://github.com/thanos-io/thanos/pull/1848) Ruler: allow returning error messages when a reload is triggered via HTTP.
- [#2270](https://github.com/thanos-io/thanos/pull/2277) All: Thanos components will now print stack traces when they error out.

## [v0.11.0](https://github.com/thanos-io/thanos/releases/tag/v0.11.0) - 2020.03.02

### Fixed

- [#2033](https://github.com/thanos-io/thanos/pull/2033) Minio-go: Fixed Issue #1494 support Web Identity providers for IAM credentials for AWS EKS.
- [#1985](https://github.com/thanos-io/thanos/pull/1985) Store Gateway: Fixed case where series entry is larger than 64KB in index.
- [#2051](https://github.com/thanos-io/thanos/pull/2051) Ruler: Fixed issue where ruler does not expose shipper metrics.
- [#2101](https://github.com/thanos-io/thanos/pull/2101) Ruler: Fixed bug where thanos_alert_sender_errors_total was not registered.
- [#1789](https://github.com/thanos-io/thanos/pull/1789) Store Gateway: Improve timeouts.
- [#2139](https://github.com/thanos-io/thanos/pull/2139) Properly handle SIGHUP for reloading.
- [#2040](https://github.com/thanos-io/thanos/pull/2040) UI: Fix URL of alerts in Ruler
- [#2033](https://github.com/thanos-io/thanos/pull/1978) Ruler: Fix tracing in Thanos Ruler

### Added

- [#2003](https://github.com/thanos-io/thanos/pull/2003) Query: Support downsampling for /series.
- [#1952](https://github.com/thanos-io/thanos/pull/1952) Store Gateway: Implemented [binary index header](https://thanos.io/proposals/201912_thanos_binary_index_header.md/). This significantly reduces resource consumption (memory, CPU, net bandwidth) for startup and data loading processes as well as baseline memory. This means that adding more blocks into object storage, without querying them will use almost no resources. This, however, **still means that querying large amounts of data** will result in high spikes of memory and CPU use as before, due to simply fetching large amounts of metrics data. Since we fixed baseline, we are now focusing on query performance optimizations in separate initiatives. To enable experimental `index-header` mode run store with hidden `experimental.enable-index-header` flag.
- [#2009](https://github.com/thanos-io/thanos/pull/2009) Store Gateway: Minimum age of all blocks before they are being read. Set it to a safe value (e.g 30m) if your object storage is eventually consistent. GCS and S3 are (roughly) strongly consistent.
- [#1963](https://github.com/thanos-io/thanos/pull/1963) Mixin: Add Thanos Ruler alerts.
- [#1984](https://github.com/thanos-io/thanos/pull/1984) Query: Add cache-control header to not cache on error.
- [#1870](https://github.com/thanos-io/thanos/pull/1870) UI: Persist settings in query.
- [#1969](https://github.com/thanos-io/thanos/pull/1969) Sidecar: allow setting http connection pool size via flags.
- [#1967](https://github.com/thanos-io/thanos/issues/1967) Receive: Allow local TSDB compaction.
- [#1939](https://github.com/thanos-io/thanos/pull/1939) Ruler: Add TLS and authentication support for query endpoints with the `--query.config` and `--query.config-file` CLI flags. See [documentation](docs/components/rule.md/#configuration) for further information.
- [#1982](https://github.com/thanos-io/thanos/pull/1982) Ruler: Add support for Alertmanager v2 API endpoints.
- [#2030](https://github.com/thanos-io/thanos/pull/2030) Query: Add `thanos_proxy_store_empty_stream_responses_total` metric for number of empty responses from stores.
- [#2049](https://github.com/thanos-io/thanos/pull/2049) Tracing: Support sampling on Elastic APM with new sample_rate setting.
- [#2008](https://github.com/thanos-io/thanos/pull/2008) Querier, Receiver, Sidecar, Store: Add gRPC [health check](https://github.com/grpc/grpc/blob/master/doc/health-checking.md) endpoints.
- [#2145](https://github.com/thanos-io/thanos/pull/2145) Tracing: track query sent to prometheus via remote read api.

### Changed

- [#1970](https://github.com/thanos-io/thanos/issues/1970) *breaking* Receive: Use gRPC for forwarding requests between peers. Note that existing values for the `--receive.local-endpoint` flag and the endpoints in the hashring configuration file must now specify the receive gRPC port and must be updated to be a simple `host:port` combination, e.g. `127.0.0.1:10901`, rather than a full HTTP URL, e.g. `http://127.0.0.1:10902/api/v1/receive`.
- [#1933](https://github.com/thanos-io/thanos/pull/1933) Add a flag `--tsdb.wal-compression` to configure whether to enable tsdb wal compression in ruler and receiver.
- [#2021](https://github.com/thanos-io/thanos/pull/2021) Rename metric `thanos_query_duplicated_store_address` to `thanos_query_duplicated_store_addresses_total` and `thanos_rule_duplicated_query_address` to `thanos_rule_duplicated_query_addresses_total`.
- [#2166](https://github.com/thanos-io/thanos/pull/2166) Bucket Web: improve the tooltip for the bucket UI; it was reconstructed and now exposes much more information about blocks.

## [v0.10.1](https://github.com/thanos-io/thanos/releases/tag/v0.10.1) - 2020.01.24

### Fixed

- [#2015](https://github.com/thanos-io/thanos/pull/2015) Sidecar: Querier /api/v1/series bug fixed when time range was ignored inside sidecar.
The bug was noticeable for example when using Grafana template variables.
- [#2120](https://github.com/thanos-io/thanos/pull/2120) Bucket Web: Set state of status prober properly.

## [v0.10.0](https://github.com/thanos-io/thanos/releases/tag/v0.10.0) - 2020.01.13

### Fixed

- [#1919](https://github.com/thanos-io/thanos/issues/1919) Compactor: Fixed potential data loss when uploading older blocks, or upload taking long time while compactor is
running.
- [#1937](https://github.com/thanos-io/thanos/pull/1937) Compactor: Improved synchronization of meta JSON files.
Compactor now properly handles partial block uploads for all operation like retention apply, downsampling and compaction. Additionally:

  * Removed `thanos_compact_sync_meta_*` metrics. Use `thanos_blocks_meta_*` metrics instead.
  * Added `thanos_consistency_delay_seconds` and `thanos_compactor_aborted_partial_uploads_deletion_attempts_total` metrics.

- [#1936](https://github.com/thanos-io/thanos/pull/1936) Store: Improved synchronization of meta JSON files. Store now properly handles corrupted disk cache. Added meta.json sync metrics.
- [#1856](https://github.com/thanos-io/thanos/pull/1856) Receive: close DBReadOnly after flushing to fix a memory leak.
- [#1882](https://github.com/thanos-io/thanos/pull/1882) Receive: upload to object storage as 'receive' rather than 'sidecar'.
- [#1907](https://github.com/thanos-io/thanos/pull/1907) Store: Fixed the duration unit for the metric `thanos_bucket_store_series_gate_duration_seconds`.
- [#1931](https://github.com/thanos-io/thanos/pull/1931) Compact: Fixed the compactor successfully exiting when actually an error occurred while compacting a blocks group.
- [#1872](https://github.com/thanos-io/thanos/pull/1872) Ruler: `/api/v1/rules` now shows a properly formatted value
- [#1945](https://github.com/thanos-io/thanos/pull/1945) `master` container images are now built with Go 1.13
- [#1956](https://github.com/thanos-io/thanos/pull/1956) Ruler: now properly ignores duplicated query addresses
- [#1975](https://github.com/thanos-io/thanos/pull/1975) Store Gateway: fixed panic caused by memcached servers selector when there's 1 memcached node

### Added

- [#1852](https://github.com/thanos-io/thanos/pull/1852) Add support for `AWS_CONTAINER_CREDENTIALS_FULL_URI` by upgrading to minio-go v6.0.44
- [#1854](https://github.com/thanos-io/thanos/pull/1854) Update Rule UI to support alerts count displaying and filtering.
- [#1838](https://github.com/thanos-io/thanos/pull/1838) Ruler: Add TLS and authentication support for Alertmanager with the `--alertmanagers.config` and `--alertmanagers.config-file` CLI flags. See [documentation](docs/components/rule.md/#configuration) for further information.
- [#1838](https://github.com/thanos-io/thanos/pull/1838) Ruler: Add a new `--alertmanagers.sd-dns-interval` CLI option to specify the interval between DNS resolutions of Alertmanager hosts.
- [#1881](https://github.com/thanos-io/thanos/pull/1881) Store Gateway: memcached support for index cache. See [documentation](docs/components/store.md/#index-cache) for further information.
- [#1904](https://github.com/thanos-io/thanos/pull/1904) Add a skip-chunks option in Store Series API to improve the response time of `/api/v1/series` endpoint.
- [#1910](https://github.com/thanos-io/thanos/pull/1910) Query: `/api/v1/labels` now understands `POST` - useful for sending bigger requests

### Changed

- [#1947](https://github.com/thanos-io/thanos/pull/1947) Upgraded Prometheus dependencies to v2.15.2. This includes:

  * Compactor: Significant reduction of memory footprint for compaction and downsampling process.
  * Querier: Accepting spaces between time range and square bracket. e.g `[ 5m]`
  * Querier: Improved PromQL parser performance.

- [#1833](https://github.com/thanos-io/thanos/pull/1833) `--shipper.upload-compacted` flag has been promoted to non hidden, non experimental state. More info available [here](docs/quick-tutorial.md#uploading-old-metrics).
- [#1867](https://github.com/thanos-io/thanos/pull/1867) Ruler: now sets a `Thanos/$version` `User-Agent` in requests
- [#1887](https://github.com/thanos-io/thanos/pull/1887) Service discovery now deduplicates targets between different target groups

## [v0.9.0](https://github.com/thanos-io/thanos/releases/tag/v0.9.0) - 2019.12.03

### Added

- [#1678](https://github.com/thanos-io/thanos/pull/1678) Add Lightstep as a tracing provider.
- [#1687](https://github.com/thanos-io/thanos/pull/1687) Add a new `--grpc-grace-period` CLI option to components which serve gRPC to set how long to wait until gRPC Server shuts down.
- [#1660](https://github.com/thanos-io/thanos/pull/1660) Sidecar: Add a new `--prometheus.ready_timeout` CLI option to the sidecar to set how long to wait until Prometheus starts up.
- [#1573](https://github.com/thanos-io/thanos/pull/1573) `AliYun OSS` object storage, see [documents](docs/storage.md#aliyun-oss) for further information.
- [#1680](https://github.com/thanos-io/thanos/pull/1680) Add a new `--http-grace-period` CLI option to components which serve HTTP to set how long to wait until HTTP Server shuts down.
- [#1712](https://github.com/thanos-io/thanos/pull/1712) Bucket: Rename flag on bucket web component from `--listen` to `--http-address` to match other components.
- [#1733](https://github.com/thanos-io/thanos/pull/1733) Compactor: New metric `thanos_compactor_iterations_total` on Thanos Compactor which shows the number of successful iterations.
- [#1758](https://github.com/thanos-io/thanos/pull/1758) Bucket: `thanos bucket web` now supports `--web.external-prefix` for proxying on a subpath.
- [#1770](https://github.com/thanos-io/thanos/pull/1770) Bucket: Add `--web.prefix-header` flags to allow for bucket UI to be accessible behind a reverse proxy.
- [#1668](https://github.com/thanos-io/thanos/pull/1668) Receiver: Added TLS options for both server and client remote write.

### Fixed

- [#1656](https://github.com/thanos-io/thanos/pull/1656) Store Gateway: Store now starts metric and status probe HTTP server earlier in its start-up sequence. `/-/healthy` endpoint now starts to respond with success earlier. `/metrics` endpoint starts serving metrics earlier as well. Make sure to point your readiness probes to the `/-/ready` endpoint rather than `/metrics`.
- [#1669](https://github.com/thanos-io/thanos/pull/1669) Store Gateway: Fixed store sharding. Now it does not load excluded meta.jsons and load/fetch index-cache.json files.
- [#1670](https://github.com/thanos-io/thanos/pull/1670) Sidecar: Fixed un-ordered blocks upload. Sidecar now uploads the oldest blocks first.
- [#1568](https://github.com/thanos-io/thanos/pull/1709) Store Gateway: Store now retains the first raw value of a chunk during downsampling to avoid losing some counter resets that occur on an aggregation boundary.
- [#1751](https://github.com/thanos-io/thanos/pull/1751) Querier: Fixed labels for StoreUI
- [#1773](https://github.com/thanos-io/thanos/pull/1773) Ruler: Fixed the /api/v1/rules endpoint that returned 500 status code with `failed to assert type of rule ...` message.
- [#1770](https://github.com/thanos-io/thanos/pull/1770) Querier: Fixed `--web.external-prefix` 404s for static resources.
- [#1785](https://github.com/thanos-io/thanos/pull/1785) Ruler: The /api/v1/rules endpoints now returns the original rule filenames.
- [#1791](https://github.com/thanos-io/thanos/pull/1791) Ruler: Ruler now supports identical rule filenames in different directories.
- [#1562](https://github.com/thanos-io/thanos/pull/1562) Querier: Downsampling option now carries through URL.
- [#1675](https://github.com/thanos-io/thanos/pull/1675) Querier: Reduced resource usage while using certain queries like `offset`.
- [#1725](https://github.com/thanos-io/thanos/pull/1725) & [#1718](https://github.com/thanos-io/thanos/pull/1718) Store Gateway: Per request memory improvements.

### Changed

- [#1666](https://github.com/thanos-io/thanos/pull/1666) Compact: `thanos_compact_group_compactions_total` now counts block compactions, so operations that resulted in a compacted block. The old behaviour
is now exposed by new metric: `thanos_compact_group_compaction_runs_started_total` and `thanos_compact_group_compaction_runs_completed_total` which counts compaction runs overall.
- [#1748](https://github.com/thanos-io/thanos/pull/1748) Updated all dependencies.
- [#1694](https://github.com/thanos-io/thanos/pull/1694) `prober_ready` and `prober_healthy` metrics are removed, for sake of `status`. Now `status` exposes same metric with a label, `check`. `check` can have "healty" or "ready" depending on status of the probe.
- [#1790](https://github.com/thanos-io/thanos/pull/1790) Ruler: Fixes subqueries support for ruler.
- [#1769](https://github.com/thanos-io/thanos/pull/1769) & [#1545](https://github.com/thanos-io/thanos/pull/1545) Adjusted most of the metrics histogram buckets.

## [v0.8.1](https://github.com/thanos-io/thanos/releases/tag/v0.8.1) - 2019.10.14

### Fixed

- [#1632](https://github.com/thanos-io/thanos/issues/1632) Removes the duplicated external labels detection on Thanos Querier; warning only; Made Store Gateway compatible with older Querier versions.
  * NOTE: `thanos_store_nodes_grpc_connections` metric is now per `external_labels` and `store_type`. It is a recommended  metric for Querier storeAPIs. `thanos_store_node_info` is marked as obsolete and will be removed in next release.
  * NOTE2: Store Gateway is now advertising artificial: `"@thanos_compatibility_store_type=store"` label. This is to have the current Store Gateway compatible with Querier pre v0.8.0.
  This label can be disabled by hidden `debug.advertise-compatibility-label=false` flag on Store Gateway.

## [v0.8.0](https://github.com/thanos-io/thanos/releases/tag/v0.8.0) - 2019.10.10

Lot's of improvements this release! Noteworthy items:
- First Katacoda tutorial! 🐱
- Fixed Deletion order causing Compactor to produce not needed 👻 blocks with missing random files.
- Store GW memory improvements (more to come!).
- Querier allows multiple deduplication labels.
- Both Compactor and Store Gateway can be **sharded** within the same bucket using relabelling!
- Sidecar exposed data from Prometheus can be now limited to given `min-time` (e.g 3h only).
- Numerous Thanos Receive improvements.

Make sure you check out Prometheus 2.13.0 as well. New release drastically improves usage and resource consumption of
both Prometheus and sidecar with Thanos: https://prometheus.io/blog/2019/10/10/remote-read-meets-streaming/

### Added

- [#1619](https://github.com/thanos-io/thanos/pull/1619) Thanos sidecar allows to limit min time range for data it exposes from Prometheus.
- [#1583](https://github.com/thanos-io/thanos/pull/1583) Thanos sharding:
  - Add relabel config (`--selector.relabel-config-file` and `selector.relabel-config`) into Thanos Store and Compact components.
Selecting blocks to serve depends on the result of block labels relabeling.
  - For store gateway, advertise labels from "approved" blocks.
- [#1540](https://github.com/thanos-io/thanos/pull/1540) Thanos Downsample added `/-/ready` and `/-/healthy` endpoints.
- [#1538](https://github.com/thanos-io/thanos/pull/1538) Thanos Rule added `/-/ready` and `/-/healthy` endpoints.
- [#1537](https://github.com/thanos-io/thanos/pull/1537) Thanos Receive added `/-/ready` and `/-/healthy` endpoints.
- [#1460](https://github.com/thanos-io/thanos/pull/1460) Thanos Store Added `/-/ready` and `/-/healthy` endpoints.
- [#1534](https://github.com/thanos-io/thanos/pull/1534) Thanos Query Added `/-/ready` and `/-/healthy` endpoints.
- [#1533](https://github.com/thanos-io/thanos/pull/1533) Thanos inspect now supports the timeout flag.
- [#1496](https://github.com/thanos-io/thanos/pull/1496) Thanos Receive now supports setting block duration.
- [#1362](https://github.com/thanos-io/thanos/pull/1362) Optional `replicaLabels` param for `/query` and
`/query_range` querier endpoints. When provided overwrite the `query.replica-label` cli flags.
- [#1482](https://github.com/thanos-io/thanos/pull/1482) Thanos now supports Elastic APM as tracing provider.
- [#1612](https://github.com/thanos-io/thanos/pull/1612) Thanos Rule added `resendDelay` flag.
- [#1480](https://github.com/thanos-io/thanos/pull/1480) Thanos Receive flushes storage on hashring change.
- [#1613](https://github.com/thanos-io/thanos/pull/1613) Thanos Receive now traces forwarded requests.

### Changed

- [#1362](https://github.com/thanos-io/thanos/pull/1362) `query.replica-label` configuration can be provided more than
once for multiple deduplication labels like: `--query.replica-label=prometheus_replica --query.replica-label=service`.
- [#1581](https://github.com/thanos-io/thanos/pull/1581) Thanos Store now can use smaller buffer sizes for Bytes pool; reducing memory for some requests.
- [#1622](https://github.com/thanos-io/thanos/pull/1622) & [#1590](https://github.com/thanos-io/thanos/pull/1590) Upgraded to Go 1.13.1
- [#1498](https://github.com/thanos-io/thanos/pull/1498) Thanos Receive change flag `labels` to `label` to be consistent with other commands.

### Fixed

- [#1525](https://github.com/thanos-io/thanos/pull/1525) Thanos now deletes block's file in correct order allowing to detect partial blocks without problems.
- [#1505](https://github.com/thanos-io/thanos/pull/1505) Thanos Store now removes invalid local cache blocks.
- [#1587](https://github.com/thanos-io/thanos/pull/1587) Thanos Sidecar cleanups all cache dirs after each compaction run.
- [#1582](https://github.com/thanos-io/thanos/pull/1582) Thanos Rule correctly parses Alertmanager URL if there is more `+` in it.
- [#1544](https://github.com/thanos-io/thanos/pull/1544) Iterating over object store is resilient to the edge case for some providers.
- [#1469](https://github.com/thanos-io/thanos/pull/1469) Fixed Azure potential failures (EOF) when requesting more data then blob has.
- [#1512](https://github.com/thanos-io/thanos/pull/1512) Thanos Store fixed memory leak for chunk pool.
- [#1488](https://github.com/thanos-io/thanos/pull/1488) Thanos Rule now now correctly links to query URL from rules and alerts.

## [v0.7.0](https://github.com/thanos-io/thanos/releases/tag/v0.7.0) - 2019.09.02

Accepted into CNCF:
- Thanos moved to new repository <https://github.com/thanos-io/thanos>
- Docker images moved to <https://quay.io/thanos/thanos> and mirrored at <https://hub.docker.com/r/thanosio/thanos>
- Slack moved to <https://slack.cncf.io> `#thanos`/`#thanos-dev`/`#thanos-prs`

### Added

- [#1478](https://github.com/thanos-io/thanos/pull/1478) Thanos components now exposes gRPC server metrics as soon as server starts, to provide more reliable data for instrumentation.
- [#1378](https://github.com/thanos-io/thanos/pull/1378) Thanos Receive now exposes `thanos_receive_config_hash`, `thanos_receive_config_last_reload_successful` and `thanos_receive_config_last_reload_success_timestamp_seconds` metrics to track latest configuration change
- [#1268](https://github.com/thanos-io/thanos/pull/1268) Thanos Sidecar added support for newest Prometheus streaming remote read added [here](https://github.com/prometheus/prometheus/pull/5703). This massively improves memory required by single
  request for both Prometheus and sidecar. Single requests now should take constant amount of memory on sidecar, so resource consumption prediction is now straightforward. This will be used if you have Prometheus `2.13` or `2.12-master`.
- [#1358](https://github.com/thanos-io/thanos/pull/1358) Added `part_size` configuration option for HTTP multipart requests minimum part size for S3 storage type
- [#1363](https://github.com/thanos-io/thanos/pull/1363) Thanos Receive now exposes `thanos_receive_hashring_nodes` and `thanos_receive_hashring_tenants` metrics to monitor status of hash-rings
- [#1395](https://github.com/thanos-io/thanos/pull/1395) Thanos Sidecar added `/-/ready` and `/-/healthy` endpoints to Thanos sidecar.
- [#1297](https://github.com/thanos-io/thanos/pull/1297) Thanos Compact added `/-/ready` and `/-/healthy` endpoints to Thanos compact.
- [#1431](https://github.com/thanos-io/thanos/pull/1431) Thanos Query added hidden flag to allow the use of downsampled resolution data for instant queries.
- [#1408](https://github.com/thanos-io/thanos/pull/1408) Thanos Store Gateway can now allow the specifying of supported time ranges it will serve (time sharding). Flags: `min-time` & `max-time`

### Changed

- [#1414](https://github.com/thanos-io/thanos/pull/1413) Upgraded important dependencies: Prometheus to 2.12-rc.0. TSDB is now part of Prometheus.
- [#1380](https://github.com/thanos-io/thanos/pull/1380) Upgraded important dependencies: Prometheus to 2.11.1 and TSDB to 0.9.1. Some changes affecting Querier:
  - [ENHANCEMENT] Query performance improvement: Efficient iteration and search in HashForLabels and HashWithoutLabels. #5707
  - [ENHANCEMENT] Optimize queries using regexp for set lookups. tsdb#602
  - [BUGFIX] prometheus_tsdb_compactions_failed_total is now incremented on any compaction failure. tsdb#613
  - [BUGFIX] PromQL: Correctly display {__name__="a"}.
- [#1338](https://github.com/thanos-io/thanos/pull/1338) Thanos Query still warns on store API duplicate, but allows a single one from duplicated set. This is gracefully warn about the problematic logic and not disrupt immediately.
- [#1385](https://github.com/thanos-io/thanos/pull/1385) Thanos Compact exposes flag to disable downsampling `downsampling.disable`.

### Fixed

- [#1327](https://github.com/thanos-io/thanos/pull/1327) Thanos Query `/series` API end-point now properly returns an empty array just like Prometheus if there are no results
- [#1302](https://github.com/thanos-io/thanos/pull/1302) Thanos now efficiently reuses HTTP keep-alive connections
- [#1371](https://github.com/thanos-io/thanos/pull/1371) Thanos Receive fixed race condition in hashring
- [#1430](https://github.com/thanos-io/thanos/pull/1430) Thanos fixed value of GOMAXPROCS inside container.
- [#1410](https://github.com/thanos-io/thanos/pull/1410) Fix for CVE-2019-10215

### Deprecated

- [#1458](https://github.com/thanos-io/thanos/pull/1458) Thanos Query and Receive now use common instrumentation middleware. As as result, for sake of `http_requests_total` and `http_request_duration_seconds_bucket`; Thanos Query no longer exposes `thanos_query_api_instant_query_duration_seconds`, `thanos_query_api_range_query_duration_second` metrics and Thanos Receive no longer exposes `thanos_http_request_duration_seconds`, `thanos_http_requests_total`, `thanos_http_response_size_bytes`.
- [#1423](https://github.com/thanos-io/thanos/pull/1423) Thanos Bench deprecated.

## [v0.6.0](https://github.com/thanos-io/thanos/releases/tag/v0.6.0) - 2019.07.18

### Added

- [#1097](https://github.com/thanos-io/thanos/pull/1097) Added `thanos check rules` linter for Thanos rule rules files.

- [#1253](https://github.com/thanos-io/thanos/pull/1253) Add support for specifying a maximum amount of retries when using Azure Blob storage (default: no retries).

- [#1244](https://github.com/thanos-io/thanos/pull/1244) Thanos Compact now exposes new metrics `thanos_compact_downsample_total` and `thanos_compact_downsample_failures_total` which are useful to catch when errors happen

- [#1260](https://github.com/thanos-io/thanos/pull/1260) Thanos Query/Rule now exposes metrics `thanos_querier_store_apis_dns_provider_results` and `thanos_ruler_query_apis_dns_provider_results` which tell how many addresses were configured and how many were actually discovered respectively

- [#1248](https://github.com/thanos-io/thanos/pull/1248) Add a web UI to show the state of remote storage.

- [#1217](https://github.com/thanos-io/thanos/pull/1217) Thanos Receive gained basic hashring support

- [#1262](https://github.com/thanos-io/thanos/pull/1262) Thanos Receive got a new metric `thanos_http_requests_total` which shows how many requests were handled by it

- [#1243](https://github.com/thanos-io/thanos/pull/1243) Thanos Receive got an ability to forward time series data between nodes. Now you can pass the hashring configuration via `--receive.hashrings-file`; the refresh interval `--receive.hashrings-file-refresh-interval`; the name of the local node's name `--receive.local-endpoint`; and finally the header's name which is used to determine the tenant `--receive.tenant-header`.

- [#1147](https://github.com/thanos-io/thanos/pull/1147) Support for the Jaeger tracer has been added!

*breaking* New common flags were added for configuring tracing: `--tracing.config-file` and `--tracing.config`. You can either pass a file to Thanos with the tracing configuration or pass it in the command line itself. Old `--gcloudtrace.*` flags were removed :warning:

To migrate over the old `--gcloudtrace.*` configuration, your tracing configuration should look like this:

```yaml

---
type: STACKDRIVER
config:
- service_name: 'foo'
  project_id: '123'
  sample_factor: 123
```

The other `type` you can use is `JAEGER` now. The `config` keys and values are Jaeger specific and you can find all of the information [here](https://github.com/jaegertracing/jaeger-client-go#environment-variables).

### Changed

- [#1284](https://github.com/thanos-io/thanos/pull/1284) Add support for multiple label-sets in Info gRPC service.
This deprecates the single `Labels` slice of the `InfoResponse`, in a future release backward compatible handling for the single set of Labels will be removed. Upgrading to v0.6.0 or higher is advised.
*breaking* If you run have duplicate queries in your Querier configuration with hierarchical federation of multiple Queries this PR makes Thanos Querier to detect this case and block all duplicates. Refer to 0.6.1 which at least allows for single replica to work.

- [#1314](https://github.com/thanos-io/thanos/pull/1314) Removes `http_request_duration_microseconds` (Summary) and adds `http_request_duration_seconds` (Histogram) from http server instrumentation used in Thanos APIs and UIs.

- [#1287](https://github.com/thanos-io/thanos/pull/1287) Sidecar now waits on Prometheus' external labels before starting the uploading process

- [#1261](https://github.com/thanos-io/thanos/pull/1261) Thanos Receive now exposes metrics `thanos_http_request_duration_seconds` and `thanos_http_response_size_bytes` properly of each handler

- [#1274](https://github.com/thanos-io/thanos/pull/1274) Iteration limit has been lifted from the LRU cache so there should be no more spam of error messages as they were harmless

- [#1321](https://github.com/thanos-io/thanos/pull/1321) Thanos Query now fails early on a query which only uses external labels - this improves clarity in certain situations

### Fixed

- [#1227](https://github.com/thanos-io/thanos/pull/1227) Some context handling issues were fixed in Thanos Compact; some unnecessary memory allocations were removed in the hot path of Thanos Store.

- [#1183](https://github.com/thanos-io/thanos/pull/1183) Compactor now correctly propagates retriable/haltable errors which means that it will not unnecessarily restart if such an error occurs

- [#1231](https://github.com/thanos-io/thanos/pull/1231) Receive now correctly handles SIGINT and closes without deadlocking

- [#1278](https://github.com/thanos-io/thanos/pull/1278) Fixed inflated values problem with `sum()` on Thanos Query

- [#1280](https://github.com/thanos-io/thanos/pull/1280) Fixed a problem with concurrent writes to a `map` in Thanos Query while rendering the UI

- [#1311](https://github.com/thanos-io/thanos/pull/1311) Fixed occasional panics in Compact and Store when using Azure Blob cloud storage caused by lack of error checking in client library.

- [#1322](https://github.com/thanos-io/thanos/pull/1322) Removed duplicated closing of the gRPC listener - this gets rid of harmless messages like `store gRPC listener: close tcp 0.0.0.0:10901: use of closed network connection` when those programs are being closed

### Deprecated

- [#1216](https://github.com/thanos-io/thanos/pull/1216) the old "Command-line flags" has been removed from Thanos Query UI since it was not populated and because we are striving for consistency

## [v0.5.0](https://github.com/thanos-io/thanos/releases/tag/v0.5.0) - 2019.06.05

TL;DR: Store LRU cache is no longer leaking, Upgraded Thanos UI to Prometheus 2.9, Fixed auto-downsampling, Moved to Go 1.12.5 and more.

This version moved tarballs to Golang 1.12.5 from 1.11 as well, so same warning applies if you use `container_memory_usage_bytes` from cadvisor. Use `container_memory_working_set_bytes` instead.

*breaking* As announced couple of times this release also removes gossip with all configuration flags (`--cluster.*`).

### Fixed

- [#1142](https://github.com/thanos-io/thanos/pull/1142) fixed major leak on store LRU cache for index items (postings and series).
- [#1163](https://github.com/thanos-io/thanos/pull/1163) sidecar is no longer blocking for custom Prometheus versions/builds. It only checks if flags return non 404, then it performs optional checks.
- [#1146](https://github.com/thanos-io/thanos/pull/1146) store/bucket: make getFor() work with interleaved resolutions.
- [#1157](https://github.com/thanos-io/thanos/pull/1157) querier correctly handles duplicated stores when some store changes external labels in place.

### Added

- [#1094](https://github.com/thanos-io/thanos/pull/1094) Allow configuring the response header timeout for the S3 client.

### Changed

- [#1118](https://github.com/thanos-io/thanos/pull/1118) *breaking* swift: Added support for cross-domain authentication by introducing `userDomainID`, `userDomainName`, `projectDomainID`, `projectDomainName`.
  The outdated terms `tenantID`, `tenantName` are deprecated and have been replaced by `projectID`, `projectName`.

- [#1066](https://github.com/thanos-io/thanos/pull/1066) Upgrade Thanos ui to Prometheus v2.9.1.

  Changes from the upstream:
  * query:
    - [ENHANCEMENT] Update moment.js and moment-timezone.js [PR #4679](https://github.com/prometheus/prometheus/pull/4679)
    - [ENHANCEMENT] Support to query elements by a specific time [PR #4764](https://github.com/prometheus/prometheus/pull/4764)
    - [ENHANCEMENT] Update to Bootstrap 4.1.3 [PR #5192](https://github.com/prometheus/prometheus/pull/5192)
    - [BUGFIX] Limit number of merics in prometheus UI [PR #5139](https://github.com/prometheus/prometheus/pull/5139)
    - [BUGFIX] Web interface Quality of Life improvements [PR #5201](https://github.com/prometheus/prometheus/pull/5201)
  * rule:
    - [ENHANCEMENT] Improve rule views by wrapping lines [PR #4702](https://github.com/prometheus/prometheus/pull/4702)
    - [ENHANCEMENT] Show rule evaluation errors on rules page [PR #4457](https://github.com/prometheus/prometheus/pull/4457)

- [#1156](https://github.com/thanos-io/thanos/pull/1156) Moved CI and docker multistage to Golang 1.12.5 for latest mem alloc improvements.
- [#1103](https://github.com/thanos-io/thanos/pull/1103) Updated go-cos deps. (COS bucket client).
- [#1149](https://github.com/thanos-io/thanos/pull/1149) Updated google Golang API deps (GCS bucket client).
- [#1190](https://github.com/thanos-io/thanos/pull/1190) Updated minio deps (S3 bucket client). This fixes minio retries.

- [#1133](https://github.com/thanos-io/thanos/pull/1133) Use prometheus v2.9.2, common v0.4.0 & tsdb v0.8.0.

  Changes from the upstreams:
  * store gateway:
    - [ENHANCEMENT] Fast path for EmptyPostings cases in Merge, Intersect and Without.
  * store gateway & compactor:
    - [BUGFIX] Fix fd and vm_area leak on error path in chunks.NewDirReader.
    - [BUGFIX] Fix fd and vm_area leak on error path in index.NewFileReader.
  * query:
    - [BUGFIX] Make sure subquery range is taken into account for selection #5467
    - [ENHANCEMENT] Check for cancellation on every step of a range evaluation. #5131
    - [BUGFIX] Exponentation operator to drop metric name in result of operation. #5329
    - [BUGFIX] Fix output sample values for scalar-to-vector comparison operations. #5454
  * rule:
    - [BUGFIX] Reload rules: copy state on both name and labels. #5368

## Deprecated

- [#1008](https://github.com/thanos-io/thanos/pull/1008) *breaking* Removed Gossip implementation. All `--cluster.*` flags removed and Thanos will error out if any is provided.

## [v0.4.0](https://github.com/thanos-io/thanos/releases/tag/v0.4.0) - 2019.05.3

:warning: **IMPORTANT** :warning: This is the last release that supports gossip. From Thanos v0.5.0, gossip will be completely removed.

This release also disables gossip mode by default for all components.
See [this](docs/proposals/201809_gossip-removal.md) for more details.

:warning: This release moves Thanos docker images (NOT artifacts by accident) to Golang 1.12. This release includes change in GC's memory release which gives following effect:

> On Linux, the runtime now uses MADV_FREE to release unused memory. This is more efficient but may result in higher reported RSS. The kernel will reclaim the unused data when it is needed. To revert to the Go 1.11 behavior (MADV_DONTNEED), set the environment variable GODEBUG=madvdontneed=1.

If you want to see exact memory allocation of Thanos process:
* Use `go_memstats_heap_alloc_bytes` metric exposed by Golang or `container_memory_working_set_bytes` exposed by cadvisor.
* Add `GODEBUG=madvdontneed=1` before running Thanos binary to revert to memory releasing to pre 1.12 logic.

Using cadvisor `container_memory_usage_bytes` metric could be misleading e.g: https://github.com/google/cadvisor/issues/2242

### Added

- [thanos.io](https://thanos.io) website & automation :tada:
- [#1053](https://github.com/thanos-io/thanos/pull/1053) compactor: Compactor & store gateway now handles incomplete uploads gracefully. Added hard limit on how long block upload can take (30m).
- [#811](https://github.com/thanos-io/thanos/pull/811) Remote write receiver component :heart: :heart: thanks to RedHat (@brancz) contribution.
- [#910](https://github.com/thanos-io/thanos/pull/910) Query's stores UI page is now sorted by type and old DNS or File SD stores are removed after 5 minutes (configurable via the new `--store.unhealthy-timeout=5m` flag).
- [#905](https://github.com/thanos-io/thanos/pull/905) Thanos support for Query API: /api/v1/labels. Notice that the API was added in Prometheus v2.6.
- [#798](https://github.com/thanos-io/thanos/pull/798) Ability to limit the maximum number of concurrent request to Series() calls in Thanos Store and the maximum amount of samples we handle.
- [#1060](https://github.com/thanos-io/thanos/pull/1060) Allow specifying region attribute in S3 storage configuration

:warning: **WARNING** :warning: #798 adds a new default limit to Thanos Store: `--store.grpc.series-max-concurrency`. Most likely you will want to make it the same as `--query.max-concurrent` on Thanos Query.

New options:

  New Store flags:

    * `--store.grpc.series-sample-limit` limits the amount of samples that might be retrieved on a single Series() call. By default it is 0. Consider enabling it by setting it to more than 0 if you are running on limited resources.
    * `--store.grpc.series-max-concurrency` limits the number of concurrent Series() calls in Thanos Store. By default it is 20. Considering making it lower or bigger depending on the scale of your deployment.

  New Store metrics:

    * `thanos_bucket_store_queries_dropped_total` shows how many queries were dropped due to the samples limit;
    * `thanos_bucket_store_queries_concurrent_max` is a constant metric which shows how many Series() calls can concurrently be executed by Thanos Store;
    * `thanos_bucket_store_queries_in_flight` shows how many queries are currently "in flight" i.e. they are being executed;
    * `thanos_bucket_store_gate_duration_seconds` shows how many seconds it took for queries to pass through the gate in both cases - when that fails and when it does not.

  New Store tracing span:
    * `store_query_gate_ismyturn` shows how long it took for a query to pass (or not) through the gate.

- [#1016](https://github.com/thanos-io/thanos/pull/1016) Added option for another DNS resolver (miekg/dns client).
Note that this is required to have SRV resolution working on [Golang 1.11+ with KubeDNS below v1.14](https://github.com/golang/go/issues/27546)

   New Querier and Ruler flag: `-- store.sd-dns-resolver` which allows to specify resolver to use. Either `golang` or `miekgdns`

- [#986](https://github.com/thanos-io/thanos/pull/986) Allow to save some startup & sync time in store gateway as it is no longer needed to compute index-cache from block index on its own for larger blocks.
  The store Gateway still can do it, but it first checks bucket if there is index-cached uploaded already.
  In the same time, compactor precomputes the index cache file on every compaction.

  New Compactor flag: `--index.generate-missing-cache-file` was added to allow quicker addition of index cache files. If enabled it precomputes missing files on compactor startup. Note that it will take time and it's only one-off step per bucket.

- [#887](https://github.com/thanos-io/thanos/pull/887) Compact: Added new `--block-sync-concurrency` flag, which allows you to configure number of goroutines to use when syncing block metadata from object storage.
- [#928](https://github.com/thanos-io/thanos/pull/928) Query: Added `--store.response-timeout` flag. If a Store doesn't send any data in this specified duration then a Store will be ignored and partial data will be returned if it's enabled. 0 disables timeout.
- [#893](https://github.com/thanos-io/thanos/pull/893) S3 storage backend has graduated to `stable` maturity level.
- [#936](https://github.com/thanos-io/thanos/pull/936) Azure storage backend has graduated to `stable` maturity level.
- [#937](https://github.com/thanos-io/thanos/pull/937) S3: added trace functionality. You can add `trace.enable: true` to enable the minio client's verbose logging.
- [#953](https://github.com/thanos-io/thanos/pull/953) Compact: now has a hidden flag `--debug.accept-malformed-index`. Compaction index verification will ignore out of order label names.
- [#963](https://github.com/thanos-io/thanos/pull/963) GCS: added possibility to inline ServiceAccount into GCS config.
- [#1010](https://github.com/thanos-io/thanos/pull/1010) Compact: added new flag `--compact.concurrency`. Number of goroutines to use when compacting groups.
- [#1028](https://github.com/thanos-io/thanos/pull/1028) Query: added `--query.default-evaluation-interval`, which sets default evaluation interval for sub queries.
- [#980](https://github.com/thanos-io/thanos/pull/980) Ability to override Azure storage endpoint for other regions (China)
- [#1021](https://github.com/thanos-io/thanos/pull/1021) Query API `series` now supports POST method.
- [#939](https://github.com/thanos-io/thanos/pull/939) Query API `query_range` now supports POST method.

### Changed

- [#970](https://github.com/thanos-io/thanos/pull/970) Deprecated `partial_response_disabled` proto field. Added `partial_response_strategy` instead. Both in gRPC and Query API.
  No `PartialResponseStrategy` field for `RuleGroups` by default means `abort` strategy (old PartialResponse disabled) as this is recommended option for Rules and alerts.

  Metrics:

    * Added `thanos_rule_evaluation_with_warnings_total` to Ruler.
    * DNS `thanos_ruler_query_apis*` are now `thanos_ruler_query_apis_*` for consistency.
    * DNS `thanos_querier_store_apis*` are now `thanos_querier_store_apis__*` for consistency.
    * Query Gate `thanos_bucket_store_series*` are now `thanos_bucket_store_series_*` for consistency.
    * Most of thanos ruler metris related to rule manager has `strategy` label.

  Ruler tracing spans:

    * `/rule_instant_query HTTP[client]` is now `/rule_instant_query_part_resp_abort HTTP[client]"` if request is for abort strategy.

- [#1009](https://github.com/thanos-io/thanos/pull/1009): Upgraded Prometheus (~v2.7.0-rc.0 to v2.8.1)  and TSDB (`v0.4.0` to `v0.6.1`) deps.

  Changes that affects Thanos:
   * query:
     * [ENHANCEMENT] In histogram_quantile merge buckets with equivalent le values. #5158.
     * [ENHANCEMENT] Show list of offending labels in the error message in many-to-many scenarios. #5189
     * [BUGFIX] Fix panic when aggregator param is not a literal. #5290
   * ruler:
     * [ENHANCEMENT] Reduce time that Alertmanagers are in flux when reloaded. #5126
     * [BUGFIX] prometheus_rule_group_last_evaluation_timestamp_seconds is now a unix timestamp. #5186
     * [BUGFIX] prometheus_rule_group_last_duration_seconds now reports seconds instead of nanoseconds. Fixes our [issue #1027](https://github.com/thanos-io/thanos/issues/1027)
     * [BUGFIX] Fix sorting of rule groups. #5260
   * store: [ENHANCEMENT] Fast path for EmptyPostings cases in Merge, Intersect and Without.
   * tooling: [FEATURE] New dump command to tsdb tool to dump all samples.
   * compactor:
      * [ENHANCEMENT] When closing the db any running compaction will be cancelled so it doesn't block.
      * [CHANGE] *breaking* Renamed flag `--sync-delay` to `--consistency-delay` [#1053](https://github.com/thanos-io/thanos/pull/1053)

  For ruler essentially whole TSDB CHANGELOG applies between v0.4.0-v0.6.1: https://github.com/prometheus/tsdb/blob/master/CHANGELOG.md

  Note that this was added on TSDB and Prometheus: [FEATURE] Time-ovelapping blocks are now allowed. #370
  Whoever due to nature of Thanos compaction (distributed systems), for safety reason this is disabled for Thanos compactor for now.

- [#868](https://github.com/thanos-io/thanos/pull/868) Go has been updated to 1.12.
- [#1055](https://github.com/thanos-io/thanos/pull/1055) Gossip flags are now disabled by default and deprecated.
- [#964](https://github.com/thanos-io/thanos/pull/964) repair: Repair process now sorts the series and labels within block.
- [#1073](https://github.com/thanos-io/thanos/pull/1073) Store: index cache for requests. It now calculates the size properly (includes slice header), has anti-deadlock safeguard and reports more metrics.

### Fixed

- [#921](https://github.com/thanos-io/thanos/pull/921) `thanos_objstore_bucket_last_successful_upload_time` now does not appear when no blocks have been uploaded so far.
- [#966](https://github.com/thanos-io/thanos/pull/966) Bucket: verify no longer warns about overlapping blocks, that overlap `0s`
- [#848](https://github.com/thanos-io/thanos/pull/848) Compact: now correctly works with time series with duplicate labels.
- [#894](https://github.com/thanos-io/thanos/pull/894) Thanos Rule: UI now correctly shows evaluation time.
- [#865](https://github.com/thanos-io/thanos/pull/865) Query: now properly parses DNS SRV Service Discovery.
- [#889](https://github.com/thanos-io/thanos/pull/889) Store: added safeguard against merging posting groups segfault
- [#941](https://github.com/thanos-io/thanos/pull/941) Sidecar: added better handling of intermediate restarts.
- [#933](https://github.com/thanos-io/thanos/pull/933) Query: Fixed 30 seconds lag of adding new store to query.
- [#962](https://github.com/thanos-io/thanos/pull/962) Sidecar: Make config reloader file writes atomic.
- [#982](https://github.com/thanos-io/thanos/pull/982) Query: now advertises Min & Max Time accordingly to the nodes.
- [#1041](https://github.com/thanos-io/thanos/issues/1038) Ruler is now able to return long time range queries.
- [#904](https://github.com/thanos-io/thanos/pull/904) Compact: Skip compaction for blocks with no samples.
- [#1070](https://github.com/thanos-io/thanos/pull/1070) Downsampling works back again. Deferred closer errors are now properly captured.

## [v0.3.2](https://github.com/thanos-io/thanos/releases/tag/v0.3.2) - 2019.03.04

### Added

- [#851](https://github.com/thanos-io/thanos/pull/851) New read API endpoint for api/v1/rules and api/v1/alerts.
- [#873](https://github.com/thanos-io/thanos/pull/873) Store: fix set index cache LRU

:warning: **WARNING** :warning: #873 fix fixes actual handling of `index-cache-size`. Handling of limit for this cache was
broken so it was unbounded all the time. From this release actual value matters and is extremely low by default. To "revert"
the old behaviour (no boundary), use a large enough value.

### Fixed

- [#833](https://github.com/thanos-io/thanos/issues/833) Store Gateway matcher regression for intersecting with empty posting.
- [#867](https://github.com/thanos-io/thanos/pull/867) Fixed race condition in sidecare between reloader and shipper.

## [v0.3.1](https://github.com/thanos-io/thanos/releases/tag/v0.3.1) - 2019.02.18

### Fixed

- [#829](https://github.com/thanos-io/thanos/issues/829) Store Gateway crashing due to `slice bounds out of range`.
- [#834](https://github.com/thanos-io/thanos/issues/834) Store Gateway matcher regression for `<>` `!=`.


## [v0.3.0](https://github.com/thanos-io/thanos/releases/tag/v0.3.0) - 2019.02.08

### Added

- Support for gzip compressed configuration files before envvar substitution for reloader package.
- `bucket inspect` command for better insights on blocks in object storage.
- Support for [Tencent COS](docs/storage.md#tencent-cos-configuration) object storage.
- Partial Response disable option for StoreAPI and QueryAPI.
- Partial Response disable button on Thanos UI
- We have initial docs for goDoc documentation!
- Flags for Querier and Ruler UIs: `--web.route-prefix`, `--web.external-prefix`, `--web.prefix-header`. Details [here](docs/components/query.md#expose-ui-on-a-sub-path)

### Fixed

- [#649](https://github.com/thanos-io/thanos/issues/649) - Fixed store label values api to add also external label values.
- [#396](https://github.com/thanos-io/thanos/issues/396) - Fixed sidecar logic for proxying series that has more than 2^16 samples from Prometheus.
- [#732](https://github.com/thanos-io/thanos/pull/732) - Fixed S3 authentication sequence. You can see new sequence enumerated [here](https://github.com/thanos-io/thanos/blob/master/docs/storage.md#aws-s3-configuration)
- [#745](https://github.com/thanos-io/thanos/pull/745) - Fixed race conditions and edge cases for Thanos Querier fanout logic.
- [#651](https://github.com/thanos-io/thanos/issues/651) - Fixed index cache when asked buffer size is bigger than cache max size.

### Changed

- [#529](https://github.com/thanos-io/thanos/pull/529) Massive improvement for compactor. Downsampling memory consumption was reduce to only store labels and single chunks per each series.
- Qurerier UI: Store page now shows the store APIs per component type.
- Prometheus and TSDB deps are now up to date with ~2.7.0 Prometheus version. Lot's of things has changed. See details [here #704](https://github.com/thanos-io/thanos/pull/704) Known changes that affects us:
    - prometheus/prometheus/discovery/file
      - [ENHANCEMENT] Discovery: Improve performance of previously slow updates of changes of targets. #4526
      - [BUGFIX] Wait for service discovery to stop before exiting #4508 ??
    - prometheus/prometheus/promql:
      - **[ENHANCEMENT] Subqueries support. #4831**
      - [BUGFIX] PromQL: Fix a goroutine leak in the lexer/parser. #4858
      - [BUGFIX] Change max/min over_time to handle NaNs properly. #438
      - [BUGFIX] Check label name for `count_values` PromQL function. #4585
      - [BUGFIX] Ensure that vectors and matrices do not contain identical label-sets. #4589
      - [ENHANCEMENT] Optimize PromQL aggregations #4248
      - [BUGFIX] Only add LookbackDelta to vector selectors #4399
      - [BUGFIX] Reduce floating point errors in stddev and related functions #4533
    - prometheus/prometheus/rules:
      - New metrics exposed! (prometheus evaluation!)
      - [ENHANCEMENT] Rules: Error out at load time for invalid templates, rather than at evaluation time. #4537
    - prometheus/tsdb/index: Index reader optimizations.
- Thanos store gateway flag for sync concurrency (`block-sync-concurrency` with `20` default, so no change by default)
- S3 provider:
  - Added `put_user_metadata` option to config.
  - Added `insecure_skip_verify` option to config.

### Deprecated

- Tests against Prometheus below v2.2.1. This does not mean *lack* of support for those. Only that we don't tests the compatibility anymore. See [#758](https://github.com/thanos-io/thanos/issues/758) for details.

## [v0.2.1](https://github.com/thanos-io/thanos/releases/tag/v0.2.1) - 2018.12.27

### Added

- Relabel drop for Thanos Ruler to enable replica label drop and alert deduplication on AM side.
- Query: Stores UI page available at `/stores`.

![](./docs/img/query_ui_stores.png)

### Fixed

- Thanos Rule Alertmanager DNS SD bug.
- DNS SD bug when having SRV results with different ports.
- Move handling of HA alertmanagers to be the same as Prometheus.
- Azure iteration implementation flaw.

## [v0.2.0](https://github.com/thanos-io/thanos/releases/tag/v0.2.0) - 2018.12.10

Next Thanos release adding support to new discovery method, gRPC mTLS and two new object store providers (Swift and Azure).

Note lots of necessary breaking changes in flags that relates to bucket configuration.

### Deprecated

- *breaking*: Removed all bucket specific flags as we moved to config files:
    - --gcs-bucket=\<bucket\>
    - --s3.bucket=\<bucket\>
    - --s3.endpoint=\<api-url\>
    - --s3.access-key=\<key\>
    - --s3.insecure
    - --s3.signature-version2
    - --s3.encrypt-sse
    - --gcs-backup-bucket=\<bucket\>
    - --s3-backup-bucket=\<bucket\>
- *breaking*: Removed support of those environment variables for bucket:
    * S3_BUCKET
    * S3_ENDPOINT
    * S3_ACCESS_KEY
    * S3_INSECURE
    * S3_SIGNATURE_VERSION2
- *breaking*: Removed provider specific bucket metrics e.g `thanos_objstore_gcs_bucket_operations_total` in favor of of generic bucket operation metrics.

### Changed

- *breaking*: Added `thanos_` prefix to memberlist (gossip) metrics. Make sure to update your dashboards and rules.
- S3 provider:
  - Set `"X-Amz-Acl": "bucket-owner-full-control"` metadata for s3 upload operation.

### Added

- Support for heterogeneous secure gRPC on StoreAPI.
- Handling of scalar result in rule node evaluating rules.
- Flag `--objstore.config-file` to reference to the bucket configuration file in yaml format. Detailed information can be found in document [storage](docs/storage.md).
- File service discovery for StoreAPIs:
- In `thanos rule`, static configuration of query nodes via `--query`
- In `thanos rule`, file based discovery of query nodes using `--query.file-sd-config.files`
- In `thanos query`, file based discovery of store nodes using `--store.file-sd-config.files`
- `/-/healthy` endpoint to Querier.
- DNS service discovery to static and file based configurations using the `dns+` and `dnssrv+` prefixes for the respective lookup. Details [here](docs/service-discovery.md)
- `--cluster.disable` flag to disable gossip functionality completely.
- Hidden flag to configure max compaction level.
- Azure Storage.
- OpenStack Swift support.
- Thanos Ruler `thanos_rule_loaded_rules` metric.
- Option for JSON logger format.

### Fixed

- Issue whereby the Proxy Store could end up in a deadlock if there were more than 9 stores being queried and all returned an error.
- Ruler tracing causing panics.
- GatherIndexStats panics on duplicated chunks check.
- Clean up of old compact blocks on compact restart.
- Sidecar too frequent Prometheus reload.
- `thanos_compactor_retries_total` metric not being registered.

## [v0.1.0](https://github.com/thanos-io/thanos/releases/tag/v0.1.0) - 2018.09.14

Initial version to have a stable reference before [gossip protocol removal](/docs/proposals/201809_gossip-removal.md).

### Added

- Gossip layer for all components.
- StoreAPI gRPC proto.
- TSDB block upload logic for Sidecar.
- StoreAPI logic for Sidecar.
- Config and rule reloader logic for Sidecar.
- On-the fly result merge and deduplication logic for Querier.
- Custom Thanos UI (based mainly on Prometheus UI) for Querier.
- Optimized object storage fetch logic for Store.
- Index cache and chunk pool for Store for better memory usage.
- Stable support for Google Cloud Storage object storage.
- StoreAPI logic for Querier to support Thanos federation (experimental).
- Support for S3 minio-based AWS object storage (experimental).
- Compaction logic of blocks from multiple sources for Compactor.
- Optional Compaction fixed retention.
- Optional downsampling logic for Compactor (experimental).
- Rule (including alerts) evaluation logic for Ruler.
- Rule UI with hot rules reload.
- StoreAPI logic for Ruler.
- Basic metric orchestration for all components.
- Verify commands with potential fixes (experimental).
- Compact / Downsample offline commands.
- Bucket commands.
- Downsampling support for UI.
- Grafana dashboards for Thanos components.<|MERGE_RESOLUTION|>--- conflicted
+++ resolved
@@ -25,11 +25,8 @@
 - [#2936](https://github.com/thanos-io/thanos/pull/2936) Compact: Fix ReplicaLabelRemover panic when replicaLabels are not specified.
 - [#2956](https://github.com/thanos-io/thanos/pull/2956) Store: Fix fetching of chunks bigger than 16000 bytes.
 - [#2970](https://github.com/thanos-io/thanos/pull/2970) Store: Upgrade minio-go/v7 to fix slowness when running on EKS.
-<<<<<<< HEAD
 - [#2957](https://github.com/thanos-io/thanos/pull/2957) Rule: now sets all of the relevant fields properly; avoids a panic when `/api/v1/rules` is called and the time zone is _not_ UTC; `rules` field is an empty array now if no rules have been defined in a rule group.
-=======
 - [#2976](https://github.com/thanos-io/thanos/pull/2976) Query: Better rounding for incoming query timestamps.
->>>>>>> 626f2483
 
 ### Added
 
