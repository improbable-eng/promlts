# Changelog
All notable changes to this project will be documented in this file.

The format is based on [Keep a Changelog](http://keepachangelog.com/en/1.0.0/)
and this project adheres to [Semantic Versioning](http://semver.org/spec/v2.0.0.html).

NOTE: As semantic versioning states all 0.y.z releases can contain breaking changes in API (flags, grpc API, any backward compatibility)

## Unreleased

<<<<<<< HEAD
- Add Thanos Rule UI
- Add Thanos Rule reload via HTTP POST to /-/reload
- Add Thanos compact --retention.default flag, for configuring storage bucket retention period.
- Removes support for multiple units in duration. For example: 1m0s won't work, while 1m will work.
- Adds support for y,w,d time units 
- Add Thanos bucket ls -o wide, which provides more detailed information about blocks stored in the bucket.
=======
>>>>>>> 984f42ea
- Remove support of those flags for bucket
    - --gcs-bucket=\<bucket\>
    - --s3.bucket=\<bucket\>
    - --s3.endpoint=\<api-url\>
    - --s3.access-key=\<key\>
    - --s3.insecure
    - --s3.signature-version2
    - --s3.encrypt-sse
    - --gcs-backup-bucket=\<bucket\>
    - --s3-backup-bucket=\<bucket\>
- Remove support of those environment variables for bucket
    * S3_BUCKET
    * S3_ENDPOINT
    * S3_ACCESS_KEY
    * S3_INSECURE
    * S3_SIGNATURE_VERSION2
<<<<<<< HEAD
- Add flag `--objstore.config` for the configuration of bucket in yaml format. Note that detailed information in document [storage](docs/storage.md).
=======
    * S3_SECRET_KEY
- Add flag `--objstore.config-file` to reference to the bucket configuration file in yaml format. Note that detailed information in document [storage](docs/storage.md).

## [v0.1.0](https://github.com/improbable-eng/thanos/releases/tag/v0.1.0) - 2018.09.14
>>>>>>> 984f42ea

Initial version to have a stable reference before [gossip protocol removal](https://github.com/improbable-eng/thanos/blob/master/docs/proposals/gossip-removal.md).

### Added
- Gossip layer for all components.
- StoreAPI gRPC proto.
- TSDB block upload logic for Sidecar.
- StoreAPI logic for Sidecar.
- Config and rule reloader logic for Sidecar.
- On-the fly result merge and deduplication logic for Querier.
- Custom Thanos UI (based mainly on Prometheus UI) for Querier.
- Optimized object storage fetch logic for Store.
- Index cache and chunk pool for Store for better memory usage.
- Stable support for Google Cloud Storage object storage.
- StoreAPI logic for Querier to support Thanos federation (experimental).
- Support for S3 minio-based AWS object storage (experimental).
- Compaction logic of blocks from multiple sources for Compactor.
- Optional Compaction fixed retention.
- Optional downsampling logic for Compactor (experimental).
- Rule (including alerts) evaluation logic for Ruler.
- Rule UI with hot rules reload.
- StoreAPI logic for Ruler.
- Basic metric orchestration for all components.
- Verify commands with potential fixes (experimental).
- Compact / Downsample offline commands.
- Bucket commands.
- Downsampling support for UI.
- Grafana dashboards for Thanos components.
<|MERGE_RESOLUTION|>--- conflicted
+++ resolved
@@ -8,15 +8,6 @@
 
 ## Unreleased
 
-<<<<<<< HEAD
-- Add Thanos Rule UI
-- Add Thanos Rule reload via HTTP POST to /-/reload
-- Add Thanos compact --retention.default flag, for configuring storage bucket retention period.
-- Removes support for multiple units in duration. For example: 1m0s won't work, while 1m will work.
-- Adds support for y,w,d time units 
-- Add Thanos bucket ls -o wide, which provides more detailed information about blocks stored in the bucket.
-=======
->>>>>>> 984f42ea
 - Remove support of those flags for bucket
     - --gcs-bucket=\<bucket\>
     - --s3.bucket=\<bucket\>
@@ -33,14 +24,10 @@
     * S3_ACCESS_KEY
     * S3_INSECURE
     * S3_SIGNATURE_VERSION2
-<<<<<<< HEAD
-- Add flag `--objstore.config` for the configuration of bucket in yaml format. Note that detailed information in document [storage](docs/storage.md).
-=======
     * S3_SECRET_KEY
 - Add flag `--objstore.config-file` to reference to the bucket configuration file in yaml format. Note that detailed information in document [storage](docs/storage.md).
 
 ## [v0.1.0](https://github.com/improbable-eng/thanos/releases/tag/v0.1.0) - 2018.09.14
->>>>>>> 984f42ea
 
 Initial version to have a stable reference before [gossip protocol removal](https://github.com/improbable-eng/thanos/blob/master/docs/proposals/gossip-removal.md).
 
