--- conflicted
+++ resolved
@@ -29,11 +29,8 @@
 - [#1669](https://github.com/thanos-io/thanos/pull/1669) Fixed store sharding. Now it does not load excluded meta.jsons and load/fetch index-cache.json files.
 - [#1670](https://github.com/thanos-io/thanos/pull/1670) Fixed un-ordered blocks upload. Sidecar now uploads the oldest blocks first.
 - [#1568](https://github.com/thanos-io/thanos/pull/1709) Thanos Store now retains the first raw value of a chunk during downsampling to avoid losing some counter resets that occur on an aggregation boundary.
-<<<<<<< HEAD
 - [#1773](https://github.com/thanos-io/thanos/pull/1773) Thanos Ruler: fixed the /api/v1/rules endpoint that returned 500 status code with `failed to assert type of rule ...` message.
-=======
 - [#1770](https://github.com/thanos-io/thanos/pull/1770) Fix `--web.external-prefix` 404s for static resources.
->>>>>>> 8a8f576a
 
 ### Changed
 
