--- conflicted
+++ resolved
@@ -34,11 +34,8 @@
 
 - [#1525](https://github.com/thanos-io/thanos/pull/1525) Thanos now deletes block's file in correct order allowing to detect partial blocks without problems.
 - [#1505](https://github.com/thanos-io/thanos/pull/1505) Thanos store now removes invalid local cache blocks.
-<<<<<<< HEAD
 - [#1587](https://github.com/thanos-io/thanos/pull/1587) Cleanup all cache dirs after each compaction run.
-=======
 - [#1582](https://github.com/thanos-io/thanos/pull/1582) Thanos rule correctly parses Alertmanager URL if there is more `+` in it.
->>>>>>> baf0b28f
 
 ## v0.7.0 - 2019.09.02
 
