# Changelog

All notable changes to this project will be documented in this file.

The format is based on [Keep a Changelog](http://keepachangelog.com/en/1.0.0/)
and this project adheres to [Semantic Versioning](http://semver.org/spec/v2.0.0.html).

NOTE: As semantic versioning states all 0.y.z releases can contain breaking changes in API (flags, grpc API, any backward compatibility)

We use *breaking* word for marking changes that are not backward compatible (relates only to v0.y.z releases.)

## Unreleased.

### Added

- [#1378](https://github.com/thanos-io/thanos/pull/1378) Thanos Receive now exposes `thanos_receive_config_hash`, `thanos_receive_config_last_reload_successful` and `thanos_receive_config_last_reload_success_timestamp_seconds` metrics to track latest configuration change
- [#1268](https://github.com/thanos-io/thanos/pull/1268) Added support for newest Prometheus streaming remote read added [here](https://github.com/prometheus/prometheus/pull/5703). This massively improves memory required by single 
  request for both Prometheus and sidecar. Single requests now should take constant amount of memory on sidecar, so resource consumption prediction is now straightforward.   
- [#1358](https://github.com/thanos-io/thanos/pull/1358) Added `part_size` configuration option for HTTP multipart requests minimum part size for S3 storage type
<<<<<<< HEAD
- [#1362](https://github.com/thanos-io/thanos/pull/1362) Optional `replicaLabels` param for `/query` and `/query_range` querier endpoints. When provided overwrite the `query.replica-label` cli flags.

### Changed

- [#1362](https://github.com/thanos-io/thanos/pull/1362) `query.replica-label` configuration can be provided more than once for multiple deduplication labels like: `--query.replica-label=prometheus_replica --query.replica-label=service`.

=======
- [#1363](https://github.com/thanos-io/thanos/pull/1363) Thanos Receive now exposes `thanos_receive_hashring_nodes` and `thanos_receive_hashring_tenants` metrics to monitor status of hash-rings

### Changed

- [#1414](https://github.com/thanos-io/thanos/pull/1413) Upgraded important dependencies: Prometheus to 2.12-rc.0. TSDB is now part of Prometheus.
- [#1380](https://github.com/thanos-io/thanos/pull/1380) Upgraded important dependencies: Prometheus to 2.11.1 and TSDB to 0.9.1. Some changes affecting Querier:
  - [ENHANCEMENT] Query performance improvement: Efficient iteration and search in HashForLabels and HashWithoutLabels. #5707
  - [ENHANCEMENT] Optimize queries using regexp for set lookups. tsdb#602
  - [BUGFIX] prometheus_tsdb_compactions_failed_total is now incremented on any compaction failure. tsdb#613
  - [BUGFIX] PromQL: Correctly display {__name__="a"}. #5552
>>>>>>> 27b4705a
- [#1338](https://github.com/thanos-io/thanos/pull/1338) Querier still warns on store API duplicate, but allows a single one from duplicated set. This is gracefully warn about the problematic logic and not disrupt immediately.
- [#1297](https://github.com/improbable-eng/thanos/pull/1297) Added `/-/ready` and `/-/healthy` endpoints to Thanos compact.

### Fixed

- [#1327](https://github.com/thanos-io/thanos/pull/1327) `/series` API end-point now properly returns an empty array just like Prometheus if there are no results
- [#1302](https://github.com/thanos-io/thanos/pull/1302) Thanos now efficiently reuses HTTP keep-alive connections

### Deprecated

- [#1458](https://github.com/thanos-io/thanos/pull/1458) Thanos Query and Receive now use common instrumentation middleware. As as result, for sake of `http_requests_total` and `http_request_duration_seconds_bucket`; Thanos Query no longer exposes `thanos_query_api_instant_query_duration_seconds`, `thanos_query_api_range_query_duration_second` metrics and Thanos Receive no longer exposes `thanos_http_request_duration_seconds`, `thanos_http_requests_total`, `thanos_http_response_size_bytes`.

## [v0.6.0](https://github.com/thanos-io/thanos/releases/tag/v0.6.0) - 2019.07.18

### Added

- [#1097](https://github.com/thanos-io/thanos/pull/1097) Added `thanos check rules` linter for Thanos rule rules files.

- [#1253](https://github.com/thanos-io/thanos/pull/1253) Add support for specifying a maximum amount of retries when using Azure Blob storage (default: no retries).

- [#1244](https://github.com/thanos-io/thanos/pull/1244) Thanos Compact now exposes new metrics `thanos_compact_downsample_total` and `thanos_compact_downsample_failures_total` which are useful to catch when errors happen

- [#1260](https://github.com/thanos-io/thanos/pull/1260) Thanos Query/Rule now exposes metrics `thanos_querier_store_apis_dns_provider_results` and `thanos_ruler_query_apis_dns_provider_results` which tell how many addresses were configured and how many were actually discovered respectively

- [#1248](https://github.com/thanos-io/thanos/pull/1248) Add a web UI to show the state of remote storage.

- [#1217](https://github.com/thanos-io/thanos/pull/1217) Thanos Receive gained basic hashring support

- [#1262](https://github.com/thanos-io/thanos/pull/1262) Thanos Receive got a new metric `thanos_http_requests_total` which shows how many requests were handled by it

- [#1243](https://github.com/thanos-io/thanos/pull/1243) Thanos Receive got an ability to forward time series data between nodes. Now you can pass the hashring configuration via `--receive.hashrings-file`; the refresh interval `--receive.hashrings-file-refresh-interval`; the name of the local node's name `--receive.local-endpoint`; and finally the header's name which is used to determine the tenant `--receive.tenant-header`.

- [#1147](https://github.com/thanos-io/thanos/pull/1147) Support for the Jaeger tracer has been added!

*breaking* New common flags were added for configuring tracing: `--tracing.config-file` and `--tracing.config`. You can either pass a file to Thanos with the tracing configuration or pass it in the command line itself. Old `--gcloudtrace.*` flags were removed :warning:

To migrate over the old `--gcloudtrace.*` configuration, your tracing configuration should look like this:

```yaml

---
type: STACKDRIVER
config:
- service_name: 'foo'
  project_id: '123'
  sample_factor: 123
```

The other `type` you can use is `JAEGER` now. The `config` keys and values are Jaeger specific and you can find all of the information [here](https://github.com/jaegertracing/jaeger-client-go#environment-variables).

### Changed

- [#1284](https://github.com/thanos-io/thanos/pull/1284) Add support for multiple label-sets in Info gRPC service.
This deprecates the single `Labels` slice of the `InfoResponse`, in a future release backward compatible handling for the single set of Labels will be removed. Upgrading to v0.6.0 or higher is advised.
*breaking* If you run have duplicate queries in your Querier configuration with hierarchical federation of multiple Queries this PR makes Thanos Querier to detect this case and block all duplicates. Refer to 0.6.1 which at least allows for single replica to work.

- [#1314](https://github.com/thanos-io/thanos/pull/1314) Removes `http_request_duration_microseconds` (Summary) and adds `http_request_duration_seconds` (Histogram) from http server instrumentation used in Thanos APIs and UIs.

- [#1287](https://github.com/thanos-io/thanos/pull/1287) Sidecar now waits on Prometheus' external labels before starting the uploading process

- [#1261](https://github.com/thanos-io/thanos/pull/1261) Thanos Receive now exposes metrics `thanos_http_request_duration_seconds` and `thanos_http_response_size_bytes` properly of each handler

- [#1274](https://github.com/thanos-io/thanos/pull/1274) Iteration limit has been lifted from the LRU cache so there should be no more spam of error messages as they were harmless

- [#1321](https://github.com/thanos-io/thanos/pull/1321) Thanos Query now fails early on a query which only uses external labels - this improves clarity in certain situations

### Fixed

- [#1227](https://github.com/thanos-io/thanos/pull/1227) Some context handling issues were fixed in Thanos Compact; some unnecessary memory allocations were removed in the hot path of Thanos Store.

- [#1183](https://github.com/thanos-io/thanos/pull/1183) Compactor now correctly propagates retriable/haltable errors which means that it will not unnecessarily restart if such an error occurs

- [#1231](https://github.com/thanos-io/thanos/pull/1231) Receive now correctly handles SIGINT and closes without deadlocking

- [#1278](https://github.com/thanos-io/thanos/pull/1278) Fixed inflated values problem with `sum()` on Thanos Query

- [#1280](https://github.com/thanos-io/thanos/pull/1280) Fixed a problem with concurrent writes to a `map` in Thanos Query while rendering the UI

- [#1311](https://github.com/thanos-io/thanos/pull/1311) Fixed occasional panics in Compact and Store when using Azure Blob cloud storage caused by lack of error checking in client library.

- [#1322](https://github.com/thanos-io/thanos/pull/1322) Removed duplicated closing of the gRPC listener - this gets rid of harmless messages like `store gRPC listener: close tcp 0.0.0.0:10901: use of closed network connection` when those programs are being closed

### Deprecated

- [#1216](https://github.com/thanos-io/thanos/pull/1216) the old "Command-line flags" has been removed from Thanos Query UI since it was not populated and because we are striving for consistency

## [v0.5.0](https://github.com/thanos-io/thanos/releases/tag/v0.5.0) - 2019.06.05

TL;DR: Store LRU cache is no longer leaking, Upgraded Thanos UI to Prometheus 2.9, Fixed auto-downsampling, Moved to Go 1.12.5 and more.

This version moved tarballs to Golang 1.12.5 from 1.11 as well, so same warning applies if you use `container_memory_usage_bytes` from cadvisor. Use `container_memory_working_set_bytes` instead.

*breaking* As announced couple of times this release also removes gossip with all configuration flags (`--cluster.*`).

### Fixed

- [#1142](https://github.com/thanos-io/thanos/pull/1142) fixed major leak on store LRU cache for index items (postings and series).
- [#1163](https://github.com/thanos-io/thanos/pull/1163) sidecar is no longer blocking for custom Prometheus versions/builds. It only checks if flags return non 404, then it performs optional checks.
- [#1146](https://github.com/thanos-io/thanos/pull/1146) store/bucket: make getFor() work with interleaved resolutions.
- [#1157](https://github.com/thanos-io/thanos/pull/1157) querier correctly handles duplicated stores when some store changes external labels in place.

### Added

- [#1094](https://github.com/thanos-io/thanos/pull/1094) Allow configuring the response header timeout for the S3 client.

### Changed

- [#1118](https://github.com/thanos-io/thanos/pull/1118) *breaking* swift: Added support for cross-domain authentication by introducing `userDomainID`, `userDomainName`, `projectDomainID`, `projectDomainName`.
  The outdated terms `tenantID`, `tenantName` are deprecated and have been replaced by `projectID`, `projectName`.

- [#1066](https://github.com/thanos-io/thanos/pull/1066) Upgrade Thanos ui to Prometheus v2.9.1.

  Changes from the upstream:
  * query:
    - [ENHANCEMENT] Update moment.js and moment-timezone.js [PR #4679](https://github.com/prometheus/prometheus/pull/4679)
    - [ENHANCEMENT] Support to query elements by a specific time [PR #4764](https://github.com/prometheus/prometheus/pull/4764)
    - [ENHANCEMENT] Update to Bootstrap 4.1.3 [PR #5192](https://github.com/prometheus/prometheus/pull/5192)
    - [BUGFIX] Limit number of merics in prometheus UI [PR #5139](https://github.com/prometheus/prometheus/pull/5139)
    - [BUGFIX] Web interface Quality of Life improvements [PR #5201](https://github.com/prometheus/prometheus/pull/5201)
  * rule:
    - [ENHANCEMENT] Improve rule views by wrapping lines [PR #4702](https://github.com/prometheus/prometheus/pull/4702)
    - [ENHANCEMENT] Show rule evaluation errors on rules page [PR #4457](https://github.com/prometheus/prometheus/pull/4457)

- [#1156](https://github.com/thanos-io/thanos/pull/1156) Moved CI and docker multistage to Golang 1.12.5 for latest mem alloc improvements.
- [#1103](https://github.com/thanos-io/thanos/pull/1103) Updated go-cos deps. (COS bucket client).
- [#1149](https://github.com/thanos-io/thanos/pull/1149) Updated google Golang API deps (GCS bucket client).
- [#1190](https://github.com/thanos-io/thanos/pull/1190) Updated minio deps (S3 bucket client). This fixes minio retries.

- [#1133](https://github.com/thanos-io/thanos/pull/1133) Use prometheus v2.9.2, common v0.4.0 & tsdb v0.8.0.

  Changes from the upstreams:
  * store gateway:
    - [ENHANCEMENT] Fast path for EmptyPostings cases in Merge, Intersect and Without.
  * store gateway & compactor:
    - [BUGFIX] Fix fd and vm_area leak on error path in chunks.NewDirReader.
    - [BUGFIX] Fix fd and vm_area leak on error path in index.NewFileReader.
  * query:
    - [BUGFIX] Make sure subquery range is taken into account for selection #5467
    - [ENHANCEMENT] Check for cancellation on every step of a range evaluation. #5131
    - [BUGFIX] Exponentation operator to drop metric name in result of operation. #5329
    - [BUGFIX] Fix output sample values for scalar-to-vector comparison operations. #5454
  * rule:
    - [BUGFIX] Reload rules: copy state on both name and labels. #5368

## Deprecated

- [#1008](https://github.com/thanos-io/thanos/pull/1008) *breaking* Removed Gossip implementation. All `--cluster.*` flags removed and Thanos will error out if any is provided.

## [v0.4.0](https://github.com/thanos-io/thanos/releases/tag/v0.4.0) - 2019.05.3

:warning: **IMPORTANT** :warning: This is the last release that supports gossip. From Thanos v0.5.0, gossip will be completely removed.

This release also disables gossip mode by default for all components.
See [this](docs/proposals/201809_gossip-removal.md) for more details.

:warning: This release moves Thanos docker images (NOT artifacts by accident) to Golang 1.12. This release includes change in GC's memory release which gives following effect (source: https://golang.org/doc/go1.12):

> On Linux, the runtime now uses MADV_FREE to release unused memory. This is more efficient but may result in higher reported RSS. The kernel will reclaim the unused data when it is needed. To revert to the Go 1.11 behavior (MADV_DONTNEED), set the environment variable GODEBUG=madvdontneed=1.

If you want to see exact memory allocation of Thanos process:
* Use `go_memstats_heap_alloc_bytes` metric exposed by Golang or `container_memory_working_set_bytes` exposed by cadvisor.
* Add `GODEBUG=madvdontneed=1` before running Thanos binary to revert to memory releasing to pre 1.12 logic.

Using cadvisor `container_memory_usage_bytes` metric could be misleading e.g: https://github.com/google/cadvisor/issues/2242

### Added

- [thanos.io](https://thanos.io) website & automation :tada:
- [#1053](https://github.com/thanos-io/thanos/pull/1053) compactor: Compactor & store gateway now handles incomplete uploads gracefully. Added hard limit on how long block upload can take (30m).
- [#811](https://github.com/thanos-io/thanos/pull/811) Remote write receiver component :heart: :heart: thanks to RedHat (@brancz) contribution.
- [#910](https://github.com/thanos-io/thanos/pull/910) Query's stores UI page is now sorted by type and old DNS or File SD stores are removed after 5 minutes (configurable via the new `--store.unhealthy-timeout=5m` flag).
- [#905](https://github.com/thanos-io/thanos/pull/905) Thanos support for Query API: /api/v1/labels. Notice that the API was added in Prometheus v2.6.
- [#798](https://github.com/thanos-io/thanos/pull/798) Ability to limit the maximum number of concurrent request to Series() calls in Thanos Store and the maximum amount of samples we handle.
- [#1060](https://github.com/thanos-io/thanos/pull/1060) Allow specifying region attribute in S3 storage configuration

:warning: **WARNING** :warning: #798 adds a new default limit to Thanos Store: `--store.grpc.series-max-concurrency`. Most likely you will want to make it the same as `--query.max-concurrent` on Thanos Query.

New options:

  New Store flags:

    * `--store.grpc.series-sample-limit` limits the amount of samples that might be retrieved on a single Series() call. By default it is 0. Consider enabling it by setting it to more than 0 if you are running on limited resources.
    * `--store.grpc.series-max-concurrency` limits the number of concurrent Series() calls in Thanos Store. By default it is 20. Considering making it lower or bigger depending on the scale of your deployment.

  New Store metrics:

    * `thanos_bucket_store_queries_dropped_total` shows how many queries were dropped due to the samples limit;
    * `thanos_bucket_store_queries_concurrent_max` is a constant metric which shows how many Series() calls can concurrently be executed by Thanos Store;
    * `thanos_bucket_store_queries_in_flight` shows how many queries are currently "in flight" i.e. they are being executed;
    * `thanos_bucket_store_gate_duration_seconds` shows how many seconds it took for queries to pass through the gate in both cases - when that fails and when it does not.

  New Store tracing span:
    * `store_query_gate_ismyturn` shows how long it took for a query to pass (or not) through the gate.

- [#1016](https://github.com/thanos-io/thanos/pull/1016) Added option for another DNS resolver (miekg/dns client).
Note that this is required to have SRV resolution working on [Golang 1.11+ with KubeDNS below v1.14](https://github.com/golang/go/issues/27546)

   New Querier and Ruler flag: `-- store.sd-dns-resolver` which allows to specify resolver to use. Either `golang` or `miekgdns`

- [#986](https://github.com/thanos-io/thanos/pull/986) Allow to save some startup & sync time in store gateway as it is no longer needed to compute index-cache from block index on its own for larger blocks.
  The store Gateway still can do it, but it first checks bucket if there is index-cached uploaded already.
  In the same time, compactor precomputes the index cache file on every compaction.

  New Compactor flag: `--index.generate-missing-cache-file` was added to allow quicker addition of index cache files. If enabled it precomputes missing files on compactor startup. Note that it will take time and it's only one-off step per bucket.

- [#887](https://github.com/thanos-io/thanos/pull/887) Compact: Added new `--block-sync-concurrency` flag, which allows you to configure number of goroutines to use when syncing block metadata from object storage.
- [#928](https://github.com/thanos-io/thanos/pull/928) Query: Added `--store.response-timeout` flag. If a Store doesn't send any data in this specified duration then a Store will be ignored and partial data will be returned if it's enabled. 0 disables timeout.
- [#893](https://github.com/thanos-io/thanos/pull/893) S3 storage backend has graduated to `stable` maturity level.
- [#936](https://github.com/thanos-io/thanos/pull/936) Azure storage backend has graduated to `stable` maturity level.
- [#937](https://github.com/thanos-io/thanos/pull/937) S3: added trace functionality. You can add `trace.enable: true` to enable the minio client's verbose logging.
- [#953](https://github.com/thanos-io/thanos/pull/953) Compact: now has a hidden flag `--debug.accept-malformed-index`. Compaction index verification will ignore out of order label names.
- [#963](https://github.com/thanos-io/thanos/pull/963) GCS: added possibility to inline ServiceAccount into GCS config.
- [#1010](https://github.com/thanos-io/thanos/pull/1010) Compact: added new flag `--compact.concurrency`. Number of goroutines to use when compacting groups.
- [#1028](https://github.com/thanos-io/thanos/pull/1028) Query: added `--query.default-evaluation-interval`, which sets default evaluation interval for sub queries.
- [#980](https://github.com/thanos-io/thanos/pull/980) Ability to override Azure storage endpoint for other regions (China)
- [#1021](https://github.com/thanos-io/thanos/pull/1021) Query API `series` now supports POST method.
- [#939](https://github.com/thanos-io/thanos/pull/939) Query API `query_range` now supports POST method.

### Changed

- [#970](https://github.com/thanos-io/thanos/pull/970) Deprecated `partial_response_disabled` proto field. Added `partial_response_strategy` instead. Both in gRPC and Query API.
  No `PartialResponseStrategy` field for `RuleGroups` by default means `abort` strategy (old PartialResponse disabled) as this is recommended option for Rules and alerts.

  Metrics:

    * Added `thanos_rule_evaluation_with_warnings_total` to Ruler.
    * DNS `thanos_ruler_query_apis*` are now `thanos_ruler_query_apis_*` for consistency.
    * DNS `thanos_querier_store_apis*` are now `thanos_querier_store_apis__*` for consistency.
    * Query Gate `thanos_bucket_store_series*` are now `thanos_bucket_store_series_*` for consistency.
    * Most of thanos ruler metris related to rule manager has `strategy` label.

  Ruler tracing spans:

    * `/rule_instant_query HTTP[client]` is now `/rule_instant_query_part_resp_abort HTTP[client]"` if request is for abort strategy.

- [#1009](https://github.com/thanos-io/thanos/pull/1009): Upgraded Prometheus (~v2.7.0-rc.0 to v2.8.1)  and TSDB (`v0.4.0` to `v0.6.1`) deps.

  Changes that affects Thanos:
   * query:
     * [ENHANCEMENT] In histogram_quantile merge buckets with equivalent le values. #5158.
     * [ENHANCEMENT] Show list of offending labels in the error message in many-to-many scenarios. #5189
     * [BUGFIX] Fix panic when aggregator param is not a literal. #5290
   * ruler:
     * [ENHANCEMENT] Reduce time that Alertmanagers are in flux when reloaded. #5126
     * [BUGFIX] prometheus_rule_group_last_evaluation_timestamp_seconds is now a unix timestamp. #5186
     * [BUGFIX] prometheus_rule_group_last_duration_seconds now reports seconds instead of nanoseconds. Fixes our [issue #1027](https://github.com/thanos-io/thanos/issues/1027)
     * [BUGFIX] Fix sorting of rule groups. #5260
   * store: [ENHANCEMENT] Fast path for EmptyPostings cases in Merge, Intersect and Without.
   * tooling: [FEATURE] New dump command to tsdb tool to dump all samples.
   * compactor:
      * [ENHANCEMENT] When closing the db any running compaction will be cancelled so it doesn't block.
      * [CHANGE] *breaking* Renamed flag `--sync-delay` to `--consistency-delay` [#1053](https://github.com/thanos-io/thanos/pull/1053)

  For ruler essentially whole TSDB CHANGELOG applies between v0.4.0-v0.6.1: https://github.com/prometheus/tsdb/blob/master/CHANGELOG.md

  Note that this was added on TSDB and Prometheus: [FEATURE] Time-ovelapping blocks are now allowed. #370
  Whoever due to nature of Thanos compaction (distributed systems), for safety reason this is disabled for Thanos compactor for now.

- [#868](https://github.com/thanos-io/thanos/pull/868) Go has been updated to 1.12.
- [#1055](https://github.com/thanos-io/thanos/pull/1055) Gossip flags are now disabled by default and deprecated.
- [#964](https://github.com/thanos-io/thanos/pull/964) repair: Repair process now sorts the series and labels within block.
- [#1073](https://github.com/thanos-io/thanos/pull/1073) Store: index cache for requests. It now calculates the size properly (includes slice header), has anti-deadlock safeguard and reports more metrics.

### Fixed

- [#921](https://github.com/thanos-io/thanos/pull/921) `thanos_objstore_bucket_last_successful_upload_time` now does not appear when no blocks have been uploaded so far.
- [#966](https://github.com/thanos-io/thanos/pull/966) Bucket: verify no longer warns about overlapping blocks, that overlap `0s`
- [#848](https://github.com/thanos-io/thanos/pull/848) Compact: now correctly works with time series with duplicate labels.
- [#894](https://github.com/thanos-io/thanos/pull/894) Thanos Rule: UI now correctly shows evaluation time.
- [#865](https://github.com/thanos-io/thanos/pull/865) Query: now properly parses DNS SRV Service Discovery.
- [#889](https://github.com/thanos-io/thanos/pull/889) Store: added safeguard against merging posting groups segfault
- [#941](https://github.com/thanos-io/thanos/pull/941) Sidecar: added better handling of intermediate restarts.
- [#933](https://github.com/thanos-io/thanos/pull/933) Query: Fixed 30 seconds lag of adding new store to query.
- [#962](https://github.com/thanos-io/thanos/pull/962) Sidecar: Make config reloader file writes atomic.
- [#982](https://github.com/thanos-io/thanos/pull/982) Query: now advertises Min & Max Time accordingly to the nodes.
- [#1041](https://github.com/thanos-io/thanos/issues/1038) Ruler is now able to return long time range queries.
- [#904](https://github.com/thanos-io/thanos/pull/904) Compact: Skip compaction for blocks with no samples.
- [#1070](https://github.com/thanos-io/thanos/pull/1070) Downsampling works back again. Deferred closer errors are now properly captured.

## [v0.3.2](https://github.com/thanos-io/thanos/releases/tag/v0.3.2) - 2019.03.04

### Added

- [#851](https://github.com/thanos-io/thanos/pull/851) New read API endpoint for api/v1/rules and api/v1/alerts.
- [#873](https://github.com/thanos-io/thanos/pull/873) Store: fix set index cache LRU

:warning: **WARNING** :warning: #873 fix fixes actual handling of `index-cache-size`. Handling of limit for this cache was
broken so it was unbounded all the time. From this release actual value matters and is extremely low by default. To "revert"
the old behaviour (no boundary), use a large enough value.

### Fixed

- [#833](https://github.com/thanos-io/thanos/issues/833) Store Gateway matcher regression for intersecting with empty posting.
- [#867](https://github.com/thanos-io/thanos/pull/867) Fixed race condition in sidecare between reloader and shipper.

## [v0.3.1](https://github.com/thanos-io/thanos/releases/tag/v0.3.1) - 2019.02.18

### Fixed

- [#829](https://github.com/thanos-io/thanos/issues/829) Store Gateway crashing due to `slice bounds out of range`.
- [#834](https://github.com/thanos-io/thanos/issues/834) Store Gateway matcher regression for `<>` `!=`.


## [v0.3.0](https://github.com/thanos-io/thanos/releases/tag/v0.3.0) - 2019.02.08

### Added

- Support for gzip compressed configuration files before envvar substitution for reloader package.
- `bucket inspect` command for better insights on blocks in object storage.
- Support for [Tencent COS](docs/storage.md#tencent-cos-configuration) object storage.
- Partial Response disable option for StoreAPI and QueryAPI.
- Partial Response disable button on Thanos UI
- We have initial docs for goDoc documentation!
- Flags for Querier and Ruler UIs: `--web.route-prefix`, `--web.external-prefix`, `--web.prefix-header`. Details [here](docs/components/query.md#expose-ui-on-a-sub-path)

### Fixed

- [#649](https://github.com/thanos-io/thanos/issues/649) - Fixed store label values api to add also external label values.
- [#396](https://github.com/thanos-io/thanos/issues/396) - Fixed sidecar logic for proxying series that has more than 2^16 samples from Prometheus.
- [#732](https://github.com/thanos-io/thanos/pull/732) - Fixed S3 authentication sequence. You can see new sequence enumerated [here](https://github.com/thanos-io/thanos/blob/master/docs/storage.md#aws-s3-configuration)
- [#745](https://github.com/thanos-io/thanos/pull/745) - Fixed race conditions and edge cases for Thanos Querier fanout logic.
- [#651](https://github.com/thanos-io/thanos/issues/651) - Fixed index cache when asked buffer size is bigger than cache max size.

### Changed

- [#529](https://github.com/thanos-io/thanos/pull/529) Massive improvement for compactor. Downsampling memory consumption was reduce to only store labels and single chunks per each series.
- Qurerier UI: Store page now shows the store APIs per component type.
- Prometheus and TSDB deps are now up to date with ~2.7.0 Prometheus version. Lot's of things has changed. See details [here #704](https://github.com/thanos-io/thanos/pull/704) Known changes that affects us:
    - prometheus/prometheus/discovery/file
      - [ENHANCEMENT] Discovery: Improve performance of previously slow updates of changes of targets. #4526
      - [BUGFIX] Wait for service discovery to stop before exiting #4508 ??
    - prometheus/prometheus/promql:
      - **[ENHANCEMENT] Subqueries support. #4831**
      - [BUGFIX] PromQL: Fix a goroutine leak in the lexer/parser. #4858
      - [BUGFIX] Change max/min over_time to handle NaNs properly. #438
      - [BUGFIX] Check label name for `count_values` PromQL function. #4585
      - [BUGFIX] Ensure that vectors and matrices do not contain identical label-sets. #4589
      - [ENHANCEMENT] Optimize PromQL aggregations #4248
      - [BUGFIX] Only add LookbackDelta to vector selectors #4399
      - [BUGFIX] Reduce floating point errors in stddev and related functions #4533
    - prometheus/prometheus/rules:
      - New metrics exposed! (prometheus evaluation!)
      - [ENHANCEMENT] Rules: Error out at load time for invalid templates, rather than at evaluation time. #4537
    - prometheus/tsdb/index: Index reader optimizations.
- Thanos store gateway flag for sync concurrency (`block-sync-concurrency` with `20` default, so no change by default)
- S3 provider:
  - Added `put_user_metadata` option to config.
  - Added `insecure_skip_verify` option to config.

### Deprecated

- Tests against Prometheus below v2.2.1. This does not mean *lack* of support for those. Only that we don't tests the compatibility anymore. See [#758](https://github.com/thanos-io/thanos/issues/758) for details.

## [v0.2.1](https://github.com/thanos-io/thanos/releases/tag/v0.2.1) - 2018.12.27

### Added

- Relabel drop for Thanos Ruler to enable replica label drop and alert deduplication on AM side.
- Query: Stores UI page available at `/stores`.

![](./docs/img/query_ui_stores.png)

### Fixed

- Thanos Rule Alertmanager DNS SD bug.
- DNS SD bug when having SRV results with different ports.
- Move handling of HA alertmanagers to be the same as Prometheus.
- Azure iteration implementation flaw.

## [v0.2.0](https://github.com/thanos-io/thanos/releases/tag/v0.2.0) - 2018.12.10

Next Thanos release adding support to new discovery method, gRPC mTLS and two new object store providers (Swift and Azure).

Note lots of necessary breaking changes in flags that relates to bucket configuration.

### Deprecated

- *breaking*: Removed all bucket specific flags as we moved to config files:
    - --gcs-bucket=\<bucket\>
    - --s3.bucket=\<bucket\>
    - --s3.endpoint=\<api-url\>
    - --s3.access-key=\<key\>
    - --s3.insecure
    - --s3.signature-version2
    - --s3.encrypt-sse
    - --gcs-backup-bucket=\<bucket\>
    - --s3-backup-bucket=\<bucket\>
- *breaking*: Removed support of those environment variables for bucket:
    * S3_BUCKET
    * S3_ENDPOINT
    * S3_ACCESS_KEY
    * S3_INSECURE
    * S3_SIGNATURE_VERSION2
- *breaking*: Removed provider specific bucket metrics e.g `thanos_objstore_gcs_bucket_operations_total` in favor of of generic bucket operation metrics.

### Changed

- *breaking*: Added `thanos_` prefix to memberlist (gossip) metrics. Make sure to update your dashboards and rules.
- S3 provider:
  - Set `"X-Amz-Acl": "bucket-owner-full-control"` metadata for s3 upload operation.

### Added

- Support for heterogeneous secure gRPC on StoreAPI.
- Handling of scalar result in rule node evaluating rules.
- Flag `--objstore.config-file` to reference to the bucket configuration file in yaml format. Detailed information can be found in document [storage](docs/storage.md).
- File service discovery for StoreAPIs:
- In `thanos rule`, static configuration of query nodes via `--query`
- In `thanos rule`, file based discovery of query nodes using `--query.file-sd-config.files`
- In `thanos query`, file based discovery of store nodes using `--store.file-sd-config.files`
- `/-/healthy` endpoint to Querier.
- DNS service discovery to static and file based configurations using the `dns+` and `dnssrv+` prefixes for the respective lookup. Details [here](docs/service-discovery.md)
- `--cluster.disable` flag to disable gossip functionality completely.
- Hidden flag to configure max compaction level.
- Azure Storage.
- OpenStack Swift support.
- Thanos Ruler `thanos_rule_loaded_rules` metric.
- Option for JSON logger format.

### Fixed

- Issue whereby the Proxy Store could end up in a deadlock if there were more than 9 stores being queried and all returned an error.
- Ruler tracing causing panics.
- GatherIndexStats panics on duplicated chunks check.
- Clean up of old compact blocks on compact restart.
- Sidecar too frequent Prometheus reload.
- `thanos_compactor_retries_total` metric not being registered.

## [v0.1.0](https://github.com/thanos-io/thanos/releases/tag/v0.1.0) - 2018.09.14

Initial version to have a stable reference before [gossip protocol removal](/docs/proposals/201809_gossip-removal.md).

### Added

- Gossip layer for all components.
- StoreAPI gRPC proto.
- TSDB block upload logic for Sidecar.
- StoreAPI logic for Sidecar.
- Config and rule reloader logic for Sidecar.
- On-the fly result merge and deduplication logic for Querier.
- Custom Thanos UI (based mainly on Prometheus UI) for Querier.
- Optimized object storage fetch logic for Store.
- Index cache and chunk pool for Store for better memory usage.
- Stable support for Google Cloud Storage object storage.
- StoreAPI logic for Querier to support Thanos federation (experimental).
- Support for S3 minio-based AWS object storage (experimental).
- Compaction logic of blocks from multiple sources for Compactor.
- Optional Compaction fixed retention.
- Optional downsampling logic for Compactor (experimental).
- Rule (including alerts) evaluation logic for Ruler.
- Rule UI with hot rules reload.
- StoreAPI logic for Ruler.
- Basic metric orchestration for all components.
- Verify commands with potential fixes (experimental).
- Compact / Downsample offline commands.
- Bucket commands.
- Downsampling support for UI.
- Grafana dashboards for Thanos components.<|MERGE_RESOLUTION|>--- conflicted
+++ resolved
@@ -17,25 +17,18 @@
 - [#1268](https://github.com/thanos-io/thanos/pull/1268) Added support for newest Prometheus streaming remote read added [here](https://github.com/prometheus/prometheus/pull/5703). This massively improves memory required by single 
   request for both Prometheus and sidecar. Single requests now should take constant amount of memory on sidecar, so resource consumption prediction is now straightforward.   
 - [#1358](https://github.com/thanos-io/thanos/pull/1358) Added `part_size` configuration option for HTTP multipart requests minimum part size for S3 storage type
-<<<<<<< HEAD
+- [#1363](https://github.com/thanos-io/thanos/pull/1363) Thanos Receive now exposes `thanos_receive_hashring_nodes` and `thanos_receive_hashring_tenants` metrics to monitor status of hash-rings
 - [#1362](https://github.com/thanos-io/thanos/pull/1362) Optional `replicaLabels` param for `/query` and `/query_range` querier endpoints. When provided overwrite the `query.replica-label` cli flags.
 
 ### Changed
 
 - [#1362](https://github.com/thanos-io/thanos/pull/1362) `query.replica-label` configuration can be provided more than once for multiple deduplication labels like: `--query.replica-label=prometheus_replica --query.replica-label=service`.
-
-=======
-- [#1363](https://github.com/thanos-io/thanos/pull/1363) Thanos Receive now exposes `thanos_receive_hashring_nodes` and `thanos_receive_hashring_tenants` metrics to monitor status of hash-rings
-
-### Changed
-
 - [#1414](https://github.com/thanos-io/thanos/pull/1413) Upgraded important dependencies: Prometheus to 2.12-rc.0. TSDB is now part of Prometheus.
 - [#1380](https://github.com/thanos-io/thanos/pull/1380) Upgraded important dependencies: Prometheus to 2.11.1 and TSDB to 0.9.1. Some changes affecting Querier:
   - [ENHANCEMENT] Query performance improvement: Efficient iteration and search in HashForLabels and HashWithoutLabels. #5707
   - [ENHANCEMENT] Optimize queries using regexp for set lookups. tsdb#602
   - [BUGFIX] prometheus_tsdb_compactions_failed_total is now incremented on any compaction failure. tsdb#613
   - [BUGFIX] PromQL: Correctly display {__name__="a"}. #5552
->>>>>>> 27b4705a
 - [#1338](https://github.com/thanos-io/thanos/pull/1338) Querier still warns on store API duplicate, but allows a single one from duplicated set. This is gracefully warn about the problematic logic and not disrupt immediately.
 - [#1297](https://github.com/improbable-eng/thanos/pull/1297) Added `/-/ready` and `/-/healthy` endpoints to Thanos compact.
 
