# Changelog

All notable changes to this project will be documented in this file.

The format is based on [Keep a Changelog](http://keepachangelog.com/en/1.0.0/)
and this project adheres to [Semantic Versioning](http://semver.org/spec/v2.0.0.html).

NOTE: As semantic versioning states all 0.y.z releases can contain breaking changes in API (flags, grpc API, any backward compatibility)

We use *breaking* word for marking changes that are not backward compatible (relates only to v0.y.z releases.)

## Unreleased

### Fixed

- [#2637](https://github.com/thanos-io/thanos/pull/2637) Compact: detect retryable errors that are inside of a wrapped `tsdb.MultiError`
- [#2648](https://github.com/thanos-io/thanos/pull/2648) Store: allow index cache and caching bucket to be configured at the same time.
- [#2705](https://github.com/thanos-io/thanos/pull/2705) minio-go: Added support for `af-south-1` and `eu-south-1` regions.
- [#2728](https://github.com/thanos-io/thanos/pull/2728) Query: Fixed panics when using larger number of replica labels with short series label sets.

### Changed

- [#2658](https://github.com/thanos-io/thanos/pull/2658) [#2703](https://github.com/thanos-io/thanos/pull/2703) Upgrade to Prometheus [@3268eac2ddda](https://github.com/prometheus/prometheus/commit/3268eac2ddda) which is after v2.18.1.
    - TSDB now does memory-mapping of Head chunks and reduces memory usage.
- [#2667](https://github.com/thanos-io/thanos/pull/2667) Store: removed support to the legacy `index.cache.json`. The hidden flag `--store.disable-index-header` was removed.
- [#2667](https://github.com/thanos-io/thanos/pull/2667) Compact: the deprecated flag `--index.generate-missing-cache-file` and the metric `thanos_compact_generated_index_total` were removed.
- [2603](https://github.com/thanos-io/thanos/pull/2603) Store/Querier: Significantly optimize cases where StoreAPIs or blocks returns exact overlapping chunks (e.g Store GW and sidecar or brute force Store Gateway HA).
- [#2671](https://github.com/thanos-io/thanos/pull/2671) *breaking* Tools: bucket replicate flag `--resolution` is now in Go duration format.
- [#2671](https://github.com/thanos-io/thanos/pull/2671) Tools: bucket replicate now replicates by default all blocks.
- [#2739](https://github.com/thanos-io/thanos/pull/2739) Changed `bucket tool bucket verify` `--id-whitelist` flag to `--id`.
- [#2748](https://github.com/thanos-io/thanos/pull/2748) Upgrade Prometheus to [@66dfb951c4ca](https://github.com/prometheus/prometheus/commit/66dfb951c4ca2c1dd3f266172a48a925403b13a5) which is after v2.19.0.
    - PromQL now allow us to executed concurrent selects.

### Added

- [#2671](https://github.com/thanos-io/thanos/pull/2671) Tools: bucket replicate now allows passing repeated `--compaction` and `--resolution` flags.
<<<<<<< HEAD
- [#2754](https://github.com/thanos-io/thanos/pull/2671) UI: add stores page in the React UI.
=======
- [#2657](https://github.com/thanos-io/thanos/pull/2657) Querier: Now, has the ability to perform concurrent select request per query.
>>>>>>> aa601403

## [v0.13.0](https://github.com/thanos-io/thanos/releases) - IN PROGRESS

### Fixed

- [#2536](https://github.com/thanos-io/thanos/pull/2536) minio-go: Fixed AWS STS endpoint url to https for Web Identity providers on AWS EKS
- [#2501](https://github.com/thanos-io/thanos/pull/2501) Query: Gracefully handle additional fields in `SeriesResponse` protobuf message that may be added in the future.
- [#2568](https://github.com/thanos-io/thanos/pull/2568) Query: Does not close the connection of strict, static nodes if establishing a connection had succeeded but Info() call failed
- [#2615](https://github.com/thanos-io/thanos/pull/2615) Rule: Fix bugs where rules were out of sync.
- [#2614](https://github.com/thanos-io/thanos/pull/2614) Tracing: Disable Elastic APM Go Agent default tracer on initialization to disable the default metric gatherer
- [#2548](https://github.com/thanos-io/thanos/pull/2548) Query: Fixed rare cases of double counter reset accounting when querying `rate` with deduplication enabled.
- [#2525](https://github.com/thanos-io/thanos/pull/2525) Query: Fixed logging for dns resolution error in the `Query` component.

### Added

- [#2502](https://github.com/thanos-io/thanos/pull/2502) Added `hints` field to `SeriesResponse`. Hints in an opaque data structure that can be used to carry additional information from the store and its content is implementation specific.
- [#2521](https://github.com/thanos-io/thanos/pull/2521) Sidecar: add `thanos_sidecar_reloader_reloads_failed_total`, `thanos_sidecar_reloader_reloads_total`, `thanos_sidecar_reloader_watch_errors_total`, `thanos_sidecar_reloader_watch_events_total` and `thanos_sidecar_reloader_watches` metrics.
- [#2412](https://github.com/thanos-io/thanos/pull/2412) ui: add React UI from Prometheus upstream. Currently only accessible from Query component as only `/graph` endpoint is migrated.
- [#2532](https://github.com/thanos-io/thanos/pull/2532) Store: Added hidden option `--store.caching-bucket.config=<yaml content>` (or `--store.caching-bucket.config-file=<file.yaml>`) for experimental caching bucket, that can cache chunks into shared memcached. This can speed up querying and reduce number of requests to object storage.
- [#2579](https://github.com/thanos-io/thanos/pull/2579) Store: Experimental caching bucket can now cache metadata as well. Config has changed from #2532.
- [#2526](https://github.com/thanos-io/thanos/pull/2526) Compact: In case there are no labels left after deduplication via `--deduplication.replica-label`, assign first `replica-label` with value `deduped`.
- [#2621](https://github.com/thanos-io/thanos/pull/2621) Receive: add flag to configure forward request timeout.

### Changed

- [#2194](https://github.com/thanos-io/thanos/pull/2194) Updated to golang v1.14.2
- [#2505](https://github.com/thanos.io/thanos/pull/2505) Store: remove obsolete `thanos_store_node_info` metric.
- [2513](https://github.com/thanos-io/thanos/pull/2513) Tools: Moved `thanos bucket` commands to `thanos tools bucket`, also
moved `thanos check rules` to `thanos tools rules-check`. `thanos tools rules-check` also takes rules by `--rules` repeated flag not argument
anymore.
- [#2548](https://github.com/thanos-io/thanos/pull/2548/commits/53e69bd89b2b08c18df298eed7d90cb7179cc0ec) Store, Querier: remove duplicated chunks on StoreAPI.
- [#2596](https://github.com/thanos-io/thanos/pull/2596) Update to Prometheus [@cd73b3d33e064bbd846fc7a26dc8c313d46af382](https://github.com/prometheus/prometheus/commit/cd73b3d33e064bbd846fc7a26dc8c313d46af382) which falls in between v2.17.0 and v2.18.0.
    - TSDB now supports isolation of append and queries.
    - TSDB now holds less WAL files after Head Truncation.

## [v0.12.2](https://github.com/thanos-io/thanos/releases/tag/v0.12.2) - 2020.04.30

### Fixed

- [#2459](https://github.com/thanos-io/thanos/issues/2459) Compact: Fixed issue with old blocks being marked and deleted in a (slow) loop.
- [#2533](https://github.com/thanos-io/thanos/pull/2515) Rule: do not wrap reload endpoint with `/`. Makes `/-/reload` accessible again when no prefix has been specified.

## [v0.12.1](https://github.com/thanos-io/thanos/releases/tag/v0.12.1) - 2020.04.20

### Fixed

- [#2411](https://github.com/thanos-io/thanos/pull/2411) Query: fix a bug where queries might not time out sometimes due to issues with one or more StoreAPIs.
- [#2474](https://github.com/thanos-io/thanos/pull/2474) Store: fix a panic caused by concurrent memory access during block filtering.
- [#2472](https://github.com/thanos-io/thanos/pull/2472) Compact: fix a bug where partial blocks were never deleted, causing spam of warnings.
- [#2484](https://github.com/thanos-io/thanos/pull/2484) Query/Ruler: fix issue #2483, when web.route-prefix is set, it is added twice in HTTP router prefix.
- [#2416](https://github.com/thanos-io/thanos/pull/2416) Bucket: fixes issue #2416 bug in `inspect --sort-by` doesn't work correctly in all cases
- [#2411](https://github.com/thanos-io/thanos/pull/2411) Query: fix a bug where queries might not time out sometimes due to issues with one or more StoreAPIs

### Added

### Changed
- [#2450](https://github.com/thanos-io/thanos/pull/2450) Store: regex-set optimization for `label=~"a|b|c"` matchers.
- [#2475](https://github.com/thanos-io/thanos/pull/2475) Store: remove incorrect optimizations for queries with `=~".*"` and `!=~".*"` matchers.

## [v0.12.0](https://github.com/thanos-io/thanos/releases/tag/v0.12.0) - 2020.04.15

### Fixed

- [#2288](https://github.com/thanos-io/thanos/pull/2288) Ruler: fixes issue #2281, a bug causing incorrect parsing of query address with path prefix.
- [#2238](https://github.com/thanos-io/thanos/pull/2238) Ruler: fixed issue #2204, where a bug in alert queue signaling filled up the queue and alerts were dropped.
- [#2231](https://github.com/thanos-io/thanos/pull/2231) Bucket Web: sort chunks by thanos.downsample.resolution for better grouping.
- [#2254](https://github.com/thanos-io/thanos/pull/2254) Bucket: fix issue where metrics were registered multiple times in bucket replicate.
- [#2271](https://github.com/thanos-io/thanos/pull/2271) Bucket Web: fixed issue #2260, where the bucket passes null when storage is empty.
- [#2339](https://github.com/thanos-io/thanos/pull/2339) Query: fix a bug where `--store.unhealthy-timeout` was never respected.
- [#2208](https://github.com/thanos-io/thanos/pull/2208) Query and Rule: fix handling of `web.route-prefix` to correctly handle `/` and prefixes that do not begin with a `/`.
- [#2311](https://github.com/thanos-io/thanos/pull/2311) Receive: ensure receive component serves TLS when TLS configuration is provided.
- [#2319](https://github.com/thanos-io/thanos/pull/2319) Query: fixed inconsistent naming of metrics.
- [#2390](https://github.com/thanos-io/thanos/pull/2390) Store: fixed bug that was causing all posting offsets to be used instead of only 1/32 as intended; added hidden flag to control this behavior.
- [#2393](https://github.com/thanos-io/thanos/pull/2393) Store: fixed bug causing certain not-existing label values queried to fail with "invalid-size" error from binary header.
- [#2382](https://github.com/thanos-io/thanos/pull/2382) Store: fixed bug causing partial writes of index-header.
- [#2383](https://github.com/thanos-io/thanos/pull/2383) Store: handle expected errors correctly, e.g. do not increment failure counters.


### Added

- [#2252](https://github.com/thanos-io/thanos/pull/2252) Query: add new `--store-strict` flag. More information available [here](/docs/proposals/202001_thanos_query_health_handling.md).
- [#2265](https://github.com/thanos-io/thanos/pull/2265) Compact: add `--wait-interval` to specify compaction wait interval between consecutive compact runs when `--wait` is enabled.
- [#2250](https://github.com/thanos-io/thanos/pull/2250) Compact: enable vertical compaction for offline deduplication (experimental). Uses `--deduplication.replica-label` flag to specify the replica label on which to deduplicate (hidden). Please note that this uses a NAIVE algorithm for merging (no smart replica deduplication, just chaining samples together). This works well for deduplication of blocks with **precisely the same samples** like those produced by Receiver replication. We plan to add a smarter algorithm in the following weeks.
- [#1714](https://github.com/thanos-io/thanos/pull/1714) Compact: the compact component now exposes the bucket web UI when it is run as a long-lived process.
- [#2304](https://github.com/thanos-io/thanos/pull/2304) Store: added `max_item_size` configuration option to memcached-based index cache. This should be set to the max item size configured in memcached (`-I` flag) in order to not waste network round-trips to cache items larger than the limit configured in memcached.
- [#2297](https://github.com/thanos-io/thanos/pull/2297) Store: add `--experimental.enable-index-cache-postings-compression` flag to enable re-encoding and compressing postings before storing them into the cache. Compressed postings take about 10% of the original size.
- [#2357](https://github.com/thanos-io/thanos/pull/2357) Compact and Store: the compact and store components now serve the bucket UI on `:<http-port>/loaded`, which shows exactly the blocks that are currently seen by compactor and the store gateway. The compactor also serves a different bucket UI on `:<http-port>/global`, which shows the status of object storage without any filters.
- [#2166](https://github.com/thanos-io/thanos/pull/2166) Bucket Web: improve the tooltip for the bucket UI; it was reconstructed and now exposes much more information about blocks.
- [#2172](https://github.com/thanos-io/thanos/pull/2172) Store: add support for sharding the store component based on the label hash.
- [#2113](https://github.com/thanos-io/thanos/pull/2113) Bucket: added `thanos bucket replicate` command to replicate blocks from one bucket to another.
- [#1922](https://github.com/thanos-io/thanos/pull/1922) Docs: create a new document to explain sharding in Thanos.
- [#2230](https://github.com/thanos-io/thanos/pull/2230) Store: optimize conversion of labels.

### Changed

- [#2136](https://github.com/thanos-io/thanos/pull/2136) *breaking* Store, Compact, Bucket: schedule block deletion by adding deletion-mark.json. This adds a consistent way for multiple readers and writers to access object storage.
Since there are no consistency guarantees provided by some Object Storage providers, this PR adds a consistent lock-free way of dealing with Object Storage irrespective of the choice of object storage. In order to achieve this co-ordination, blocks are not deleted directly. Instead, blocks are marked for deletion by uploading the `deletion-mark.json` file for the block that was chosen to be deleted. This file contains Unix time of when the block was marked for deletion. If you want to keep existing behavior, you should add `--delete-delay=0s` as a flag.
- [#2090](https://github.com/thanos-io/thanos/issues/2090) *breaking* Downsample command: the `downsample` command has moved and is now a sub-command of the `thanos bucket` sub-command; it cannot be called via `thanos downsample` any more.
- [#2294](https://github.com/thanos-io/thanos/pull/2294) Store: optimizations for fetching postings. Queries using `=~".*"` matchers or negation matchers (`!=...` or `!~...`) benefit the most.
- [#2301](https://github.com/thanos-io/thanos/pull/2301) Ruler: exit with an error when initialization fails.
- [#2310](https://github.com/thanos-io/thanos/pull/2310) Query: report timespan 0 to 0 when discovering no stores.
- [#2330](https://github.com/thanos-io/thanos/pull/2330) Store: index-header is no longer experimental. It is enabled by default for store Gateway. You can disable it with new hidden flag: `--store.disable-index-header`. The `--experimental.enable-index-header` flag was removed.
- [#1848](https://github.com/thanos-io/thanos/pull/1848) Ruler: allow returning error messages when a reload is triggered via HTTP.
- [#2270](https://github.com/thanos-io/thanos/pull/2277) All: Thanos components will now print stack traces when they error out.

## [v0.11.0](https://github.com/thanos-io/thanos/releases/tag/v0.11.0) - 2020.03.02

### Fixed

- [#2033](https://github.com/thanos-io/thanos/pull/2033) Minio-go: Fixed Issue #1494 support Web Identity providers for IAM credentials for AWS EKS.
- [#1985](https://github.com/thanos-io/thanos/pull/1985) Store Gateway: Fixed case where series entry is larger than 64KB in index.
- [#2051](https://github.com/thanos-io/thanos/pull/2051) Ruler: Fixed issue where ruler does not expose shipper metrics.
- [#2101](https://github.com/thanos-io/thanos/pull/2101) Ruler: Fixed bug where thanos_alert_sender_errors_total was not registered.
- [#1789](https://github.com/thanos-io/thanos/pull/1789) Store Gateway: Improve timeouts.
- [#2139](https://github.com/thanos-io/thanos/pull/2139) Properly handle SIGHUP for reloading.
- [#2040](https://github.com/thanos-io/thanos/pull/2040) UI: Fix URL of alerts in Ruler
- [#2033](https://github.com/thanos-io/thanos/pull/1978) Ruler: Fix tracing in Thanos Ruler

### Added

- [#2003](https://github.com/thanos-io/thanos/pull/2003) Query: Support downsampling for /series.
- [#1952](https://github.com/thanos-io/thanos/pull/1952) Store Gateway: Implemented [binary index header](https://thanos.io/proposals/201912_thanos_binary_index_header.md/). This significantly reduces resource consumption (memory, CPU, net bandwidth) for startup and data loading processes as well as baseline memory. This means that adding more blocks into object storage, without querying them will use almost no resources. This, however, **still means that querying large amounts of data** will result in high spikes of memory and CPU use as before, due to simply fetching large amounts of metrics data. Since we fixed baseline, we are now focusing on query performance optimizations in separate initiatives. To enable experimental `index-header` mode run store with hidden `experimental.enable-index-header` flag.
- [#2009](https://github.com/thanos-io/thanos/pull/2009) Store Gateway: Minimum age of all blocks before they are being read. Set it to a safe value (e.g 30m) if your object storage is eventually consistent. GCS and S3 are (roughly) strongly consistent.
- [#1963](https://github.com/thanos-io/thanos/pull/1963) Mixin: Add Thanos Ruler alerts.
- [#1984](https://github.com/thanos-io/thanos/pull/1984) Query: Add cache-control header to not cache on error.
- [#1870](https://github.com/thanos-io/thanos/pull/1870) UI: Persist settings in query.
- [#1969](https://github.com/thanos-io/thanos/pull/1969) Sidecar: allow setting http connection pool size via flags.
- [#1967](https://github.com/thanos-io/thanos/issues/1967) Receive: Allow local TSDB compaction.
- [#1939](https://github.com/thanos-io/thanos/pull/1939) Ruler: Add TLS and authentication support for query endpoints with the `--query.config` and `--query.config-file` CLI flags. See [documentation](docs/components/rule.md/#configuration) for further information.
- [#1982](https://github.com/thanos-io/thanos/pull/1982) Ruler: Add support for Alertmanager v2 API endpoints.
- [#2030](https://github.com/thanos-io/thanos/pull/2030) Query: Add `thanos_proxy_store_empty_stream_responses_total` metric for number of empty responses from stores.
- [#2049](https://github.com/thanos-io/thanos/pull/2049) Tracing: Support sampling on Elastic APM with new sample_rate setting.
- [#2008](https://github.com/thanos-io/thanos/pull/2008) Querier, Receiver, Sidecar, Store: Add gRPC [health check](https://github.com/grpc/grpc/blob/master/doc/health-checking.md) endpoints.
- [#2145](https://github.com/thanos-io/thanos/pull/2145) Tracing: track query sent to prometheus via remote read api.

### Changed

- [#1970](https://github.com/thanos-io/thanos/issues/1970) *breaking* Receive: Use gRPC for forwarding requests between peers. Note that existing values for the `--receive.local-endpoint` flag and the endpoints in the hashring configuration file must now specify the receive gRPC port and must be updated to be a simple `host:port` combination, e.g. `127.0.0.1:10901`, rather than a full HTTP URL, e.g. `http://127.0.0.1:10902/api/v1/receive`.
- [#1933](https://github.com/thanos-io/thanos/pull/1933) Add a flag `--tsdb.wal-compression` to configure whether to enable tsdb wal compression in ruler and receiver.
- [#2021](https://github.com/thanos-io/thanos/pull/2021) Rename metric `thanos_query_duplicated_store_address` to `thanos_query_duplicated_store_addresses_total` and `thanos_rule_duplicated_query_address` to `thanos_rule_duplicated_query_addresses_total`.
- [#2166](https://github.com/thanos-io/thanos/pull/2166) Improve tooltip for bucket web UI.

## [v0.10.1](https://github.com/thanos-io/thanos/releases/tag/v0.10.1) - 2020.01.24

### Fixed

- [#2015](https://github.com/thanos-io/thanos/pull/2015) Sidecar: Querier /api/v1/series bug fixed when time range was ignored inside sidecar.
The bug was noticeable for example when using Grafana template variables.
- [#2120](https://github.com/thanos-io/thanos/pull/2120) Bucket Web: Set state of status prober properly.

## [v0.10.0](https://github.com/thanos-io/thanos/releases/tag/v0.10.0) - 2020.01.13

### Fixed

- [#1919](https://github.com/thanos-io/thanos/issues/1919) Compactor: Fixed potential data loss when uploading older blocks, or upload taking long time while compactor is
running.
- [#1937](https://github.com/thanos-io/thanos/pull/1937) Compactor: Improved synchronization of meta JSON files.
Compactor now properly handles partial block uploads for all operation like retention apply, downsampling and compaction. Additionally:

  * Removed `thanos_compact_sync_meta_*` metrics. Use `thanos_blocks_meta_*` metrics instead.
  * Added `thanos_consistency_delay_seconds` and `thanos_compactor_aborted_partial_uploads_deletion_attempts_total` metrics.

- [#1936](https://github.com/thanos-io/thanos/pull/1936) Store: Improved synchronization of meta JSON files. Store now properly handles corrupted disk cache. Added meta.json sync metrics.
- [#1856](https://github.com/thanos-io/thanos/pull/1856) Receive: close DBReadOnly after flushing to fix a memory leak.
- [#1882](https://github.com/thanos-io/thanos/pull/1882) Receive: upload to object storage as 'receive' rather than 'sidecar'.
- [#1907](https://github.com/thanos-io/thanos/pull/1907) Store: Fixed the duration unit for the metric `thanos_bucket_store_series_gate_duration_seconds`.
- [#1931](https://github.com/thanos-io/thanos/pull/1931) Compact: Fixed the compactor successfully exiting when actually an error occurred while compacting a blocks group.
- [#1872](https://github.com/thanos-io/thanos/pull/1872) Ruler: `/api/v1/rules` now shows a properly formatted value
- [#1945](https://github.com/thanos-io/thanos/pull/1945) `master` container images are now built with Go 1.13
- [#1956](https://github.com/thanos-io/thanos/pull/1956) Ruler: now properly ignores duplicated query addresses
- [#1975](https://github.com/thanos-io/thanos/pull/1975) Store Gateway: fixed panic caused by memcached servers selector when there's 1 memcached node

### Added

- [#1852](https://github.com/thanos-io/thanos/pull/1852) Add support for `AWS_CONTAINER_CREDENTIALS_FULL_URI` by upgrading to minio-go v6.0.44
- [#1854](https://github.com/thanos-io/thanos/pull/1854) Update Rule UI to support alerts count displaying and filtering.
- [#1838](https://github.com/thanos-io/thanos/pull/1838) Ruler: Add TLS and authentication support for Alertmanager with the `--alertmanagers.config` and `--alertmanagers.config-file` CLI flags. See [documentation](docs/components/rule.md/#configuration) for further information.
- [#1838](https://github.com/thanos-io/thanos/pull/1838) Ruler: Add a new `--alertmanagers.sd-dns-interval` CLI option to specify the interval between DNS resolutions of Alertmanager hosts.
- [#1881](https://github.com/thanos-io/thanos/pull/1881) Store Gateway: memcached support for index cache. See [documentation](docs/components/store.md/#index-cache) for further information.
- [#1904](https://github.com/thanos-io/thanos/pull/1904) Add a skip-chunks option in Store Series API to improve the response time of `/api/v1/series` endpoint.
- [#1910](https://github.com/thanos-io/thanos/pull/1910) Query: `/api/v1/labels` now understands `POST` - useful for sending bigger requests

### Changed

- [#1947](https://github.com/thanos-io/thanos/pull/1947) Upgraded Prometheus dependencies to v2.15.2. This includes:

  * Compactor: Significant reduction of memory footprint for compaction and downsampling process.
  * Querier: Accepting spaces between time range and square bracket. e.g `[ 5m]`
  * Querier: Improved PromQL parser performance.

- [#1833](https://github.com/thanos-io/thanos/pull/1833) `--shipper.upload-compacted` flag has been promoted to non hidden, non experimental state. More info available [here](docs/quick-tutorial.md#uploading-old-metrics).
- [#1867](https://github.com/thanos-io/thanos/pull/1867) Ruler: now sets a `Thanos/$version` `User-Agent` in requests
- [#1887](https://github.com/thanos-io/thanos/pull/1887) Service discovery now deduplicates targets between different target groups

## [v0.9.0](https://github.com/thanos-io/thanos/releases/tag/v0.9.0) - 2019.12.03

### Added

- [#1678](https://github.com/thanos-io/thanos/pull/1678) Add Lightstep as a tracing provider.
- [#1687](https://github.com/thanos-io/thanos/pull/1687) Add a new `--grpc-grace-period` CLI option to components which serve gRPC to set how long to wait until gRPC Server shuts down.
- [#1660](https://github.com/thanos-io/thanos/pull/1660) Sidecar: Add a new `--prometheus.ready_timeout` CLI option to the sidecar to set how long to wait until Prometheus starts up.
- [#1573](https://github.com/thanos-io/thanos/pull/1573) `AliYun OSS` object storage, see [documents](docs/storage.md#aliyun-oss) for further information.
- [#1680](https://github.com/thanos-io/thanos/pull/1680) Add a new `--http-grace-period` CLI option to components which serve HTTP to set how long to wait until HTTP Server shuts down.
- [#1712](https://github.com/thanos-io/thanos/pull/1712) Bucket: Rename flag on bucket web component from `--listen` to `--http-address` to match other components.
- [#1733](https://github.com/thanos-io/thanos/pull/1733) Compactor: New metric `thanos_compactor_iterations_total` on Thanos Compactor which shows the number of successful iterations.
- [#1758](https://github.com/thanos-io/thanos/pull/1758) Bucket: `thanos bucket web` now supports `--web.external-prefix` for proxying on a subpath.
- [#1770](https://github.com/thanos-io/thanos/pull/1770) Bucket: Add `--web.prefix-header` flags to allow for bucket UI to be accessible behind a reverse proxy.
- [#1668](https://github.com/thanos-io/thanos/pull/1668) Receiver: Added TLS options for both server and client remote write.

### Fixed

- [#1656](https://github.com/thanos-io/thanos/pull/1656) Store Gateway: Store now starts metric and status probe HTTP server earlier in its start-up sequence. `/-/healthy` endpoint now starts to respond with success earlier. `/metrics` endpoint starts serving metrics earlier as well. Make sure to point your readiness probes to the `/-/ready` endpoint rather than `/metrics`.
- [#1669](https://github.com/thanos-io/thanos/pull/1669) Store Gateway: Fixed store sharding. Now it does not load excluded meta.jsons and load/fetch index-cache.json files.
- [#1670](https://github.com/thanos-io/thanos/pull/1670) Sidecar: Fixed un-ordered blocks upload. Sidecar now uploads the oldest blocks first.
- [#1568](https://github.com/thanos-io/thanos/pull/1709) Store Gateway: Store now retains the first raw value of a chunk during downsampling to avoid losing some counter resets that occur on an aggregation boundary.
- [#1751](https://github.com/thanos-io/thanos/pull/1751) Querier: Fixed labels for StoreUI
- [#1773](https://github.com/thanos-io/thanos/pull/1773) Ruler: Fixed the /api/v1/rules endpoint that returned 500 status code with `failed to assert type of rule ...` message.
- [#1770](https://github.com/thanos-io/thanos/pull/1770) Querier: Fixed `--web.external-prefix` 404s for static resources.
- [#1785](https://github.com/thanos-io/thanos/pull/1785) Ruler: The /api/v1/rules endpoints now returns the original rule filenames.
- [#1791](https://github.com/thanos-io/thanos/pull/1791) Ruler: Ruler now supports identical rule filenames in different directories.
- [#1562](https://github.com/thanos-io/thanos/pull/1562) Querier: Downsampling option now carries through URL.
- [#1675](https://github.com/thanos-io/thanos/pull/1675) Querier: Reduced resource usage while using certain queries like `offset`.
- [#1725](https://github.com/thanos-io/thanos/pull/1725) & [#1718](https://github.com/thanos-io/thanos/pull/1718) Store Gateway: Per request memory improvements.

### Changed

- [#1666](https://github.com/thanos-io/thanos/pull/1666) Compact: `thanos_compact_group_compactions_total` now counts block compactions, so operations that resulted in a compacted block. The old behaviour
is now exposed by new metric: `thanos_compact_group_compaction_runs_started_total` and `thanos_compact_group_compaction_runs_completed_total` which counts compaction runs overall.
- [#1748](https://github.com/thanos-io/thanos/pull/1748) Updated all dependencies.
- [#1694](https://github.com/thanos-io/thanos/pull/1694) `prober_ready` and `prober_healthy` metrics are removed, for sake of `status`. Now `status` exposes same metric with a label, `check`. `check` can have "healty" or "ready" depending on status of the probe.
- [#1790](https://github.com/thanos-io/thanos/pull/1790) Ruler: Fixes subqueries support for ruler.
- [#1769](https://github.com/thanos-io/thanos/pull/1769) & [#1545](https://github.com/thanos-io/thanos/pull/1545) Adjusted most of the metrics histogram buckets.

## [v0.8.1](https://github.com/thanos-io/thanos/releases/tag/v0.8.1) - 2019.10.14

### Fixed

- [#1632](https://github.com/thanos-io/thanos/issues/1632) Removes the duplicated external labels detection on Thanos Querier; warning only; Made Store Gateway compatible with older Querier versions.
  * NOTE: `thanos_store_nodes_grpc_connections` metric is now per `external_labels` and `store_type`. It is a recommended  metric for Querier storeAPIs. `thanos_store_node_info` is marked as obsolete and will be removed in next release.
  * NOTE2: Store Gateway is now advertising artificial: `"@thanos_compatibility_store_type=store"` label. This is to have the current Store Gateway compatible with Querier pre v0.8.0.
  This label can be disabled by hidden `debug.advertise-compatibility-label=false` flag on Store Gateway.

## [v0.8.0](https://github.com/thanos-io/thanos/releases/tag/v0.8.0) - 2019.10.10

Lot's of improvements this release! Noteworthy items:
- First Katacoda tutorial! 🐱
- Fixed Deletion order causing Compactor to produce not needed 👻 blocks with missing random files.
- Store GW memory improvements (more to come!).
- Querier allows multiple deduplication labels.
- Both Compactor and Store Gateway can be **sharded** within the same bucket using relabelling!
- Sidecar exposed data from Prometheus can be now limited to given `min-time` (e.g 3h only).
- Numerous Thanos Receive improvements.

Make sure you check out Prometheus 2.13.0 as well. New release drastically improves usage and resource consumption of
both Prometheus and sidecar with Thanos: https://prometheus.io/blog/2019/10/10/remote-read-meets-streaming/

### Added

- [#1619](https://github.com/thanos-io/thanos/pull/1619) Thanos sidecar allows to limit min time range for data it exposes from Prometheus.
- [#1583](https://github.com/thanos-io/thanos/pull/1583) Thanos sharding:
  - Add relabel config (`--selector.relabel-config-file` and `selector.relabel-config`) into Thanos Store and Compact components.
Selecting blocks to serve depends on the result of block labels relabeling.
  - For store gateway, advertise labels from "approved" blocks.
- [#1540](https://github.com/thanos-io/thanos/pull/1540) Thanos Downsample added `/-/ready` and `/-/healthy` endpoints.
- [#1538](https://github.com/thanos-io/thanos/pull/1538) Thanos Rule added `/-/ready` and `/-/healthy` endpoints.
- [#1537](https://github.com/thanos-io/thanos/pull/1537) Thanos Receive added `/-/ready` and `/-/healthy` endpoints.
- [#1460](https://github.com/thanos-io/thanos/pull/1460) Thanos Store Added `/-/ready` and `/-/healthy` endpoints.
- [#1534](https://github.com/thanos-io/thanos/pull/1534) Thanos Query Added `/-/ready` and `/-/healthy` endpoints.
- [#1533](https://github.com/thanos-io/thanos/pull/1533) Thanos inspect now supports the timeout flag.
- [#1496](https://github.com/thanos-io/thanos/pull/1496) Thanos Receive now supports setting block duration.
- [#1362](https://github.com/thanos-io/thanos/pull/1362) Optional `replicaLabels` param for `/query` and
`/query_range` querier endpoints. When provided overwrite the `query.replica-label` cli flags.
- [#1482](https://github.com/thanos-io/thanos/pull/1482) Thanos now supports Elastic APM as tracing provider.
- [#1612](https://github.com/thanos-io/thanos/pull/1612) Thanos Rule added `resendDelay` flag.
- [#1480](https://github.com/thanos-io/thanos/pull/1480) Thanos Receive flushes storage on hashring change.
- [#1613](https://github.com/thanos-io/thanos/pull/1613) Thanos Receive now traces forwarded requests.

### Changed

- [#1362](https://github.com/thanos-io/thanos/pull/1362) `query.replica-label` configuration can be provided more than
once for multiple deduplication labels like: `--query.replica-label=prometheus_replica --query.replica-label=service`.
- [#1581](https://github.com/thanos-io/thanos/pull/1581) Thanos Store now can use smaller buffer sizes for Bytes pool; reducing memory for some requests.
- [#1622](https://github.com/thanos-io/thanos/pull/1622) & [#1590](https://github.com/thanos-io/thanos/pull/1590) Upgraded to Go 1.13.1
- [#1498](https://github.com/thanos-io/thanos/pull/1498) Thanos Receive change flag `labels` to `label` to be consistent with other commands.

### Fixed

- [#1525](https://github.com/thanos-io/thanos/pull/1525) Thanos now deletes block's file in correct order allowing to detect partial blocks without problems.
- [#1505](https://github.com/thanos-io/thanos/pull/1505) Thanos Store now removes invalid local cache blocks.
- [#1587](https://github.com/thanos-io/thanos/pull/1587) Thanos Sidecar cleanups all cache dirs after each compaction run.
- [#1582](https://github.com/thanos-io/thanos/pull/1582) Thanos Rule correctly parses Alertmanager URL if there is more `+` in it.
- [#1544](https://github.com/thanos-io/thanos/pull/1544) Iterating over object store is resilient to the edge case for some providers.
- [#1469](https://github.com/thanos-io/thanos/pull/1469) Fixed Azure potential failures (EOF) when requesting more data then blob has.
- [#1512](https://github.com/thanos-io/thanos/pull/1512) Thanos Store fixed memory leak for chunk pool.
- [#1488](https://github.com/thanos-io/thanos/pull/1488) Thanos Rule now now correctly links to query URL from rules and alerts.

## [v0.7.0](https://github.com/thanos-io/thanos/releases/tag/v0.7.0) - 2019.09.02

Accepted into CNCF:
- Thanos moved to new repository <https://github.com/thanos-io/thanos>
- Docker images moved to <https://quay.io/thanos/thanos> and mirrored at <https://hub.docker.com/r/thanosio/thanos>
- Slack moved to <https://slack.cncf.io> `#thanos`/`#thanos-dev`/`#thanos-prs`

### Added

- [#1478](https://github.com/thanos-io/thanos/pull/1478) Thanos components now exposes gRPC server metrics as soon as server starts, to provide more reliable data for instrumentation.
- [#1378](https://github.com/thanos-io/thanos/pull/1378) Thanos Receive now exposes `thanos_receive_config_hash`, `thanos_receive_config_last_reload_successful` and `thanos_receive_config_last_reload_success_timestamp_seconds` metrics to track latest configuration change
- [#1268](https://github.com/thanos-io/thanos/pull/1268) Thanos Sidecar added support for newest Prometheus streaming remote read added [here](https://github.com/prometheus/prometheus/pull/5703). This massively improves memory required by single
  request for both Prometheus and sidecar. Single requests now should take constant amount of memory on sidecar, so resource consumption prediction is now straightforward. This will be used if you have Prometheus `2.13` or `2.12-master`.
- [#1358](https://github.com/thanos-io/thanos/pull/1358) Added `part_size` configuration option for HTTP multipart requests minimum part size for S3 storage type
- [#1363](https://github.com/thanos-io/thanos/pull/1363) Thanos Receive now exposes `thanos_receive_hashring_nodes` and `thanos_receive_hashring_tenants` metrics to monitor status of hash-rings
- [#1395](https://github.com/thanos-io/thanos/pull/1395) Thanos Sidecar added `/-/ready` and `/-/healthy` endpoints to Thanos sidecar.
- [#1297](https://github.com/thanos-io/thanos/pull/1297) Thanos Compact added `/-/ready` and `/-/healthy` endpoints to Thanos compact.
- [#1431](https://github.com/thanos-io/thanos/pull/1431) Thanos Query added hidden flag to allow the use of downsampled resolution data for instant queries.
- [#1408](https://github.com/thanos-io/thanos/pull/1408) Thanos Store Gateway can now allow the specifying of supported time ranges it will serve (time sharding). Flags: `min-time` & `max-time`

### Changed

- [#1414](https://github.com/thanos-io/thanos/pull/1413) Upgraded important dependencies: Prometheus to 2.12-rc.0. TSDB is now part of Prometheus.
- [#1380](https://github.com/thanos-io/thanos/pull/1380) Upgraded important dependencies: Prometheus to 2.11.1 and TSDB to 0.9.1. Some changes affecting Querier:
  - [ENHANCEMENT] Query performance improvement: Efficient iteration and search in HashForLabels and HashWithoutLabels. #5707
  - [ENHANCEMENT] Optimize queries using regexp for set lookups. tsdb#602
  - [BUGFIX] prometheus_tsdb_compactions_failed_total is now incremented on any compaction failure. tsdb#613
  - [BUGFIX] PromQL: Correctly display {__name__="a"}.
- [#1338](https://github.com/thanos-io/thanos/pull/1338) Thanos Query still warns on store API duplicate, but allows a single one from duplicated set. This is gracefully warn about the problematic logic and not disrupt immediately.
- [#1385](https://github.com/thanos-io/thanos/pull/1385) Thanos Compact exposes flag to disable downsampling `downsampling.disable`.

### Fixed

- [#1327](https://github.com/thanos-io/thanos/pull/1327) Thanos Query `/series` API end-point now properly returns an empty array just like Prometheus if there are no results
- [#1302](https://github.com/thanos-io/thanos/pull/1302) Thanos now efficiently reuses HTTP keep-alive connections
- [#1371](https://github.com/thanos-io/thanos/pull/1371) Thanos Receive fixed race condition in hashring
- [#1430](https://github.com/thanos-io/thanos/pull/1430) Thanos fixed value of GOMAXPROCS inside container.
- [#1410](https://github.com/thanos-io/thanos/pull/1410) Fix for CVE-2019-10215

### Deprecated

- [#1458](https://github.com/thanos-io/thanos/pull/1458) Thanos Query and Receive now use common instrumentation middleware. As as result, for sake of `http_requests_total` and `http_request_duration_seconds_bucket`; Thanos Query no longer exposes `thanos_query_api_instant_query_duration_seconds`, `thanos_query_api_range_query_duration_second` metrics and Thanos Receive no longer exposes `thanos_http_request_duration_seconds`, `thanos_http_requests_total`, `thanos_http_response_size_bytes`.
- [#1423](https://github.com/thanos-io/thanos/pull/1423) Thanos Bench deprecated.

## [v0.6.0](https://github.com/thanos-io/thanos/releases/tag/v0.6.0) - 2019.07.18

### Added

- [#1097](https://github.com/thanos-io/thanos/pull/1097) Added `thanos check rules` linter for Thanos rule rules files.

- [#1253](https://github.com/thanos-io/thanos/pull/1253) Add support for specifying a maximum amount of retries when using Azure Blob storage (default: no retries).

- [#1244](https://github.com/thanos-io/thanos/pull/1244) Thanos Compact now exposes new metrics `thanos_compact_downsample_total` and `thanos_compact_downsample_failures_total` which are useful to catch when errors happen

- [#1260](https://github.com/thanos-io/thanos/pull/1260) Thanos Query/Rule now exposes metrics `thanos_querier_store_apis_dns_provider_results` and `thanos_ruler_query_apis_dns_provider_results` which tell how many addresses were configured and how many were actually discovered respectively

- [#1248](https://github.com/thanos-io/thanos/pull/1248) Add a web UI to show the state of remote storage.

- [#1217](https://github.com/thanos-io/thanos/pull/1217) Thanos Receive gained basic hashring support

- [#1262](https://github.com/thanos-io/thanos/pull/1262) Thanos Receive got a new metric `thanos_http_requests_total` which shows how many requests were handled by it

- [#1243](https://github.com/thanos-io/thanos/pull/1243) Thanos Receive got an ability to forward time series data between nodes. Now you can pass the hashring configuration via `--receive.hashrings-file`; the refresh interval `--receive.hashrings-file-refresh-interval`; the name of the local node's name `--receive.local-endpoint`; and finally the header's name which is used to determine the tenant `--receive.tenant-header`.

- [#1147](https://github.com/thanos-io/thanos/pull/1147) Support for the Jaeger tracer has been added!

*breaking* New common flags were added for configuring tracing: `--tracing.config-file` and `--tracing.config`. You can either pass a file to Thanos with the tracing configuration or pass it in the command line itself. Old `--gcloudtrace.*` flags were removed :warning:

To migrate over the old `--gcloudtrace.*` configuration, your tracing configuration should look like this:

```yaml

---
type: STACKDRIVER
config:
- service_name: 'foo'
  project_id: '123'
  sample_factor: 123
```

The other `type` you can use is `JAEGER` now. The `config` keys and values are Jaeger specific and you can find all of the information [here](https://github.com/jaegertracing/jaeger-client-go#environment-variables).

### Changed

- [#1284](https://github.com/thanos-io/thanos/pull/1284) Add support for multiple label-sets in Info gRPC service.
This deprecates the single `Labels` slice of the `InfoResponse`, in a future release backward compatible handling for the single set of Labels will be removed. Upgrading to v0.6.0 or higher is advised.
*breaking* If you run have duplicate queries in your Querier configuration with hierarchical federation of multiple Queries this PR makes Thanos Querier to detect this case and block all duplicates. Refer to 0.6.1 which at least allows for single replica to work.

- [#1314](https://github.com/thanos-io/thanos/pull/1314) Removes `http_request_duration_microseconds` (Summary) and adds `http_request_duration_seconds` (Histogram) from http server instrumentation used in Thanos APIs and UIs.

- [#1287](https://github.com/thanos-io/thanos/pull/1287) Sidecar now waits on Prometheus' external labels before starting the uploading process

- [#1261](https://github.com/thanos-io/thanos/pull/1261) Thanos Receive now exposes metrics `thanos_http_request_duration_seconds` and `thanos_http_response_size_bytes` properly of each handler

- [#1274](https://github.com/thanos-io/thanos/pull/1274) Iteration limit has been lifted from the LRU cache so there should be no more spam of error messages as they were harmless

- [#1321](https://github.com/thanos-io/thanos/pull/1321) Thanos Query now fails early on a query which only uses external labels - this improves clarity in certain situations

### Fixed

- [#1227](https://github.com/thanos-io/thanos/pull/1227) Some context handling issues were fixed in Thanos Compact; some unnecessary memory allocations were removed in the hot path of Thanos Store.

- [#1183](https://github.com/thanos-io/thanos/pull/1183) Compactor now correctly propagates retriable/haltable errors which means that it will not unnecessarily restart if such an error occurs

- [#1231](https://github.com/thanos-io/thanos/pull/1231) Receive now correctly handles SIGINT and closes without deadlocking

- [#1278](https://github.com/thanos-io/thanos/pull/1278) Fixed inflated values problem with `sum()` on Thanos Query

- [#1280](https://github.com/thanos-io/thanos/pull/1280) Fixed a problem with concurrent writes to a `map` in Thanos Query while rendering the UI

- [#1311](https://github.com/thanos-io/thanos/pull/1311) Fixed occasional panics in Compact and Store when using Azure Blob cloud storage caused by lack of error checking in client library.

- [#1322](https://github.com/thanos-io/thanos/pull/1322) Removed duplicated closing of the gRPC listener - this gets rid of harmless messages like `store gRPC listener: close tcp 0.0.0.0:10901: use of closed network connection` when those programs are being closed

### Deprecated

- [#1216](https://github.com/thanos-io/thanos/pull/1216) the old "Command-line flags" has been removed from Thanos Query UI since it was not populated and because we are striving for consistency

## [v0.5.0](https://github.com/thanos-io/thanos/releases/tag/v0.5.0) - 2019.06.05

TL;DR: Store LRU cache is no longer leaking, Upgraded Thanos UI to Prometheus 2.9, Fixed auto-downsampling, Moved to Go 1.12.5 and more.

This version moved tarballs to Golang 1.12.5 from 1.11 as well, so same warning applies if you use `container_memory_usage_bytes` from cadvisor. Use `container_memory_working_set_bytes` instead.

*breaking* As announced couple of times this release also removes gossip with all configuration flags (`--cluster.*`).

### Fixed

- [#1142](https://github.com/thanos-io/thanos/pull/1142) fixed major leak on store LRU cache for index items (postings and series).
- [#1163](https://github.com/thanos-io/thanos/pull/1163) sidecar is no longer blocking for custom Prometheus versions/builds. It only checks if flags return non 404, then it performs optional checks.
- [#1146](https://github.com/thanos-io/thanos/pull/1146) store/bucket: make getFor() work with interleaved resolutions.
- [#1157](https://github.com/thanos-io/thanos/pull/1157) querier correctly handles duplicated stores when some store changes external labels in place.

### Added

- [#1094](https://github.com/thanos-io/thanos/pull/1094) Allow configuring the response header timeout for the S3 client.

### Changed

- [#1118](https://github.com/thanos-io/thanos/pull/1118) *breaking* swift: Added support for cross-domain authentication by introducing `userDomainID`, `userDomainName`, `projectDomainID`, `projectDomainName`.
  The outdated terms `tenantID`, `tenantName` are deprecated and have been replaced by `projectID`, `projectName`.

- [#1066](https://github.com/thanos-io/thanos/pull/1066) Upgrade Thanos ui to Prometheus v2.9.1.

  Changes from the upstream:
  * query:
    - [ENHANCEMENT] Update moment.js and moment-timezone.js [PR #4679](https://github.com/prometheus/prometheus/pull/4679)
    - [ENHANCEMENT] Support to query elements by a specific time [PR #4764](https://github.com/prometheus/prometheus/pull/4764)
    - [ENHANCEMENT] Update to Bootstrap 4.1.3 [PR #5192](https://github.com/prometheus/prometheus/pull/5192)
    - [BUGFIX] Limit number of merics in prometheus UI [PR #5139](https://github.com/prometheus/prometheus/pull/5139)
    - [BUGFIX] Web interface Quality of Life improvements [PR #5201](https://github.com/prometheus/prometheus/pull/5201)
  * rule:
    - [ENHANCEMENT] Improve rule views by wrapping lines [PR #4702](https://github.com/prometheus/prometheus/pull/4702)
    - [ENHANCEMENT] Show rule evaluation errors on rules page [PR #4457](https://github.com/prometheus/prometheus/pull/4457)

- [#1156](https://github.com/thanos-io/thanos/pull/1156) Moved CI and docker multistage to Golang 1.12.5 for latest mem alloc improvements.
- [#1103](https://github.com/thanos-io/thanos/pull/1103) Updated go-cos deps. (COS bucket client).
- [#1149](https://github.com/thanos-io/thanos/pull/1149) Updated google Golang API deps (GCS bucket client).
- [#1190](https://github.com/thanos-io/thanos/pull/1190) Updated minio deps (S3 bucket client). This fixes minio retries.

- [#1133](https://github.com/thanos-io/thanos/pull/1133) Use prometheus v2.9.2, common v0.4.0 & tsdb v0.8.0.

  Changes from the upstreams:
  * store gateway:
    - [ENHANCEMENT] Fast path for EmptyPostings cases in Merge, Intersect and Without.
  * store gateway & compactor:
    - [BUGFIX] Fix fd and vm_area leak on error path in chunks.NewDirReader.
    - [BUGFIX] Fix fd and vm_area leak on error path in index.NewFileReader.
  * query:
    - [BUGFIX] Make sure subquery range is taken into account for selection #5467
    - [ENHANCEMENT] Check for cancellation on every step of a range evaluation. #5131
    - [BUGFIX] Exponentation operator to drop metric name in result of operation. #5329
    - [BUGFIX] Fix output sample values for scalar-to-vector comparison operations. #5454
  * rule:
    - [BUGFIX] Reload rules: copy state on both name and labels. #5368

## Deprecated

- [#1008](https://github.com/thanos-io/thanos/pull/1008) *breaking* Removed Gossip implementation. All `--cluster.*` flags removed and Thanos will error out if any is provided.

## [v0.4.0](https://github.com/thanos-io/thanos/releases/tag/v0.4.0) - 2019.05.3

:warning: **IMPORTANT** :warning: This is the last release that supports gossip. From Thanos v0.5.0, gossip will be completely removed.

This release also disables gossip mode by default for all components.
See [this](docs/proposals/201809_gossip-removal.md) for more details.

:warning: This release moves Thanos docker images (NOT artifacts by accident) to Golang 1.12. This release includes change in GC's memory release which gives following effect:

> On Linux, the runtime now uses MADV_FREE to release unused memory. This is more efficient but may result in higher reported RSS. The kernel will reclaim the unused data when it is needed. To revert to the Go 1.11 behavior (MADV_DONTNEED), set the environment variable GODEBUG=madvdontneed=1.

If you want to see exact memory allocation of Thanos process:
* Use `go_memstats_heap_alloc_bytes` metric exposed by Golang or `container_memory_working_set_bytes` exposed by cadvisor.
* Add `GODEBUG=madvdontneed=1` before running Thanos binary to revert to memory releasing to pre 1.12 logic.

Using cadvisor `container_memory_usage_bytes` metric could be misleading e.g: https://github.com/google/cadvisor/issues/2242

### Added

- [thanos.io](https://thanos.io) website & automation :tada:
- [#1053](https://github.com/thanos-io/thanos/pull/1053) compactor: Compactor & store gateway now handles incomplete uploads gracefully. Added hard limit on how long block upload can take (30m).
- [#811](https://github.com/thanos-io/thanos/pull/811) Remote write receiver component :heart: :heart: thanks to RedHat (@brancz) contribution.
- [#910](https://github.com/thanos-io/thanos/pull/910) Query's stores UI page is now sorted by type and old DNS or File SD stores are removed after 5 minutes (configurable via the new `--store.unhealthy-timeout=5m` flag).
- [#905](https://github.com/thanos-io/thanos/pull/905) Thanos support for Query API: /api/v1/labels. Notice that the API was added in Prometheus v2.6.
- [#798](https://github.com/thanos-io/thanos/pull/798) Ability to limit the maximum number of concurrent request to Series() calls in Thanos Store and the maximum amount of samples we handle.
- [#1060](https://github.com/thanos-io/thanos/pull/1060) Allow specifying region attribute in S3 storage configuration

:warning: **WARNING** :warning: #798 adds a new default limit to Thanos Store: `--store.grpc.series-max-concurrency`. Most likely you will want to make it the same as `--query.max-concurrent` on Thanos Query.

New options:

  New Store flags:

    * `--store.grpc.series-sample-limit` limits the amount of samples that might be retrieved on a single Series() call. By default it is 0. Consider enabling it by setting it to more than 0 if you are running on limited resources.
    * `--store.grpc.series-max-concurrency` limits the number of concurrent Series() calls in Thanos Store. By default it is 20. Considering making it lower or bigger depending on the scale of your deployment.

  New Store metrics:

    * `thanos_bucket_store_queries_dropped_total` shows how many queries were dropped due to the samples limit;
    * `thanos_bucket_store_queries_concurrent_max` is a constant metric which shows how many Series() calls can concurrently be executed by Thanos Store;
    * `thanos_bucket_store_queries_in_flight` shows how many queries are currently "in flight" i.e. they are being executed;
    * `thanos_bucket_store_gate_duration_seconds` shows how many seconds it took for queries to pass through the gate in both cases - when that fails and when it does not.

  New Store tracing span:
    * `store_query_gate_ismyturn` shows how long it took for a query to pass (or not) through the gate.

- [#1016](https://github.com/thanos-io/thanos/pull/1016) Added option for another DNS resolver (miekg/dns client).
Note that this is required to have SRV resolution working on [Golang 1.11+ with KubeDNS below v1.14](https://github.com/golang/go/issues/27546)

   New Querier and Ruler flag: `-- store.sd-dns-resolver` which allows to specify resolver to use. Either `golang` or `miekgdns`

- [#986](https://github.com/thanos-io/thanos/pull/986) Allow to save some startup & sync time in store gateway as it is no longer needed to compute index-cache from block index on its own for larger blocks.
  The store Gateway still can do it, but it first checks bucket if there is index-cached uploaded already.
  In the same time, compactor precomputes the index cache file on every compaction.

  New Compactor flag: `--index.generate-missing-cache-file` was added to allow quicker addition of index cache files. If enabled it precomputes missing files on compactor startup. Note that it will take time and it's only one-off step per bucket.

- [#887](https://github.com/thanos-io/thanos/pull/887) Compact: Added new `--block-sync-concurrency` flag, which allows you to configure number of goroutines to use when syncing block metadata from object storage.
- [#928](https://github.com/thanos-io/thanos/pull/928) Query: Added `--store.response-timeout` flag. If a Store doesn't send any data in this specified duration then a Store will be ignored and partial data will be returned if it's enabled. 0 disables timeout.
- [#893](https://github.com/thanos-io/thanos/pull/893) S3 storage backend has graduated to `stable` maturity level.
- [#936](https://github.com/thanos-io/thanos/pull/936) Azure storage backend has graduated to `stable` maturity level.
- [#937](https://github.com/thanos-io/thanos/pull/937) S3: added trace functionality. You can add `trace.enable: true` to enable the minio client's verbose logging.
- [#953](https://github.com/thanos-io/thanos/pull/953) Compact: now has a hidden flag `--debug.accept-malformed-index`. Compaction index verification will ignore out of order label names.
- [#963](https://github.com/thanos-io/thanos/pull/963) GCS: added possibility to inline ServiceAccount into GCS config.
- [#1010](https://github.com/thanos-io/thanos/pull/1010) Compact: added new flag `--compact.concurrency`. Number of goroutines to use when compacting groups.
- [#1028](https://github.com/thanos-io/thanos/pull/1028) Query: added `--query.default-evaluation-interval`, which sets default evaluation interval for sub queries.
- [#980](https://github.com/thanos-io/thanos/pull/980) Ability to override Azure storage endpoint for other regions (China)
- [#1021](https://github.com/thanos-io/thanos/pull/1021) Query API `series` now supports POST method.
- [#939](https://github.com/thanos-io/thanos/pull/939) Query API `query_range` now supports POST method.

### Changed

- [#970](https://github.com/thanos-io/thanos/pull/970) Deprecated `partial_response_disabled` proto field. Added `partial_response_strategy` instead. Both in gRPC and Query API.
  No `PartialResponseStrategy` field for `RuleGroups` by default means `abort` strategy (old PartialResponse disabled) as this is recommended option for Rules and alerts.

  Metrics:

    * Added `thanos_rule_evaluation_with_warnings_total` to Ruler.
    * DNS `thanos_ruler_query_apis*` are now `thanos_ruler_query_apis_*` for consistency.
    * DNS `thanos_querier_store_apis*` are now `thanos_querier_store_apis__*` for consistency.
    * Query Gate `thanos_bucket_store_series*` are now `thanos_bucket_store_series_*` for consistency.
    * Most of thanos ruler metris related to rule manager has `strategy` label.

  Ruler tracing spans:

    * `/rule_instant_query HTTP[client]` is now `/rule_instant_query_part_resp_abort HTTP[client]"` if request is for abort strategy.

- [#1009](https://github.com/thanos-io/thanos/pull/1009): Upgraded Prometheus (~v2.7.0-rc.0 to v2.8.1)  and TSDB (`v0.4.0` to `v0.6.1`) deps.

  Changes that affects Thanos:
   * query:
     * [ENHANCEMENT] In histogram_quantile merge buckets with equivalent le values. #5158.
     * [ENHANCEMENT] Show list of offending labels in the error message in many-to-many scenarios. #5189
     * [BUGFIX] Fix panic when aggregator param is not a literal. #5290
   * ruler:
     * [ENHANCEMENT] Reduce time that Alertmanagers are in flux when reloaded. #5126
     * [BUGFIX] prometheus_rule_group_last_evaluation_timestamp_seconds is now a unix timestamp. #5186
     * [BUGFIX] prometheus_rule_group_last_duration_seconds now reports seconds instead of nanoseconds. Fixes our [issue #1027](https://github.com/thanos-io/thanos/issues/1027)
     * [BUGFIX] Fix sorting of rule groups. #5260
   * store: [ENHANCEMENT] Fast path for EmptyPostings cases in Merge, Intersect and Without.
   * tooling: [FEATURE] New dump command to tsdb tool to dump all samples.
   * compactor:
      * [ENHANCEMENT] When closing the db any running compaction will be cancelled so it doesn't block.
      * [CHANGE] *breaking* Renamed flag `--sync-delay` to `--consistency-delay` [#1053](https://github.com/thanos-io/thanos/pull/1053)

  For ruler essentially whole TSDB CHANGELOG applies between v0.4.0-v0.6.1: https://github.com/prometheus/tsdb/blob/master/CHANGELOG.md

  Note that this was added on TSDB and Prometheus: [FEATURE] Time-ovelapping blocks are now allowed. #370
  Whoever due to nature of Thanos compaction (distributed systems), for safety reason this is disabled for Thanos compactor for now.

- [#868](https://github.com/thanos-io/thanos/pull/868) Go has been updated to 1.12.
- [#1055](https://github.com/thanos-io/thanos/pull/1055) Gossip flags are now disabled by default and deprecated.
- [#964](https://github.com/thanos-io/thanos/pull/964) repair: Repair process now sorts the series and labels within block.
- [#1073](https://github.com/thanos-io/thanos/pull/1073) Store: index cache for requests. It now calculates the size properly (includes slice header), has anti-deadlock safeguard and reports more metrics.

### Fixed

- [#921](https://github.com/thanos-io/thanos/pull/921) `thanos_objstore_bucket_last_successful_upload_time` now does not appear when no blocks have been uploaded so far.
- [#966](https://github.com/thanos-io/thanos/pull/966) Bucket: verify no longer warns about overlapping blocks, that overlap `0s`
- [#848](https://github.com/thanos-io/thanos/pull/848) Compact: now correctly works with time series with duplicate labels.
- [#894](https://github.com/thanos-io/thanos/pull/894) Thanos Rule: UI now correctly shows evaluation time.
- [#865](https://github.com/thanos-io/thanos/pull/865) Query: now properly parses DNS SRV Service Discovery.
- [#889](https://github.com/thanos-io/thanos/pull/889) Store: added safeguard against merging posting groups segfault
- [#941](https://github.com/thanos-io/thanos/pull/941) Sidecar: added better handling of intermediate restarts.
- [#933](https://github.com/thanos-io/thanos/pull/933) Query: Fixed 30 seconds lag of adding new store to query.
- [#962](https://github.com/thanos-io/thanos/pull/962) Sidecar: Make config reloader file writes atomic.
- [#982](https://github.com/thanos-io/thanos/pull/982) Query: now advertises Min & Max Time accordingly to the nodes.
- [#1041](https://github.com/thanos-io/thanos/issues/1038) Ruler is now able to return long time range queries.
- [#904](https://github.com/thanos-io/thanos/pull/904) Compact: Skip compaction for blocks with no samples.
- [#1070](https://github.com/thanos-io/thanos/pull/1070) Downsampling works back again. Deferred closer errors are now properly captured.

## [v0.3.2](https://github.com/thanos-io/thanos/releases/tag/v0.3.2) - 2019.03.04

### Added

- [#851](https://github.com/thanos-io/thanos/pull/851) New read API endpoint for api/v1/rules and api/v1/alerts.
- [#873](https://github.com/thanos-io/thanos/pull/873) Store: fix set index cache LRU

:warning: **WARNING** :warning: #873 fix fixes actual handling of `index-cache-size`. Handling of limit for this cache was
broken so it was unbounded all the time. From this release actual value matters and is extremely low by default. To "revert"
the old behaviour (no boundary), use a large enough value.

### Fixed

- [#833](https://github.com/thanos-io/thanos/issues/833) Store Gateway matcher regression for intersecting with empty posting.
- [#867](https://github.com/thanos-io/thanos/pull/867) Fixed race condition in sidecare between reloader and shipper.

## [v0.3.1](https://github.com/thanos-io/thanos/releases/tag/v0.3.1) - 2019.02.18

### Fixed

- [#829](https://github.com/thanos-io/thanos/issues/829) Store Gateway crashing due to `slice bounds out of range`.
- [#834](https://github.com/thanos-io/thanos/issues/834) Store Gateway matcher regression for `<>` `!=`.


## [v0.3.0](https://github.com/thanos-io/thanos/releases/tag/v0.3.0) - 2019.02.08

### Added

- Support for gzip compressed configuration files before envvar substitution for reloader package.
- `bucket inspect` command for better insights on blocks in object storage.
- Support for [Tencent COS](docs/storage.md#tencent-cos-configuration) object storage.
- Partial Response disable option for StoreAPI and QueryAPI.
- Partial Response disable button on Thanos UI
- We have initial docs for goDoc documentation!
- Flags for Querier and Ruler UIs: `--web.route-prefix`, `--web.external-prefix`, `--web.prefix-header`. Details [here](docs/components/query.md#expose-ui-on-a-sub-path)

### Fixed

- [#649](https://github.com/thanos-io/thanos/issues/649) - Fixed store label values api to add also external label values.
- [#396](https://github.com/thanos-io/thanos/issues/396) - Fixed sidecar logic for proxying series that has more than 2^16 samples from Prometheus.
- [#732](https://github.com/thanos-io/thanos/pull/732) - Fixed S3 authentication sequence. You can see new sequence enumerated [here](https://github.com/thanos-io/thanos/blob/master/docs/storage.md#aws-s3-configuration)
- [#745](https://github.com/thanos-io/thanos/pull/745) - Fixed race conditions and edge cases for Thanos Querier fanout logic.
- [#651](https://github.com/thanos-io/thanos/issues/651) - Fixed index cache when asked buffer size is bigger than cache max size.

### Changed

- [#529](https://github.com/thanos-io/thanos/pull/529) Massive improvement for compactor. Downsampling memory consumption was reduce to only store labels and single chunks per each series.
- Qurerier UI: Store page now shows the store APIs per component type.
- Prometheus and TSDB deps are now up to date with ~2.7.0 Prometheus version. Lot's of things has changed. See details [here #704](https://github.com/thanos-io/thanos/pull/704) Known changes that affects us:
    - prometheus/prometheus/discovery/file
      - [ENHANCEMENT] Discovery: Improve performance of previously slow updates of changes of targets. #4526
      - [BUGFIX] Wait for service discovery to stop before exiting #4508 ??
    - prometheus/prometheus/promql:
      - **[ENHANCEMENT] Subqueries support. #4831**
      - [BUGFIX] PromQL: Fix a goroutine leak in the lexer/parser. #4858
      - [BUGFIX] Change max/min over_time to handle NaNs properly. #438
      - [BUGFIX] Check label name for `count_values` PromQL function. #4585
      - [BUGFIX] Ensure that vectors and matrices do not contain identical label-sets. #4589
      - [ENHANCEMENT] Optimize PromQL aggregations #4248
      - [BUGFIX] Only add LookbackDelta to vector selectors #4399
      - [BUGFIX] Reduce floating point errors in stddev and related functions #4533
    - prometheus/prometheus/rules:
      - New metrics exposed! (prometheus evaluation!)
      - [ENHANCEMENT] Rules: Error out at load time for invalid templates, rather than at evaluation time. #4537
    - prometheus/tsdb/index: Index reader optimizations.
- Thanos store gateway flag for sync concurrency (`block-sync-concurrency` with `20` default, so no change by default)
- S3 provider:
  - Added `put_user_metadata` option to config.
  - Added `insecure_skip_verify` option to config.

### Deprecated

- Tests against Prometheus below v2.2.1. This does not mean *lack* of support for those. Only that we don't tests the compatibility anymore. See [#758](https://github.com/thanos-io/thanos/issues/758) for details.

## [v0.2.1](https://github.com/thanos-io/thanos/releases/tag/v0.2.1) - 2018.12.27

### Added

- Relabel drop for Thanos Ruler to enable replica label drop and alert deduplication on AM side.
- Query: Stores UI page available at `/stores`.

![](./docs/img/query_ui_stores.png)

### Fixed

- Thanos Rule Alertmanager DNS SD bug.
- DNS SD bug when having SRV results with different ports.
- Move handling of HA alertmanagers to be the same as Prometheus.
- Azure iteration implementation flaw.

## [v0.2.0](https://github.com/thanos-io/thanos/releases/tag/v0.2.0) - 2018.12.10

Next Thanos release adding support to new discovery method, gRPC mTLS and two new object store providers (Swift and Azure).

Note lots of necessary breaking changes in flags that relates to bucket configuration.

### Deprecated

- *breaking*: Removed all bucket specific flags as we moved to config files:
    - --gcs-bucket=\<bucket\>
    - --s3.bucket=\<bucket\>
    - --s3.endpoint=\<api-url\>
    - --s3.access-key=\<key\>
    - --s3.insecure
    - --s3.signature-version2
    - --s3.encrypt-sse
    - --gcs-backup-bucket=\<bucket\>
    - --s3-backup-bucket=\<bucket\>
- *breaking*: Removed support of those environment variables for bucket:
    * S3_BUCKET
    * S3_ENDPOINT
    * S3_ACCESS_KEY
    * S3_INSECURE
    * S3_SIGNATURE_VERSION2
- *breaking*: Removed provider specific bucket metrics e.g `thanos_objstore_gcs_bucket_operations_total` in favor of of generic bucket operation metrics.

### Changed

- *breaking*: Added `thanos_` prefix to memberlist (gossip) metrics. Make sure to update your dashboards and rules.
- S3 provider:
  - Set `"X-Amz-Acl": "bucket-owner-full-control"` metadata for s3 upload operation.

### Added

- Support for heterogeneous secure gRPC on StoreAPI.
- Handling of scalar result in rule node evaluating rules.
- Flag `--objstore.config-file` to reference to the bucket configuration file in yaml format. Detailed information can be found in document [storage](docs/storage.md).
- File service discovery for StoreAPIs:
- In `thanos rule`, static configuration of query nodes via `--query`
- In `thanos rule`, file based discovery of query nodes using `--query.file-sd-config.files`
- In `thanos query`, file based discovery of store nodes using `--store.file-sd-config.files`
- `/-/healthy` endpoint to Querier.
- DNS service discovery to static and file based configurations using the `dns+` and `dnssrv+` prefixes for the respective lookup. Details [here](docs/service-discovery.md)
- `--cluster.disable` flag to disable gossip functionality completely.
- Hidden flag to configure max compaction level.
- Azure Storage.
- OpenStack Swift support.
- Thanos Ruler `thanos_rule_loaded_rules` metric.
- Option for JSON logger format.

### Fixed

- Issue whereby the Proxy Store could end up in a deadlock if there were more than 9 stores being queried and all returned an error.
- Ruler tracing causing panics.
- GatherIndexStats panics on duplicated chunks check.
- Clean up of old compact blocks on compact restart.
- Sidecar too frequent Prometheus reload.
- `thanos_compactor_retries_total` metric not being registered.

## [v0.1.0](https://github.com/thanos-io/thanos/releases/tag/v0.1.0) - 2018.09.14

Initial version to have a stable reference before [gossip protocol removal](/docs/proposals/201809_gossip-removal.md).

### Added

- Gossip layer for all components.
- StoreAPI gRPC proto.
- TSDB block upload logic for Sidecar.
- StoreAPI logic for Sidecar.
- Config and rule reloader logic for Sidecar.
- On-the fly result merge and deduplication logic for Querier.
- Custom Thanos UI (based mainly on Prometheus UI) for Querier.
- Optimized object storage fetch logic for Store.
- Index cache and chunk pool for Store for better memory usage.
- Stable support for Google Cloud Storage object storage.
- StoreAPI logic for Querier to support Thanos federation (experimental).
- Support for S3 minio-based AWS object storage (experimental).
- Compaction logic of blocks from multiple sources for Compactor.
- Optional Compaction fixed retention.
- Optional downsampling logic for Compactor (experimental).
- Rule (including alerts) evaluation logic for Ruler.
- Rule UI with hot rules reload.
- StoreAPI logic for Ruler.
- Basic metric orchestration for all components.
- Verify commands with potential fixes (experimental).
- Compact / Downsample offline commands.
- Bucket commands.
- Downsampling support for UI.
- Grafana dashboards for Thanos components.<|MERGE_RESOLUTION|>--- conflicted
+++ resolved
@@ -34,11 +34,8 @@
 ### Added
 
 - [#2671](https://github.com/thanos-io/thanos/pull/2671) Tools: bucket replicate now allows passing repeated `--compaction` and `--resolution` flags.
-<<<<<<< HEAD
+- [#2657](https://github.com/thanos-io/thanos/pull/2657) Querier: Now, has the ability to perform concurrent select request per query.
 - [#2754](https://github.com/thanos-io/thanos/pull/2671) UI: add stores page in the React UI.
-=======
-- [#2657](https://github.com/thanos-io/thanos/pull/2657) Querier: Now, has the ability to perform concurrent select request per query.
->>>>>>> aa601403
 
 ## [v0.13.0](https://github.com/thanos-io/thanos/releases) - IN PROGRESS
 
