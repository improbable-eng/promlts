--- conflicted
+++ resolved
@@ -15,11 +15,7 @@
 - [#811](https://github.com/improbable-eng/thanos/pull/811) Remote write receiver
 - [#798](https://github.com/improbable-eng/thanos/pull/798) Ability to limit the maximum concurrent about of Series() calls in Thanos Store and the maximum amount of samples.
 - [#910](https://github.com/improbable-eng/thanos/pull/910) Query's stores UI page is now sorted by type and old DNS or File SD stores are removed after 5 minutes (configurable via the new `--store.unhealthy-timeout=5m` flag).
-<<<<<<< HEAD
-- [#980](https://github.com/improbable-eng/thanos/pull/980) Ability to override Azure storage endpoint for other regions (China)
-=======
 - [#905](https://github.com/improbable-eng/thanos/pull/905) New Query API: /api/v1/labels. Noticed that the API was added in Prometheus v2.6.
->>>>>>> 620f5bef
 
 New options:
 
