--- conflicted
+++ resolved
@@ -11,7 +11,6 @@
 
 ## Unreleased
 
-<<<<<<< HEAD
 ### Changed
 
 - [#1066](https://github.com/improbable-eng/thanos/pull/1066) Upgrade Thanos ui to Prometheus v2.9.1.
@@ -26,10 +25,10 @@
   * rule:
     - [ENHANCEMENT] Improve rule views by wrapping lines [PR #4702](https://github.com/prometheus/prometheus/pull/4702)
     - [ENHANCEMENT] Show rule evaluation errors on rules page [PR #4457](https://github.com/prometheus/prometheus/pull/4457)
-=======
-### Fixed
+    
+### Fixed
+
 - [#1144](https://github.com/improbable-eng/thanos/pull/1144) Query/API: properly pass the downsampling parameter. Before this, wrong max resolution of the metrics data might have been selected.
->>>>>>> a6babe17
 
 ## [v0.4.0](https://github.com/improbable-eng/thanos/releases/tag/v0.4.0) - 2019.05.3
 
