--- conflicted
+++ resolved
@@ -16,12 +16,9 @@
 
 - [#3469](https://github.com/thanos-io/thanos/pull/3469) StoreAPI: Added `hints` field to `LabelNamesRequest` and `LabelValuesRequest`. Hints in an opaque data structure that can be used to carry additional information from the store and its content is implementation specific.
 - [#3421](https://github.com/thanos-io/thanos/pull/3421) Tools: Added `thanos tools bucket rewrite` command allowing to delete series from given block.
-<<<<<<< HEAD
 - [#3509](https://github.com/thanos-io/thanos/pull/3509) Store: Added touch series limit
-=======
 - [#3388](https://github.com/thanos-io/thanos/pull/3378) Tools: Bucket replicator now can specify block IDs to copy.
 
->>>>>>> e9260e30
 ### Fixed
 
 - [#3527](https://github.com/thanos-io/thanos/pull/3527) Query Frontend: Fix query_range behavior when start/end times are the same
