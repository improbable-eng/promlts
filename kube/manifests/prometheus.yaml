apiVersion: apps/v1beta1
kind: StatefulSet
metadata:
  name: prometheus
  labels:
    app: prometheus
    thanos-peer: "true"
spec:
  serviceName: "prometheus"
  replicas: 2
  selector:
    matchLabels:
      app: prometheus
      thanos-peer: "true"
  template:
    metadata:
      labels:
        app: prometheus
        thanos-peer: "true"
      annotations:
        prometheus.io/scrape: "true"
        prometheus.io/port: "10902"
    spec:
      serviceAccount: prometheus
## Commented out because Minikube has only one node, should be commented in for any production setup
#      affinity:
#        podAntiAffinity:
#          requiredDuringSchedulingIgnoredDuringExecution:
#          - labelSelector:
#              matchExpressions:
#              - key: app
#                operator: In
#                values:
#                - prometheus
#            topologyKey: kubernetes.io/hostname
      containers:
      - name: prometheus
        image: quay.io/prometheus/prometheus:v2.0.0
        args:
        - "--storage.tsdb.retention=24h"
        - "--config.file=/etc/prometheus-shared/prometheus.yml"
        - "--storage.tsdb.path=/var/prometheus"
        - "--storage.tsdb.min-block-duration=2h"
        - "--storage.tsdb.max-block-duration=2h"
        - "--web.enable-lifecycle"
        ports:
        - name: prom-http
          containerPort: 9090
        volumeMounts:
        - name: config-shared
          mountPath: /etc/prometheus-shared
        - name: data
          mountPath: /var/prometheus
      - name: thanos-sidecar
<<<<<<< HEAD
        image: thanos
        imagePullPolicy: IfNotPresent
=======
        # Always use explicit image tags (release or master-<date>-sha) instead of ambigous `latest` or `master`.
        image: improbable/thanos:v0.1.0-rc.2
>>>>>>> 8b7169b7
        args:
        - "sidecar"
        - "--log.level=debug"
        - "--tsdb.path=/var/prometheus"
        - "--prometheus.url=http://127.0.0.1:9090"
        - "--cluster.peers=thanos-peers.default.svc.cluster.local:10900"
        - "--reloader.config-file=/etc/prometheus/prometheus.yml.tmpl"
        - "--reloader.config-envsubst-file=/etc/prometheus-shared/prometheus.yml"
        ports:
        - name: sidecar-http
          containerPort: 10902
        - name: grpc
          containerPort: 10901
        - name: cluster
          containerPort: 10900
        volumeMounts:
        - name: data
          mountPath: /var/prometheus
        - name: config-shared
          mountPath: /etc/prometheus-shared
        - name: config
          mountPath: /etc/prometheus
      volumes:
      - name: config
        configMap:
          name: prometheus-config
      - name: config-shared
        emptyDir: {}
      - name: data
        emptyDir: {}
---
apiVersion: v1
kind: ConfigMap
metadata:
  name: prometheus-config
data:
  prometheus.yml.tmpl: |-
    global:
      external_labels:
        monitor: prometheus
        replica: '$(HOSTNAME)'

    scrape_configs:
    - job_name: prometheus
      static_configs:
        - targets:
          - "127.0.0.1:9090"

    - job_name: kubelets
      kubernetes_sd_configs:
      - role: node

    - job_name: kube_pods
      kubernetes_sd_configs:
      - role: pod
      relabel_configs:
      - source_labels: [__meta_kubernetes_pod_annotation_prometheus_io_path]
        action: replace
        target_label: __metrics_path__
        regex: (.+)
      - source_labels: [__meta_kubernetes_pod_annotation_prometheus_io_scheme]
        action: replace
        target_label: __scheme__
        regex: (https?)
      - source_labels: [__address__, __meta_kubernetes_pod_annotation_prometheus_io_port]
        action: replace
        regex: (.+?)(?::\d+)?;(\d+)
        replacement: ${1}:${2}
        target_label: __address__
      - action: labelmap
        regex: __meta_kubernetes_pod_label_(.+)
      - source_labels: [__meta_kubernetes_pod_namespace]
        action: replace
        target_label: kubernetes_namespace
      - source_labels: [__meta_kubernetes_pod_name]
        action: replace
        target_label: kubernetes_pod_name

    # Scrapes the endpoint lists for the main Prometheus endpoints
    - job_name: kube_endpoints
      kubernetes_sd_configs:
      - role: endpoints
      relabel_configs:
      - action: keep
        source_labels: [__meta_kubernetes_service_label_app]
        regex: prometheus
      - action: replace
        source_labels: [__meta_kubernetes_service_label_app]
        target_label: job
      - action: replace
        target_label: prometheus
        source_labels: [__meta_kubernetes_service_label_prometheus]
---
apiVersion: v1
kind: Service
metadata:
  labels:
    app: prometheus
  name: prometheus
spec:
  externalTrafficPolicy: Cluster
  ports:
  - port: 9090
    protocol: TCP
    targetPort: prom-http
    name: http-prometheus
  - port: 10902
    protocol: TCP
    targetPort: sidecar-http
    name: http-sidecar-metrics
  selector:
    app: prometheus
  sessionAffinity: None
  type: NodePort
status:
  loadBalancer: {}

---
apiVersion: v1
kind: Service
metadata:
  name: thanos-peers
spec:
  type: ClusterIP
  clusterIP: None
  ports:
  - name: cluster
    port: 10900
    targetPort: cluster
  selector:
    # Useful endpoint for gathering all thanos components for common gossip cluster.
    thanos-peer: "true"<|MERGE_RESOLUTION|>--- conflicted
+++ resolved
@@ -52,13 +52,8 @@
         - name: data
           mountPath: /var/prometheus
       - name: thanos-sidecar
-<<<<<<< HEAD
         image: thanos
         imagePullPolicy: IfNotPresent
-=======
-        # Always use explicit image tags (release or master-<date>-sha) instead of ambigous `latest` or `master`.
-        image: improbable/thanos:v0.1.0-rc.2
->>>>>>> 8b7169b7
         args:
         - "sidecar"
         - "--log.level=debug"
