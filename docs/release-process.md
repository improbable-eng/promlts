--- conflicted
+++ resolved
@@ -47,15 +47,10 @@
 
 ## How to release a version
 
-<<<<<<< HEAD
-1. Add PR on branch `release-<major>.<minor>` that will start minor release branch and prepare changes to cut release.
-
-=======
 Release is happening on separate `release-<major>.<minor>` branch.
 
 1. Prepare PR to branch `release-<major>.<minor>` that will start minor release branch and prepare changes to cut release.
     
->>>>>>> 5b7e33e8
   For release candidate just reuse same branch and rebase it on every candidate until the actual release happens.
 
 1. Update [CHANGELOG file](/CHANGELOG.md)
