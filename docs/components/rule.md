<<<<<<< HEAD
---
title: Rule
type: docs
menu: components
---

# Rule
=======
# Rule (aka Ruler)
>>>>>>> e6d5b49b

_**NOTE:** It is recommended to ma deploying rules inside the relevant Prometheus servers locally. Use ruler only on specific cases. Read details[below](rule.md#Risk) why._

_The rule component should in particular not be used to circumvent solving rule deployment properly at the configuration management level._

The rule component evaluates Prometheus recording and alerting rules against chosen query API via repeated `--query` (or FileSD via `--query.sd`). If more then one query is passed, round robin balancing is performed.
 
Rule results are written back to disk in the Prometheus 2.0 storage format. Rule nodes at the same time participate in the system as source store nodes, which means that they expose StoreAPI and upload their generated TSDB blocks to an object store.

You can think of Rule as a simplified Prometheus that does not require a sidecar and does not scrape and do PromQL evaluation (no QueryAPI).

The data of each Rule node can be labeled to satisfy the clusters labeling scheme. High-availability pairs can be run in parallel and should be distinguished by the designated replica label, just like regular Prometheus servers.
Read more about Ruler in HA in [here](rule.md#Ruler_HA)

```bash
$ thanos rule \
    --data-dir             "/path/to/data" \
    --eval-interval        "30s" \
    --rule-file            "/path/to/rules/*.rules.yaml" \
    --alert.query-url      "http://0.0.0.0:9090" \ # This tells what query URL to link to in UI.
    --alertmanagers.url    "alert.thanos.io" \
    --query                "query.example.org" \
    --query                "query2.example.org" \
    --objstore.config-file "bucket.yml" \
    --label                'monitor_cluster="cluster1"'
    --label                'replica="A"
```

## Risk

Ruler has conceptual tradeoffs that might not be favorable for most use cases. The main tradeoff is its dependence on 
query reliability. For Prometheus it is unlikely to have alert/recording rule evaluation failure as evaluation is local.

For Ruler the read path is distributed, since most likely ruler is querying Thanos Querier which gets data from remote Store APIs. 

This means that **query failure** are more likely to happen, that's why clear strategy on what will happen to alert and during query
unavailability is the key.

## Partial Response

See [this](query.md#PartialResponse) on initial info.

Rule allows to specify rule groups with additional field that controls PartialResponseStrategy e.g:

```yaml
groups:
- name: "warn strategy"
  partial_response_strategy: "warn"
  rules:
  - alert: "some"
    expr: "up"
- name: "abort strategy"
  partial_response_strategy: "abort"
  rules:
  - alert: "some"
    expr: "up"
- name: "by default strategy is abort"
  rules:
  - alert: "some"
    expr: "up"
```

It is recommended to keep partial response to `abort` for alerts and that is the default as well.

Essentially for alerting having partial response can result in symptom being missed by Rule's alert.

## Must have: essential Ruler alerts! 

To be sure that alerting works it is essential to monitor Ruler and alert from another **Scraper (Prometheus + sidecar)** that sits in same cluster.

The most important metrics to alert on are:

* `thanos_alert_sender_alerts_dropped_total`. If greater than 0 it means that rule triggered alerts are not being sent to alertmanager which might
indicate connection, incompatibility or misconfiguration problems.

* `prometheus_rule_evaluation_failures_total`. If greater than 0 it means that rule failed to be evaluated which results in
either gap in rule or potentially ignored alert. Alert heavily on this if this happens for longer than your alert thresholds.
`strategy` label will tell you if failures comes from rules that tolerates [partial response](rule.md#PartialResponse) or not.

* `prometheus_rule_group_last_duration_seconds < prometheus_rule_group_interval_seconds`  If the difference is heavy it means 
that rule evaluation took more time than scheduled interval. It can indicate your query backend (e.g Querier) takes too much time 
to evaluate the query, that is not fast enough to fill the rule. This might indicate other problems like slow StoreAPis or 
too complex query expression in rule. 

* `thanos_rule_evaluation_with_warnings_total`. If you choose to use Rules and Alerts with [partial response strategy](rule.md#PartialResponse)
equals "warn", this metric will tell you how many evaluation ended up with some kind of warning. To see the actual warnings
see WARN log level. This might suggest that those evaluations returns partial response and might be or not accurate.

Those metrics are important for vanilla Prometheus as well, but even more important when we rely on (sometimes WAN) network.

// TODO(bwplotka): Rereview them after recent changes in metrics.
See [alerts](/examples/alerts/alerts.md#Ruler) for more example alerts for ruler. 

NOTE: It is also recommend to set an mocked Alert on Ruler that checks if query is up. This might be something simple like `vector(1)` query, just
to check if Querier is live.

## Performance.

As rule nodes outsource query processing to query nodes, they should generally experience little load. If necessary, functional sharding can be applied by splitting up the sets of rules between HA pairs.
Rules are processed with deduplicated data according to the replica label configured on query nodes.

## External labels

It is *mandatory* to add certain external labels to indicate the ruler origin (e.g `label='replica="A"'` or for `cluster`). 
Otherwise running multiple ruler replicas will be not possible, resulting in clash during compaction.

NOTE: It is advised to put different external labels than labels given by other sources we are recording or alerting against.

For example:

* Ruler is in cluster `mon1` and we have Prometheus in cluster `eu1`
* By default we could try having consistent labels so we have `cluster=eu1` for Prometheus and `cluster=mon1` for Ruler.
* We configure `ScraperIsDown` alert that monitors service from `work1` cluster.
* When triggered this alert results in `ScraperIsDown{cluster=mon1}` since external labels always *replace* source labels.

This effectively drops the important metadata and makes it impossible to tell in what exactly `cluster` the `ScraperIsDown` alert found problem
without falling back to manual query.

## Ruler UI

On HTTP address ruler exposes its UI that shows mainly Alerts and Rules page (similar to Prometheus Alerts page).
Each alert is linked to query that alert is performing that you can click to navigate to configured `alert.query-url`.

## Ruler HA

Ruler aims to use similar approach as Prometheus does. You can configure external labels, as well as simple relabelling.

In case of Ruler in HA you need to make sure you have following labelling setup:

* Labels that identifies the HA group ruler and replica label with different value for each ruler instance, e.g: 
`cluster="eu1", replica="A"` and `cluster=eu1, replica="B"` by using `--label` flag.
* Labels that needs to be dropped just before sending to alermanager in order for alertmanger to deduplicate alerts e.g
`--alertmanager.label-drop="replica"`.

Full relabelling is planned to be done in future and is tracked here: https://github.com/improbable-eng/thanos/issues/660

## Flags

[embedmd]:# (flags/rule.txt $)
```$
usage: thanos rule [<flags>]

ruler evaluating Prometheus rules against given Query nodes, exposing Store API
and storing old blocks in bucket

Flags:
  -h, --help                     Show context-sensitive help (also try
                                 --help-long and --help-man).
      --version                  Show application version.
      --log.level=info           Log filtering level.
      --log.format=logfmt        Log format to use.
      --gcloudtrace.project=GCLOUDTRACE.PROJECT
                                 GCP project to send Google Cloud Trace tracings
                                 to. If empty, tracing will be disabled.
      --gcloudtrace.sample-factor=1
                                 How often we send traces (1/<sample-factor>).
                                 If 0 no trace will be sent periodically, unless
                                 forced by baggage item. See
                                 `pkg/tracing/tracing.go` for details.
      --http-address="0.0.0.0:10902"
                                 Listen host:port for HTTP endpoints.
      --grpc-address="0.0.0.0:10901"
                                 Listen ip:port address for gRPC endpoints
                                 (StoreAPI). Make sure this address is routable
                                 from other components if you use gossip,
                                 'grpc-advertise-address' is empty and you
                                 require cross-node connection.
      --grpc-server-tls-cert=""  TLS Certificate for gRPC server, leave blank to
                                 disable TLS
      --grpc-server-tls-key=""   TLS Key for the gRPC server, leave blank to
                                 disable TLS
      --grpc-server-tls-client-ca=""
                                 TLS CA to verify clients against. If no client
                                 CA is specified, there is no client
                                 verification on server side. (tls.NoClientCert)
      --grpc-advertise-address=GRPC-ADVERTISE-ADDRESS
                                 Explicit (external) host:port address to
                                 advertise for gRPC StoreAPI in gossip cluster.
                                 If empty, 'grpc-address' will be used.
      --cluster.address="0.0.0.0:10900"
                                 Listen ip:port address for gossip cluster.
      --cluster.advertise-address=CLUSTER.ADVERTISE-ADDRESS
                                 Explicit (external) ip:port address to
                                 advertise for gossip in gossip cluster. Used
                                 internally for membership only.
      --cluster.peers=CLUSTER.PEERS ...
                                 Initial peers to join the cluster. It can be
                                 either <ip:port>, or <domain:port>. A lookup
                                 resolution is done only at the startup.
      --cluster.gossip-interval=<gossip interval>
                                 Interval between sending gossip messages. By
                                 lowering this value (more frequent) gossip
                                 messages are propagated across the cluster more
                                 quickly at the expense of increased bandwidth.
                                 Default is used from a specified network-type.
      --cluster.pushpull-interval=<push-pull interval>
                                 Interval for gossip state syncs. Setting this
                                 interval lower (more frequent) will increase
                                 convergence speeds across larger clusters at
                                 the expense of increased bandwidth usage.
                                 Default is used from a specified network-type.
      --cluster.refresh-interval=1m
                                 Interval for membership to refresh
                                 cluster.peers state, 0 disables refresh.
      --cluster.secret-key=CLUSTER.SECRET-KEY
                                 Initial secret key to encrypt cluster gossip.
                                 Can be one of AES-128, AES-192, or AES-256 in
                                 hexadecimal format.
      --cluster.network-type=lan
                                 Network type with predefined peers
                                 configurations. Sets of configurations
                                 accounting the latency differences between
                                 network types: local, lan, wan.
      --cluster.disable          If true gossip will be disabled and no cluster
                                 related server will be started.
      --label=<name>="<value>" ...
                                 Labels to be applied to all generated metrics
                                 (repeated). Similar to external labels for
                                 Prometheus, used to identify ruler and its
                                 blocks as unique source.
      --data-dir="data/"         data directory
      --rule-file=rules/ ...     Rule files that should be used by rule manager.
                                 Can be in glob format (repeated).
      --eval-interval=30s        The default evaluation interval to use.
      --tsdb.block-duration=2h   Block duration for TSDB block.
      --tsdb.retention=48h       Block retention time on local disk.
      --alertmanagers.url=ALERTMANAGERS.URL ...
                                 Alertmanager replica URLs to push firing
                                 alerts. Ruler claims success if push to at
                                 least one alertmanager from discovered
                                 succeeds. The scheme may be prefixed with
                                 'dns+' or 'dnssrv+' to detect Alertmanager IPs
                                 through respective DNS lookups. The port
                                 defaults to 9093 or the SRV record's value. The
                                 URL path is used as a prefix for the regular
                                 Alertmanager API path.
      --alertmanagers.send-timeout=10s
                                 Timeout for sending alerts to alertmanager
      --alert.query-url=ALERT.QUERY-URL
                                 The external Thanos Query URL that would be set
                                 in all alerts 'Source' field
      --alert.label-drop=ALERT.LABEL-DROP ...
                                 Labels by name to drop before sending to
                                 alertmanager. This allows alert to be
                                 deduplicated on replica label (repeated).
                                 Similar Prometheus alert relabelling
      --web.route-prefix=""      Prefix for API and UI endpoints. This allows
                                 thanos UI to be served on a sub-path. This
                                 option is analogous to --web.route-prefix of
                                 Promethus.
      --web.external-prefix=""   Static prefix for all HTML links and redirect
                                 URLs in the UI query web interface. Actual
                                 endpoints are still served on / or the
                                 web.route-prefix. This allows thanos UI to be
                                 served behind a reverse proxy that strips a URL
                                 sub-path.
      --web.prefix-header=""     Name of HTTP request header used for dynamic
                                 prefixing of UI links and redirects. This
                                 option is ignored if web.external-prefix
                                 argument is set. Security risk: enable this
                                 option only if a reverse proxy in front of
                                 thanos is resetting the header. The
                                 --web.prefix-header=X-Forwarded-Prefix option
                                 can be useful, for example, if Thanos UI is
                                 served via Traefik reverse proxy with
                                 PathPrefixStrip option enabled, which sends the
                                 stripped prefix value in X-Forwarded-Prefix
                                 header. This allows thanos UI to be served on a
                                 sub-path.
      --objstore.config-file=<bucket.config-yaml-path>
                                 Path to YAML file that contains object store
                                 configuration.
      --objstore.config=<bucket.config-yaml>
                                 Alternative to 'objstore.config-file' flag.
                                 Object store configuration in YAML.
      --query=<query> ...        Addresses of statically configured query API
                                 servers (repeatable). The scheme may be
                                 prefixed with 'dns+' or 'dnssrv+' to detect
                                 query API servers through respective DNS
                                 lookups.
      --query.sd-files=<path> ...
                                 Path to file that contain addresses of query
                                 peers. The path can be a glob pattern
                                 (repeatable).
      --query.sd-interval=5m     Refresh interval to re-read file SD files.
                                 (used as a fallback)
      --query.sd-dns-interval=30s
                                 Interval between DNS resolutions.

```<|MERGE_RESOLUTION|>--- conflicted
+++ resolved
@@ -1,14 +1,10 @@
-<<<<<<< HEAD
 ---
 title: Rule
 type: docs
 menu: components
 ---
 
-# Rule
-=======
 # Rule (aka Ruler)
->>>>>>> e6d5b49b
 
 _**NOTE:** It is recommended to ma deploying rules inside the relevant Prometheus servers locally. Use ruler only on specific cases. Read details[below](rule.md#Risk) why._
 
