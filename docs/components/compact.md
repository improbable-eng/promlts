# Compact

The compactor component of Thanos applies the compaction procedure of the Prometheus 2.0 storage engine to block data stored in object storage.
It is generally not semantically concurrency safe and must be deployed as a singleton against a bucket.

Example:

```
<<<<<<< HEAD
$ thanos compact --data-dir /tmp/thanos-compact --objstore.config="type: GCS
config:
    bucket: example-bucket"
=======
$ thanos compact --data-dir /tmp/thanos-compact --objstore.config-file=bucket.yml
```

The content of `bucket.yml`:

```yaml
type: GCS
config:
  bucket: example-bucket
>>>>>>> 984f42ea
```

The compactor needs local disk space to store intermediate data for its processing. Generally, about 100GB are recommended for it to keep working as the compacted time ranges grow over time.
On-disk data is safe to delete between restarts and should be the first attempt to get crash-looping compactors unstuck.

## Deployment

## Flags

[embedmd]:# (flags/compact.txt $)
```$
<<<<<<< HEAD
usage: thanos compact --objstore.config=<bucket.config.yaml> [<flags>]
=======
usage: thanos compact --objstore.config-file=<bucket.config.path> [<flags>]
>>>>>>> 984f42ea

continuously compacts blocks in an object store bucket

Flags:
<<<<<<< HEAD
  -h, --help                  Show context-sensitive help (also try --help-long
                              and --help-man).
      --version               Show application version.
      --log.level=info        Log filtering level.
      --gcloudtrace.project=GCLOUDTRACE.PROJECT  
                              GCP project to send Google Cloud Trace tracings
                              to. If empty, tracing will be disabled.
      --gcloudtrace.sample-factor=1  
                              How often we send traces (1/<sample-factor>). If 0
                              no trace will be sent periodically, unless forced
                              by baggage item. See `pkg/tracing/tracing.go` for
                              details.
      --http-address="0.0.0.0:10902"  
                              Listen host:port for HTTP endpoints.
      --data-dir="./data"     Data directory in which to cache blocks and
                              process compactions.
      --objstore.config=<bucket.config.yaml>  
                              The object store configuration in yaml format.
      --sync-delay=30m        Minimum age of fresh (non-compacted) blocks before
                              they are being processed.
      --retention.default=0d  How long to retain samples in bucket. 0d -
                              disables retention
  -w, --wait                  Do not exit after all compactions have been
                              processed and wait for new work.
=======
  -h, --help               Show context-sensitive help (also try --help-long and
                           --help-man).
      --version            Show application version.
      --log.level=info     Log filtering level.
      --gcloudtrace.project=GCLOUDTRACE.PROJECT  
                           GCP project to send Google Cloud Trace tracings to.
                           If empty, tracing will be disabled.
      --gcloudtrace.sample-factor=1  
                           How often we send traces (1/<sample-factor>). If 0 no
                           trace will be sent periodically, unless forced by
                           baggage item. See `pkg/tracing/tracing.go` for
                           details.
      --http-address="0.0.0.0:10902"  
                           Listen host:port for HTTP endpoints.
      --data-dir="./data"  Data directory in which to cache blocks and process
                           compactions.
      --objstore.config-file=<bucket.config.path>  
                           The object store configuration file path.
      --sync-delay=30m     Minimum age of fresh (non-compacted) blocks before
                           they are being processed.
      --retention.resolution-raw=0d  
                           How long to retain raw samples in bucket. 0d -
                           disables this retention
      --retention.resolution-5m=0d  
                           How long to retain samples of resolution 1 (5
                           minutes) in bucket. 0d - disables this retention
      --retention.resolution-1h=0d  
                           How long to retain samples of resolution 2 (1 hour)
                           in bucket. 0d - disables this retention
  -w, --wait               Do not exit after all compactions have been processed
                           and wait for new work.
>>>>>>> 984f42ea

```<|MERGE_RESOLUTION|>--- conflicted
+++ resolved
@@ -6,11 +6,6 @@
 Example:
 
 ```
-<<<<<<< HEAD
-$ thanos compact --data-dir /tmp/thanos-compact --objstore.config="type: GCS
-config:
-    bucket: example-bucket"
-=======
 $ thanos compact --data-dir /tmp/thanos-compact --objstore.config-file=bucket.yml
 ```
 
@@ -20,7 +15,6 @@
 type: GCS
 config:
   bucket: example-bucket
->>>>>>> 984f42ea
 ```
 
 The compactor needs local disk space to store intermediate data for its processing. Generally, about 100GB are recommended for it to keep working as the compacted time ranges grow over time.
@@ -32,72 +26,41 @@
 
 [embedmd]:# (flags/compact.txt $)
 ```$
-<<<<<<< HEAD
-usage: thanos compact --objstore.config=<bucket.config.yaml> [<flags>]
-=======
 usage: thanos compact --objstore.config-file=<bucket.config.path> [<flags>]
->>>>>>> 984f42ea
 
 continuously compacts blocks in an object store bucket
 
 Flags:
-<<<<<<< HEAD
-  -h, --help                  Show context-sensitive help (also try --help-long
-                              and --help-man).
-      --version               Show application version.
-      --log.level=info        Log filtering level.
-      --gcloudtrace.project=GCLOUDTRACE.PROJECT  
-                              GCP project to send Google Cloud Trace tracings
-                              to. If empty, tracing will be disabled.
-      --gcloudtrace.sample-factor=1  
-                              How often we send traces (1/<sample-factor>). If 0
-                              no trace will be sent periodically, unless forced
-                              by baggage item. See `pkg/tracing/tracing.go` for
-                              details.
-      --http-address="0.0.0.0:10902"  
-                              Listen host:port for HTTP endpoints.
-      --data-dir="./data"     Data directory in which to cache blocks and
-                              process compactions.
-      --objstore.config=<bucket.config.yaml>  
-                              The object store configuration in yaml format.
-      --sync-delay=30m        Minimum age of fresh (non-compacted) blocks before
-                              they are being processed.
-      --retention.default=0d  How long to retain samples in bucket. 0d -
-                              disables retention
-  -w, --wait                  Do not exit after all compactions have been
-                              processed and wait for new work.
-=======
   -h, --help               Show context-sensitive help (also try --help-long and
                            --help-man).
       --version            Show application version.
       --log.level=info     Log filtering level.
-      --gcloudtrace.project=GCLOUDTRACE.PROJECT  
+      --gcloudtrace.project=GCLOUDTRACE.PROJECT
                            GCP project to send Google Cloud Trace tracings to.
                            If empty, tracing will be disabled.
-      --gcloudtrace.sample-factor=1  
+      --gcloudtrace.sample-factor=1
                            How often we send traces (1/<sample-factor>). If 0 no
                            trace will be sent periodically, unless forced by
                            baggage item. See `pkg/tracing/tracing.go` for
                            details.
-      --http-address="0.0.0.0:10902"  
+      --http-address="0.0.0.0:10902"
                            Listen host:port for HTTP endpoints.
       --data-dir="./data"  Data directory in which to cache blocks and process
                            compactions.
-      --objstore.config-file=<bucket.config.path>  
+      --objstore.config-file=<bucket.config.path>
                            The object store configuration file path.
       --sync-delay=30m     Minimum age of fresh (non-compacted) blocks before
                            they are being processed.
-      --retention.resolution-raw=0d  
+      --retention.resolution-raw=0d
                            How long to retain raw samples in bucket. 0d -
                            disables this retention
-      --retention.resolution-5m=0d  
+      --retention.resolution-5m=0d
                            How long to retain samples of resolution 1 (5
                            minutes) in bucket. 0d - disables this retention
-      --retention.resolution-1h=0d  
+      --retention.resolution-1h=0d
                            How long to retain samples of resolution 2 (1 hour)
                            in bucket. 0d - disables this retention
   -w, --wait               Do not exit after all compactions have been processed
                            and wait for new work.
->>>>>>> 984f42ea
 
 ```