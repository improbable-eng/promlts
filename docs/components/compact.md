# Compact

The compactor component of Thanos applies the compaction procedure of the Prometheus 2.0 storage engine to block data stored in object storage.
It is generally not semantically concurrency safe and must be deployed as a singleton against a bucket.

Example:

```
$ thanos compact --data-dir /tmp/thanos-compact --objstore.config="type: GCS
config:
    bucket: example-bucket"
```

The compactor needs local disk space to store intermediate data for its processing. Generally, about 100GB are recommended for it to keep working as the compacted time ranges grow over time.
On-disk data is safe to delete between restarts and should be the first attempt to get crash-looping compactors unstuck.

## Deployment

## Flags

[embedmd]:# (flags/compact.txt $)
```$
usage: thanos compact --objstore.config=<bucket.config.yaml> [<flags>]

continuously compacts blocks in an object store bucket

Flags:
<<<<<<< HEAD
  -h, --help                    Show context-sensitive help (also try
                                --help-long and --help-man).
      --version                 Show application version.
      --log.level=info          Log filtering level.
      --gcloudtrace.project=GCLOUDTRACE.PROJECT  
                                GCP project to send Google Cloud Trace tracings
                                to. If empty, tracing will be disabled.
      --gcloudtrace.sample-factor=1  
                                How often we send traces (1/<sample-factor>). If
                                0 no trace will be sent periodically, unless
                                forced by baggage item. See
                                `pkg/tracing/tracing.go` for details.
      --http-address="0.0.0.0:10902"  
                                Listen host:port for HTTP endpoints.
      --data-dir="./data"       Data directory in which to cache blocks and
                                process compactions.
      --gcs.bucket=<bucket>     Google Cloud Storage bucket name for stored
                                blocks.
      --s3.bucket=<bucket>      S3-Compatible API bucket name for stored blocks.
      --s3.endpoint=<api-url>   S3-Compatible API endpoint for stored blocks.
      --s3.access-key=<key>     Access key for an S3-Compatible API.
      --s3.insecure             Whether to use an insecure connection with an
                                S3-Compatible API.
      --s3.signature-version2   Whether to use S3 Signature Version 2; otherwise
                                Signature Version 4 will be used.
      --s3.encrypt-sse          Whether to use Server Side Encryption
      --azure.storage=<sa>      Azure storage account name.
      --azure.access-key=<key>  Azure storage account access key.
      --sync-delay=30m          Minimum age of fresh (non-compacted) blocks
                                before they are being processed.
  -w, --wait                    Do not exit after all compactions have been
                                processed and wait for new work.
=======
  -h, --help                  Show context-sensitive help (also try --help-long
                              and --help-man).
      --version               Show application version.
      --log.level=info        Log filtering level.
      --gcloudtrace.project=GCLOUDTRACE.PROJECT  
                              GCP project to send Google Cloud Trace tracings
                              to. If empty, tracing will be disabled.
      --gcloudtrace.sample-factor=1  
                              How often we send traces (1/<sample-factor>). If 0
                              no trace will be sent periodically, unless forced
                              by baggage item. See `pkg/tracing/tracing.go` for
                              details.
      --http-address="0.0.0.0:10902"  
                              Listen host:port for HTTP endpoints.
      --data-dir="./data"     Data directory in which to cache blocks and
                              process compactions.
      --objstore.config=<bucket.config.yaml>  
                              The object store configuration in yaml format.
      --sync-delay=30m        Minimum age of fresh (non-compacted) blocks before
                              they are being processed.
      --retention.default=0d  How long to retain samples in bucket. 0d -
                              disables retention
  -w, --wait                  Do not exit after all compactions have been
                              processed and wait for new work.
>>>>>>> 829f0f66

```<|MERGE_RESOLUTION|>--- conflicted
+++ resolved
@@ -25,57 +25,23 @@
 continuously compacts blocks in an object store bucket
 
 Flags:
-<<<<<<< HEAD
-  -h, --help                    Show context-sensitive help (also try
-                                --help-long and --help-man).
-      --version                 Show application version.
-      --log.level=info          Log filtering level.
-      --gcloudtrace.project=GCLOUDTRACE.PROJECT  
-                                GCP project to send Google Cloud Trace tracings
-                                to. If empty, tracing will be disabled.
-      --gcloudtrace.sample-factor=1  
-                                How often we send traces (1/<sample-factor>). If
-                                0 no trace will be sent periodically, unless
-                                forced by baggage item. See
-                                `pkg/tracing/tracing.go` for details.
-      --http-address="0.0.0.0:10902"  
-                                Listen host:port for HTTP endpoints.
-      --data-dir="./data"       Data directory in which to cache blocks and
-                                process compactions.
-      --gcs.bucket=<bucket>     Google Cloud Storage bucket name for stored
-                                blocks.
-      --s3.bucket=<bucket>      S3-Compatible API bucket name for stored blocks.
-      --s3.endpoint=<api-url>   S3-Compatible API endpoint for stored blocks.
-      --s3.access-key=<key>     Access key for an S3-Compatible API.
-      --s3.insecure             Whether to use an insecure connection with an
-                                S3-Compatible API.
-      --s3.signature-version2   Whether to use S3 Signature Version 2; otherwise
-                                Signature Version 4 will be used.
-      --s3.encrypt-sse          Whether to use Server Side Encryption
-      --azure.storage=<sa>      Azure storage account name.
-      --azure.access-key=<key>  Azure storage account access key.
-      --sync-delay=30m          Minimum age of fresh (non-compacted) blocks
-                                before they are being processed.
-  -w, --wait                    Do not exit after all compactions have been
-                                processed and wait for new work.
-=======
   -h, --help                  Show context-sensitive help (also try --help-long
                               and --help-man).
       --version               Show application version.
       --log.level=info        Log filtering level.
-      --gcloudtrace.project=GCLOUDTRACE.PROJECT  
+      --gcloudtrace.project=GCLOUDTRACE.PROJECT
                               GCP project to send Google Cloud Trace tracings
                               to. If empty, tracing will be disabled.
-      --gcloudtrace.sample-factor=1  
+      --gcloudtrace.sample-factor=1
                               How often we send traces (1/<sample-factor>). If 0
                               no trace will be sent periodically, unless forced
                               by baggage item. See `pkg/tracing/tracing.go` for
                               details.
-      --http-address="0.0.0.0:10902"  
+      --http-address="0.0.0.0:10902"
                               Listen host:port for HTTP endpoints.
       --data-dir="./data"     Data directory in which to cache blocks and
                               process compactions.
-      --objstore.config=<bucket.config.yaml>  
+      --objstore.config=<bucket.config.yaml>
                               The object store configuration in yaml format.
       --sync-delay=30m        Minimum age of fresh (non-compacted) blocks before
                               they are being processed.
@@ -83,6 +49,5 @@
                               disables retention
   -w, --wait                  Do not exit after all compactions have been
                               processed and wait for new work.
->>>>>>> 829f0f66
 
 ```