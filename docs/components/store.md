# Store

The store component of Thanos implements the Store API on top of historical data in an object storage bucket. It acts primarily as an API gateway and therefore does not need significant amounts of local disk space. It joins a Thanos cluster on startup and advertises the data it can access.
It keeps a small amount of information about all remote blocks on local disk and keeps it in sync with the bucket. This data is generally safe to delete across restarts at the cost of increased startup times.

```
$ thanos store \
    --data-dir        "/local/state/data/dir" \
    --cluster.peers    "thanos-cluster.example.org" \
<<<<<<< HEAD
    --objstore.config="type: GCS
config:
    bucket: example-bucket"
=======
    --objstore.config-file "bucket.yml"
```

The content of `bucket.yml`:

```yaml
type: GCS
config:
  bucket: example-bucket
>>>>>>> 984f42ea
```

In general about 1MB of local disk space is required per TSDB block stored in the object storage bucket.

## Deployment
## Flags

[embedmd]:# (flags/store.txt $)
```$
<<<<<<< HEAD
usage: thanos store --objstore.config=<bucket.config.yaml> [<flags>]

store node giving access to blocks in a bucket provider. Now supported GCS, S3
and Azure.
=======
usage: thanos store --objstore.config-file=<bucket.config.path> [<flags>]

store node giving access to blocks in a bucket provider. Now supported GCS / S3.
>>>>>>> 984f42ea

Flags:
  -h, --help                    Show context-sensitive help (also try
                                --help-long and --help-man).
      --version                 Show application version.
      --log.level=info          Log filtering level.
      --gcloudtrace.project=GCLOUDTRACE.PROJECT  
                                GCP project to send Google Cloud Trace tracings
                                to. If empty, tracing will be disabled.
      --gcloudtrace.sample-factor=1  
                                How often we send traces (1/<sample-factor>). If
                                0 no trace will be sent periodically, unless
                                forced by baggage item. See
                                `pkg/tracing/tracing.go` for details.
      --grpc-address="0.0.0.0:10901"  
                                Listen ip:port address for gRPC endpoints
                                (StoreAPI). Make sure this address is routable
                                from other components if you use gossip,
                                'grpc-advertise-address' is empty and you
                                require cross-node connection.
      --grpc-advertise-address=GRPC-ADVERTISE-ADDRESS  
                                Explicit (external) host:port address to
                                advertise for gRPC StoreAPI in gossip cluster.
                                If empty, 'grpc-address' will be used.
      --http-address="0.0.0.0:10902"  
                                Listen host:port for HTTP endpoints.
      --cluster.address="0.0.0.0:10900"  
                                Listen ip:port address for gossip cluster.
      --cluster.advertise-address=CLUSTER.ADVERTISE-ADDRESS  
                                Explicit (external) ip:port address to advertise
                                for gossip in gossip cluster. Used internally
                                for membership only.
      --cluster.peers=CLUSTER.PEERS ...  
                                Initial peers to join the cluster. It can be
                                either <ip:port>, or <domain:port>. A lookup
                                resolution is done only at the startup.
      --cluster.gossip-interval=<gossip interval>  
                                Interval between sending gossip messages. By
                                lowering this value (more frequent) gossip
                                messages are propagated across the cluster more
                                quickly at the expense of increased bandwidth.
                                Default is used from a specified network-type.
      --cluster.pushpull-interval=<push-pull interval>  
                                Interval for gossip state syncs. Setting this
                                interval lower (more frequent) will increase
                                convergence speeds across larger clusters at the
                                expense of increased bandwidth usage. Default is
                                used from a specified network-type.
      --cluster.refresh-interval=1m  
                                Interval for membership to refresh cluster.peers
                                state, 0 disables refresh.
      --cluster.secret-key=CLUSTER.SECRET-KEY  
                                Initial secret key to encrypt cluster gossip.
                                Can be one of AES-128, AES-192, or AES-256 in
                                hexadecimal format.
      --cluster.network-type=lan  
                                Network type with predefined peers
                                configurations. Sets of configurations
                                accounting the latency differences between
                                network types: local, lan, wan.
      --data-dir="./data"       Data directory in which to cache remote blocks.
<<<<<<< HEAD
      --objstore.config=<bucket.config.yaml>  
                                The object store configuration in yaml format.
=======
      --objstore.config-file=<bucket.config.path>  
                                The object store configuration file path.
>>>>>>> 984f42ea
      --index-cache-size=250MB  Maximum size of items held in the index cache.
      --chunk-pool-size=2GB     Maximum size of concurrently allocatable bytes
                                for chunks.

```<|MERGE_RESOLUTION|>--- conflicted
+++ resolved
@@ -7,11 +7,6 @@
 $ thanos store \
     --data-dir        "/local/state/data/dir" \
     --cluster.peers    "thanos-cluster.example.org" \
-<<<<<<< HEAD
-    --objstore.config="type: GCS
-config:
-    bucket: example-bucket"
-=======
     --objstore.config-file "bucket.yml"
 ```
 
@@ -21,7 +16,6 @@
 type: GCS
 config:
   bucket: example-bucket
->>>>>>> 984f42ea
 ```
 
 In general about 1MB of local disk space is required per TSDB block stored in the object storage bucket.
@@ -31,84 +25,72 @@
 
 [embedmd]:# (flags/store.txt $)
 ```$
-<<<<<<< HEAD
-usage: thanos store --objstore.config=<bucket.config.yaml> [<flags>]
-
-store node giving access to blocks in a bucket provider. Now supported GCS, S3
-and Azure.
-=======
 usage: thanos store --objstore.config-file=<bucket.config.path> [<flags>]
 
 store node giving access to blocks in a bucket provider. Now supported GCS / S3.
->>>>>>> 984f42ea
 
 Flags:
   -h, --help                    Show context-sensitive help (also try
                                 --help-long and --help-man).
       --version                 Show application version.
       --log.level=info          Log filtering level.
-      --gcloudtrace.project=GCLOUDTRACE.PROJECT  
+      --gcloudtrace.project=GCLOUDTRACE.PROJECT
                                 GCP project to send Google Cloud Trace tracings
                                 to. If empty, tracing will be disabled.
-      --gcloudtrace.sample-factor=1  
+      --gcloudtrace.sample-factor=1
                                 How often we send traces (1/<sample-factor>). If
                                 0 no trace will be sent periodically, unless
                                 forced by baggage item. See
                                 `pkg/tracing/tracing.go` for details.
-      --grpc-address="0.0.0.0:10901"  
+      --grpc-address="0.0.0.0:10901"
                                 Listen ip:port address for gRPC endpoints
                                 (StoreAPI). Make sure this address is routable
                                 from other components if you use gossip,
                                 'grpc-advertise-address' is empty and you
                                 require cross-node connection.
-      --grpc-advertise-address=GRPC-ADVERTISE-ADDRESS  
+      --grpc-advertise-address=GRPC-ADVERTISE-ADDRESS
                                 Explicit (external) host:port address to
                                 advertise for gRPC StoreAPI in gossip cluster.
                                 If empty, 'grpc-address' will be used.
-      --http-address="0.0.0.0:10902"  
+      --http-address="0.0.0.0:10902"
                                 Listen host:port for HTTP endpoints.
-      --cluster.address="0.0.0.0:10900"  
+      --cluster.address="0.0.0.0:10900"
                                 Listen ip:port address for gossip cluster.
-      --cluster.advertise-address=CLUSTER.ADVERTISE-ADDRESS  
+      --cluster.advertise-address=CLUSTER.ADVERTISE-ADDRESS
                                 Explicit (external) ip:port address to advertise
                                 for gossip in gossip cluster. Used internally
                                 for membership only.
-      --cluster.peers=CLUSTER.PEERS ...  
+      --cluster.peers=CLUSTER.PEERS ...
                                 Initial peers to join the cluster. It can be
                                 either <ip:port>, or <domain:port>. A lookup
                                 resolution is done only at the startup.
-      --cluster.gossip-interval=<gossip interval>  
+      --cluster.gossip-interval=<gossip interval>
                                 Interval between sending gossip messages. By
                                 lowering this value (more frequent) gossip
                                 messages are propagated across the cluster more
                                 quickly at the expense of increased bandwidth.
                                 Default is used from a specified network-type.
-      --cluster.pushpull-interval=<push-pull interval>  
+      --cluster.pushpull-interval=<push-pull interval>
                                 Interval for gossip state syncs. Setting this
                                 interval lower (more frequent) will increase
                                 convergence speeds across larger clusters at the
                                 expense of increased bandwidth usage. Default is
                                 used from a specified network-type.
-      --cluster.refresh-interval=1m  
+      --cluster.refresh-interval=1m
                                 Interval for membership to refresh cluster.peers
                                 state, 0 disables refresh.
-      --cluster.secret-key=CLUSTER.SECRET-KEY  
+      --cluster.secret-key=CLUSTER.SECRET-KEY
                                 Initial secret key to encrypt cluster gossip.
                                 Can be one of AES-128, AES-192, or AES-256 in
                                 hexadecimal format.
-      --cluster.network-type=lan  
+      --cluster.network-type=lan
                                 Network type with predefined peers
                                 configurations. Sets of configurations
                                 accounting the latency differences between
                                 network types: local, lan, wan.
       --data-dir="./data"       Data directory in which to cache remote blocks.
-<<<<<<< HEAD
-      --objstore.config=<bucket.config.yaml>  
-                                The object store configuration in yaml format.
-=======
-      --objstore.config-file=<bucket.config.path>  
+      --objstore.config-file=<bucket.config.path>
                                 The object store configuration file path.
->>>>>>> 984f42ea
       --index-cache-size=250MB  Maximum size of items held in the index cache.
       --chunk-pool-size=2GB     Maximum size of concurrently allocatable bytes
                                 for chunks.
