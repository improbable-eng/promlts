# Getting started

At its heart Thanos provides a global query view, data backup, and access historical data as core features. All three are well separated and Thanos deployments can be adapted to make use of each of them individually. This supports using just a subset of its features as well as a gradual rollout that immediately provides some of its benefits.

The following examples configure Thanos to work against a Google Cloud Storage bucket. However, any object storage (S3, HDFS, DigitalOcean Spaces, ...) can be used by using the equivalent flags to connect to the S3 API.

## Requirements

* One or more [Prometheus](https://prometheus.io) installations
* An object storage bucket (optional)

## Get Thanos!

<<<<<<< HEAD
Thanos has no official releases yet. With a working installation of the Go [toolchain](https://github.com/golang/tools), Thanos can be downloaded and built by running
=======
Thanos has no official releases yet. With a working installation of the Go toolchain (`GOPATH`, `PATH=${GOPATH}/bin:${PATH}`, etc), Thanos can be downloaded and built by running:
>>>>>>> d272cec9

```
go get -d github.com/improbable-eng/thanos/...
make
```

The `thanos` binary should now be in your `$PATH` and is the only thing required to deploy any of its components.

## Sidecars

Thanos integrates with existing Prometheus servers through a sidecar process, which runs on same machine/in the same pod as the Prometheus server itself. It only works with Prometheus instances of version 2.0 or higher.

The sidecar is responsible for backing up data into an object storage bucket and providing querying access to the underlying Prometheus instance for other Thanos components.

### Backups 

The following configures the sidecar to backup data into a Google Cloud Storage bucket.

```
thanos sidecar \
    --prometheus.url http://localhost:9090 \  # Prometheus's HTTP address
    --tsdb.path /var/prometheus \             # Data directory of Prometheus
    --gcs.bucket example-bucket \             # Bucket to upload data to
```

Rolling this out has little to zero impact on the running Prometheus instance. It is a good start to ensure you are backing up your data while figuring out the other pieces of Thanos.

If you are not interested in backing up any data, the `--gcs.bucket` flag can simply be omitted.

* _[Example Kubernetes manifest](../kube/manifests/prometheus.yaml)_
* _[Example Kubernetes manifest with GCS upload](../kube/manifests/prometheus-gcs.yaml)_

### Query Access

Thanos comes with a highly efficient gRPC-based Store API for metric data access across all its components. The sidecar implements it in front of its connected Prometheus server. While it is ready to use with the above example, we must additionally configure the sidecar to join a Thanos cluster.

Components in a Thanos cluster are connected through a gossip protocol to advertise membership and propagate metadata about the data and services they provide.

We a set of initial peers addresses to the sidecar. They only must be valid on startup and subsequent cluster changes are automatically adapted to.

```
thanos sidecar \
    --prometheus.url http://localhost:9090 \
    --tsdb.path /var/prometheus \
    --cluster.peers 10.9.1.4 \                      # Static cluster peer (default port)
    --cluster.peers 10.9.2.6:10900 \                # We can pass multiple of them (custom port)
    --cluster.peers all.thanos.internal.org \       # Make Thanos lookup all addresses behind a domain
    --cluster.peers all.thanos.internal.org:18088 \ # Specify a custom port
```

Configuration of initial peers is flexible and the argument can be repeated for Thanos to try different approaches.
Additional flags for cluster configuration exist but are typically not needed. Check the `--help` output for further information.

* _[Example Kubernetes manifest](../kube/manifests/prometheus.yaml)_
* _[Example Kubernetes manifest with GCS upload](../kube/manifests/prometheus-gcs.yaml)_

### External Labels

Prometheus allows to configure "external labels" for a Prometheus instance. Those are meant to globally identify the role of a given Prometheus instance. As Thanos aims to aggregate data across all Prometheus servers, providing a consistent of external labels for all Prometheus server becomes crucial!

Every Prometheus instance _must_ have a globally unique set of identifying labels. For example, in Prometheus's configuration file:

```
global:
  external_labels:
    region: eu-west
    monitor: infrastructure
    replica: A
# ...
```

## Query Layer

Now that we have setup the sidecar for one or more Prometheus servers, we want to use Thanos' global query layer to evaluate PromQL queries against all of them at once.

The query component is stateless and horizontally scalable and thus can be deployed with any required amount of replicas. Just like sidecars, it connects to the cluster via gossip protocol and automatically detects which Prometheus servers need to be contacted for a given PromQL query.

It implements Prometheus's official HTTP API and can thus seamlessly be used with external tools such as Grafana. Additionaly it servers a derviative of Prometheus's UI for ad-hoc querying.

```
thanos query \
    --http-address "0.0.0.0:19092" \         # Endpoint for the UI
    --cluster.peers all.thanos.internal.org  # Discovery of initial cluster peers
```

The query component is also capable of merging data collected from Prometheus HA pairs. This requires a consistent choice of an external label for Prometheus servers that identifies replicas. Other external labels must be identical. A typical choice is simply the label name "replica" while its value is freely chosable.

Providing the label name to the query component will enable the deduplication.

```
thanos query \
    --http-address "0.0.0.0:19092" \
    --cluster.peers all.thanos.internal.org \
    --replica-label replica
```

Go to the configured HTTP address that should now show a UI similar to that of Prometheus itself. If the cluster formed correctly you can now query data across all Prometheus servers within the cluster.

* _[Example Kubernetes manifest](../kube/manifests/thanos-query.yaml)_

## Store Gateway

The sidecar backs up data into your object storage of your choice. But now we also want to query all that data again. The store gateway does just that by implementing the same gRPC data API as the sidecars but backing it with data it can find in your object storage bucket.

Just like sidecars and query nodes, the store gateway joins the gossip cluster and is automatically picked up by running query nodes as yet another data provider.

```
thanos store \
    --tsdb.path /var/thanos/store \         # Disk space for local caches
    --gcs.bucket example-bucket \           # Bucket to fetch data from
    --cluster.peers all.thanos.internal.org 
```

The store gateway occupies small amounts of disk space for caching basic information about data in the object storage. This will rarely exceed more than a few gigabytes and is used to improve restart times. It is not useful but not required to preserve it across restarts.

* _[Example Kubernetes manifest](../kube/manifests/thanos-store.yaml)_

## Compactor

A local Prometheus installation periodically compacts older data to improve query efficieny. Since the sidecar backs up data as soon as possible, we need a way to apply the same process to data in the object storage.

The compactor component simple scans the object storage and processes compaction where required. At the same time it is responsible for creating downsampled copies of data to speed up queries.

```
thanos compact \
    --data-dir /var/thanos/compact \  # Temporary workspace for data processing
    --gcs-bucket example-bucket
```

The compactor is not in the critical path of querying or data backup. It can either be run as a periodic batch job or be left running to always compact data as soon as possible. It is recommended to provide 100-300GB of local disk space for data processing.

_NOTE: The compactor must be run as a **singleton** and must not run when manually modifying data in the bucket._

# All-in-one example

You can find one-box example with minikube [here](../kube/README.md).<|MERGE_RESOLUTION|>--- conflicted
+++ resolved
@@ -11,11 +11,9 @@
 
 ## Get Thanos!
 
-<<<<<<< HEAD
-Thanos has no official releases yet. With a working installation of the Go [toolchain](https://github.com/golang/tools), Thanos can be downloaded and built by running
-=======
-Thanos has no official releases yet. With a working installation of the Go toolchain (`GOPATH`, `PATH=${GOPATH}/bin:${PATH}`, etc), Thanos can be downloaded and built by running:
->>>>>>> d272cec9
+Thanos has no official releases yet. With a working installation of the Go , Thanos can be downloaded and built by running
+
+Thanos has no official releases yet. With a working installation of the Go [toolchain](https://github.com/golang/tools) (`GOPATH`, `PATH=${GOPATH}/bin:${PATH}`), Thanos can be downloaded and built by running:
 
 ```
 go get -d github.com/improbable-eng/thanos/...
