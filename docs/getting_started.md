--- conflicted
+++ resolved
@@ -48,14 +48,9 @@
 
 ```
 thanos sidecar \
-<<<<<<< HEAD
-    --tsdb.path                /var/prometheus \           # Data directory of Prometheus
-    --objstore.config-file     "bucket.yml"    \           # Bucket config file to send data to
-=======
-    --tsdb.path            /var/prometheus \        # TSDB data directory of Prometheus
+    --tsdb.path            /var/prometheus \               # TSDB data directory of Prometheus
     --prometheus.url       "http://localhost:9090" \
     --objstore.config-file bucket_config.yaml \            # Bucket to upload data to
->>>>>>> 0f15be67
 ```
 
 Rolling this out has little to zero impact on the running Prometheus instance. It is a good start to ensure you are backing up your data while figuring out the other pieces of Thanos.
@@ -75,11 +70,7 @@
 ```
 thanos sidecar \
     --tsdb.path                 /var/prometheus \
-<<<<<<< HEAD
-    --objstore.config-file     "bucket.yml"    \           # Bucket config file to send data to
-=======
-    --objstore.config-file      bucket_config.yaml
->>>>>>> 0f15be67
+    --objstore.config-file      bucket_config.yaml \       # Bucket config file to send data to
     --prometheus.url            http://localhost:9090 \    # Location of the Prometheus HTTP server
     --http-address              0.0.0.0:19191 \            # HTTP endpoint for collecting metrics on the Sidecar
     --grpc-address              0.0.0.0:19090 \            # GRPC endpoint for StoreAPI
@@ -166,11 +157,7 @@
 thanos sidecar \
     --prometheus.url            http://localhost:9090 \
     --tsdb.path                 /var/prometheus \
-<<<<<<< HEAD
-    --objstore.config-file     "bucket.yml"    \           # Bucket config file to send data to
-=======
-    --objstore.config-file      bucket_config.yaml
->>>>>>> 0f15be67
+    --objstore.config-file      bucket_config.yaml \       # Bucket config file to send data to
     --grpc-address              0.0.0.0:19091 \            # gRPC endpoint for Store API (will be used to perform PromQL queries)
     --http-address              0.0.0.0:19191 \            # HTTP endpoint for collecting metrics on Thanos sidecar
     --cluster.address           0.0.0.0:19391 \            # Endpoint used to meta data about the current node
@@ -236,11 +223,7 @@
 ```
 thanos store \
     --data-dir                  /var/thanos/store \     # Disk space for local caches
-<<<<<<< HEAD
-    --objstore.config-file     "bucket.yml"    \        # Bucket config file to fetch data from
-=======
-    --objstore.config-file      bucket_config.yaml      # Bucket to fetch data from
->>>>>>> 0f15be67
+    --objstore.config-file      bucket_config.yaml \    # Bucket to fetch data from
     --cluster.address           0.0.0.0:19891 \
     --cluster.advertise-address 127.0.0.1:19891 \
     --cluster.peers             127.0.0.1:19391 \
@@ -258,13 +241,8 @@
 
 ```
 thanos compact \
-<<<<<<< HEAD
-    --data-dir                 /var/thanos/compact \  # Temporary workspace for data processing
-    --objstore.config-file     "bucket.yml"    \      # Bucket config file to send data to
-=======
     --data-dir             /var/thanos/compact \  # Temporary workspace for data processing
-    --objstore.config-file bucket_config.yaml
->>>>>>> 0f15be67
+    --objstore.config-file bucket_config.yaml     # Bucket where to apply the compacting
 ```
 
 The compactor is not in the critical path of querying or data backup. It can either be run as a periodic batch job or be left running to always compact data as soon as possible. It is recommended to provide 100-300GB of local disk space for data processing.
