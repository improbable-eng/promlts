package main

import (
	"context"
	"path"
	"time"

	"github.com/go-kit/kit/log"
	"github.com/go-kit/kit/log/level"
	"github.com/improbable-eng/thanos/pkg/compact"
	"github.com/improbable-eng/thanos/pkg/compact/downsample"
	"github.com/improbable-eng/thanos/pkg/objstore/azure"
	"github.com/improbable-eng/thanos/pkg/objstore/client"
	"github.com/improbable-eng/thanos/pkg/runutil"
	"github.com/oklog/run"
	"github.com/opentracing/opentracing-go"
	"github.com/pkg/errors"
	"github.com/prometheus/client_golang/prometheus"
	"github.com/prometheus/tsdb"
	"gopkg.in/alecthomas/kingpin.v2"
)

func registerCompact(m map[string]setupFunc, app *kingpin.Application, name string) {
	cmd := app.Command(name, "continuously compacts blocks in an object store bucket")

	haltOnError := cmd.Flag("debug.halt-on-error", "Halt the process if a critical compaction error is detected.").
		Hidden().Default("true").Bool()

	httpAddr := regHTTPAddrFlag(cmd)

	dataDir := cmd.Flag("data-dir", "Data directory in which to cache blocks and process compactions.").
		Default("./data").String()

	bucketConf := cmd.Flag("objstore.config", "The object store configuration in yaml format.").
		PlaceHolder("<bucket.config.yaml>").Required().String()

	syncDelay := modelDuration(cmd.Flag("sync-delay", "Minimum age of fresh (non-compacted) blocks before they are being processed.").
		Default("30m"))

<<<<<<< HEAD
	azureConfig := azure.RegisterAzureParams(cmd)

	syncDelay := cmd.Flag("sync-delay", "Minimum age of fresh (non-compacted) blocks before they are being processed.").
		Default("30m").Duration()
=======
	retention := modelDuration(cmd.Flag("retention.default", "How long to retain samples in bucket. 0d - disables retention").Default("0d"))
>>>>>>> 829f0f66

	wait := cmd.Flag("wait", "Do not exit after all compactions have been processed and wait for new work.").
		Short('w').Bool()

	m[name] = func(g *run.Group, logger log.Logger, reg *prometheus.Registry, tracer opentracing.Tracer, _ bool) error {
		return runCompact(g, logger, reg,
			*httpAddr,
			*dataDir,
<<<<<<< HEAD
			*gcsBucket,
			s3config,
			azureConfig,
			*syncDelay,
=======
			*bucketConf,
			time.Duration(*syncDelay),
>>>>>>> 829f0f66
			*haltOnError,
			*wait,
			time.Duration(*retention),
			name,
		)
	}
}

func runCompact(
	g *run.Group,
	logger log.Logger,
	reg *prometheus.Registry,
	httpBindAddr string,
	dataDir string,
<<<<<<< HEAD
	gcsBucket string,
	s3Config *s3.Config,
	azureConfig *azure.Config,
=======
	bucketConf string,
>>>>>>> 829f0f66
	syncDelay time.Duration,
	haltOnError bool,
	wait bool,
	retention time.Duration,
	component string,
) error {
	halted := prometheus.NewGauge(prometheus.GaugeOpts{
		Name: "thanos_compactor_halted",
		Help: "Set to 1 if the compactor halted due to an unexpected error",
	})
	retried := prometheus.NewCounter(prometheus.CounterOpts{
		Name: "thanos_compactor_retries_total",
		Help: "Total number of retries after retriable compactor error",
	})
	halted.Set(0)

	reg.MustRegister(halted)

<<<<<<< HEAD
	bkt, err := client.NewBucket(logger, &gcsBucket, *s3Config, *azureConfig, reg, component)
=======
	bkt, err := client.NewBucket(logger, bucketConf, reg, component)
>>>>>>> 829f0f66
	if err != nil {
		return err
	}

	// Ensure we close up everything properly.
	defer func() {
		if err != nil {
			runutil.CloseWithLogOnErr(logger, bkt, "bucket client")
		}
	}()

	sy, err := compact.NewSyncer(logger, reg, bkt, syncDelay)
	if err != nil {
		return errors.Wrap(err, "create syncer")
	}

	// Instantiate the compactor with different time slices. Timestamps in TSDB
	// are in milliseconds.
	comp, err := tsdb.NewLeveledCompactor(reg, logger, []int64{
		int64(1 * time.Hour / time.Millisecond),
		int64(2 * time.Hour / time.Millisecond),
		int64(8 * time.Hour / time.Millisecond),
		int64(2 * 24 * time.Hour / time.Millisecond),  // 2 days
		int64(14 * 24 * time.Hour / time.Millisecond), // 2 weeks
	}, downsample.NewPool())
	if err != nil {
		return errors.Wrap(err, "create compactor")
	}

	var (
		compactDir      = path.Join(dataDir, "compact")
		downsamplingDir = path.Join(dataDir, "downsample")
	)

	compactor := compact.NewBucketCompactor(logger, sy, comp, compactDir, bkt)

	if retention.Seconds() != 0 {
		level.Info(logger).Log("msg", "default retention policy is enabled", "duration", retention)
	}

	ctx, cancel := context.WithCancel(context.Background())
	f := func() error {
		if err := compactor.Compact(ctx); err != nil {
			return errors.Wrap(err, "compaction failed")
		}

		// After all compactions are done, work down the downsampling backlog.
		// We run two passes of this to ensure that the 1h downsampling is generated
		// for 5m downsamplings created in the first run.
		level.Info(logger).Log("msg", "start first pass of downsampling")

		if err := downsampleBucket(ctx, logger, bkt, downsamplingDir); err != nil {
			return errors.Wrap(err, "first pass of downsampling failed")
		}

		level.Info(logger).Log("msg", "start second pass of downsampling")

		if err := downsampleBucket(ctx, logger, bkt, downsamplingDir); err != nil {
			return errors.Wrap(err, "second pass of downsampling failed")
		}

		if retention.Seconds() != 0 {
			if err := compact.ApplyDefaultRetentionPolicy(ctx, logger, bkt, retention); err != nil {
				return errors.Wrap(err, "retention failed")
			}
		}
		level.Info(logger).Log("msg", "compaction, downsampling and optional retention apply iteration done")
		return nil
	}

	g.Add(func() error {
		defer runutil.CloseWithLogOnErr(logger, bkt, "bucket client")

		if !wait {
			return f()
		}

		// --wait=true is specified.
		return runutil.Repeat(5*time.Minute, ctx.Done(), func() error {
			err := f()
			if err == nil {
				return nil
			}
			// The HaltError type signals that we hit a critical bug and should block
			// for investigation.
			// You should alert on this being halted.
			if compact.IsHaltError(err) {
				if haltOnError {
					level.Error(logger).Log("msg", "critical error detected; halting", "err", err)
					halted.Set(1)
					select {}
				} else {
					return errors.Wrap(err, "critical error detected")
				}
			}

			// The RetryError signals that we hit an retriable error (transient error, no connection).
			// You should alert on this being triggered to frequently.
			if compact.IsRetryError(err) {
				level.Error(logger).Log("msg", "retriable error", "err", err)
				retried.Inc()
				// TODO(bplotka): use actual "retry()" here instead of waiting 5 minutes?
				return nil
			}

			return errors.Wrap(err, "error executing compaction")
		})
	}, func(error) {
		cancel()
	})

	if err := metricHTTPListenGroup(g, logger, reg, httpBindAddr); err != nil {
		return err
	}

	level.Info(logger).Log("msg", "starting compact node")
	return nil
}<|MERGE_RESOLUTION|>--- conflicted
+++ resolved
@@ -9,7 +9,6 @@
 	"github.com/go-kit/kit/log/level"
 	"github.com/improbable-eng/thanos/pkg/compact"
 	"github.com/improbable-eng/thanos/pkg/compact/downsample"
-	"github.com/improbable-eng/thanos/pkg/objstore/azure"
 	"github.com/improbable-eng/thanos/pkg/objstore/client"
 	"github.com/improbable-eng/thanos/pkg/runutil"
 	"github.com/oklog/run"
@@ -37,14 +36,7 @@
 	syncDelay := modelDuration(cmd.Flag("sync-delay", "Minimum age of fresh (non-compacted) blocks before they are being processed.").
 		Default("30m"))
 
-<<<<<<< HEAD
-	azureConfig := azure.RegisterAzureParams(cmd)
-
-	syncDelay := cmd.Flag("sync-delay", "Minimum age of fresh (non-compacted) blocks before they are being processed.").
-		Default("30m").Duration()
-=======
 	retention := modelDuration(cmd.Flag("retention.default", "How long to retain samples in bucket. 0d - disables retention").Default("0d"))
->>>>>>> 829f0f66
 
 	wait := cmd.Flag("wait", "Do not exit after all compactions have been processed and wait for new work.").
 		Short('w').Bool()
@@ -53,15 +45,8 @@
 		return runCompact(g, logger, reg,
 			*httpAddr,
 			*dataDir,
-<<<<<<< HEAD
-			*gcsBucket,
-			s3config,
-			azureConfig,
-			*syncDelay,
-=======
 			*bucketConf,
 			time.Duration(*syncDelay),
->>>>>>> 829f0f66
 			*haltOnError,
 			*wait,
 			time.Duration(*retention),
@@ -76,13 +61,7 @@
 	reg *prometheus.Registry,
 	httpBindAddr string,
 	dataDir string,
-<<<<<<< HEAD
-	gcsBucket string,
-	s3Config *s3.Config,
-	azureConfig *azure.Config,
-=======
 	bucketConf string,
->>>>>>> 829f0f66
 	syncDelay time.Duration,
 	haltOnError bool,
 	wait bool,
@@ -101,11 +80,7 @@
 
 	reg.MustRegister(halted)
 
-<<<<<<< HEAD
-	bkt, err := client.NewBucket(logger, &gcsBucket, *s3Config, *azureConfig, reg, component)
-=======
 	bkt, err := client.NewBucket(logger, bucketConf, reg, component)
->>>>>>> 829f0f66
 	if err != nil {
 		return err
 	}
