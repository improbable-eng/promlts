--- conflicted
+++ resolved
@@ -374,18 +374,6 @@
 		return nil
 	}
 
-<<<<<<< HEAD
-	// Do it once at the beginning to ensure that it runs at least once before
-	// the main loop.
-	if err := sy.SyncMetas(ctx); err != nil {
-		return errors.Wrap(err, "syncing metas")
-	}
-	if err := cleanPartialMarked(); err != nil {
-		return errors.Wrap(err, "cleaning partial and marked blocks")
-	}
-
-=======
->>>>>>> ee315a09
 	compactMainFn := func() error {
 		if err := compactor.Compact(ctx); err != nil {
 			return errors.Wrap(err, "compaction")
