--- conflicted
+++ resolved
@@ -4,11 +4,7 @@
 package main
 
 import (
-<<<<<<< HEAD
-	"io/ioutil"
-=======
 	"os"
->>>>>>> f7802edb
 
 	"github.com/go-kit/kit/log"
 	"github.com/go-kit/kit/log/level"
@@ -64,101 +60,5 @@
 		}
 		level.Info(logger).Log("result", "SUCCESS", "rules found", n)
 	}
-<<<<<<< HEAD
-	if failed.Err() != nil {
-		return failed
-	}
-	return nil
-}
-
-type ThanosRuleGroup struct {
-	PartialResponseStrategy  string `yaml:"partial_response_strategy"`
-	thanosrule.PromRuleGroup `yaml:",inline"`
-}
-
-type ThanosRuleGroups struct {
-	Groups []ThanosRuleGroup `yaml:"groups"`
-}
-
-// Validate validates all rules in the rule groups.
-// This is copied from Prometheus.
-// TODO: Replace this with upstream implementation after https://github.com/prometheus/prometheus/issues/7128 is fixed.
-func (g *ThanosRuleGroups) Validate() (errs []error) {
-	set := map[string]struct{}{}
-
-	for _, g := range g.Groups {
-		if g.Name == "" {
-			errs = append(errs, errors.New("Groupname should not be empty"))
-		}
-
-		if _, ok := set[g.Name]; ok {
-			errs = append(
-				errs,
-				errors.Errorf("groupname: %q is repeated in the same file", g.Name),
-			)
-		}
-
-		set[g.Name] = struct{}{}
-
-		for i, r := range g.Rules {
-			ruleNode := rulefmt.RuleNode{
-				Record:      yamlv3.Node{Value: r.Record},
-				Alert:       yamlv3.Node{Value: r.Alert},
-				Expr:        yamlv3.Node{Value: r.Expr},
-				For:         r.For,
-				Labels:      r.Labels,
-				Annotations: r.Annotations,
-			}
-			for _, node := range ruleNode.Validate() {
-				var ruleName string
-				if r.Alert != "" {
-					ruleName = r.Alert
-				} else {
-					ruleName = r.Record
-				}
-				errs = append(errs, &rulefmt.Error{
-					Group:    g.Name,
-					Rule:     i,
-					RuleName: ruleName,
-					Err:      node,
-				})
-			}
-		}
-	}
-
-	return errs
-}
-
-func checkRules(logger log.Logger, filename string) (int, tsdb_errors.MultiError) {
-	level.Info(logger).Log("msg", "checking", "filename", filename)
-	checkErrors := tsdb_errors.MultiError{}
-
-	b, err := ioutil.ReadFile(filename)
-	if err != nil {
-		checkErrors.Add(err)
-		return 0, checkErrors
-	}
-
-	var rgs ThanosRuleGroups
-	if err := yaml.UnmarshalStrict(b, &rgs); err != nil {
-		checkErrors.Add(err)
-		return 0, checkErrors
-	}
-
-	if errs := rgs.Validate(); errs != nil {
-		for _, e := range errs {
-			checkErrors.Add(e)
-		}
-		return 0, checkErrors
-	}
-
-	numRules := 0
-	for _, rg := range rgs.Groups {
-		numRules += len(rg.Rules)
-	}
-
-	return numRules, checkErrors
-=======
 	return failed.Err()
->>>>>>> f7802edb
 }