--- conflicted
+++ resolved
@@ -427,16 +427,8 @@
 		compactorView.Register(r, true, ins)
 
 		// Configure Request Logging for HTTP calls.
-<<<<<<< HEAD
-		opts := []logging.Option{logging.WithDecider(func() logging.Decision {
-			return logging.NoLogCall
-		})}
-		logMiddleware := logging.NewHTTPServerMiddleware(logger, opts...)
-		api := blocksAPI.NewBlocksAPI(logger, "", flagsMap, configFilesMap)
-=======
 		logMiddleware := logging.NewHTTPServerMiddleware(logger, httpLogOpts...)
-		api := blocksAPI.NewBlocksAPI(logger, disableCORS, "", flagsMap)
->>>>>>> 8bcc5bf6
+		api := blocksAPI.NewBlocksAPI(logger, disableCORS, "", flagsMap, configFilesMap)
 		api.Register(r.WithPrefix("/api/v1"), tracer, logger, ins, logMiddleware)
 
 		metaFetcher.UpdateOnChange(func(blocks []metadata.Meta, err error) {
