// Copyright (c) The Thanos Authors.
// Licensed under the Apache License 2.0.

package main

import (
	"context"
	"math"
	"net/http"
	"net/url"
	"sync"
	"time"

	"github.com/go-kit/kit/log"
	"github.com/go-kit/kit/log/level"
	"github.com/oklog/run"
	"github.com/opentracing/opentracing-go"
	"github.com/pkg/errors"
	"github.com/prometheus/client_golang/prometheus"
	"github.com/prometheus/client_golang/prometheus/promauto"
	"github.com/prometheus/common/model"
	"github.com/prometheus/prometheus/pkg/labels"
	"github.com/thanos-io/thanos/pkg/block/metadata"
	"github.com/thanos-io/thanos/pkg/component"
	"github.com/thanos-io/thanos/pkg/extflag"
	"github.com/thanos-io/thanos/pkg/exthttp"
	"github.com/thanos-io/thanos/pkg/extprom"
	thanosmodel "github.com/thanos-io/thanos/pkg/model"
	"github.com/thanos-io/thanos/pkg/objstore/client"
	"github.com/thanos-io/thanos/pkg/prober"
	"github.com/thanos-io/thanos/pkg/promclient"
	"github.com/thanos-io/thanos/pkg/reloader"
	"github.com/thanos-io/thanos/pkg/runutil"
	grpcserver "github.com/thanos-io/thanos/pkg/server/grpc"
	httpserver "github.com/thanos-io/thanos/pkg/server/http"
	"github.com/thanos-io/thanos/pkg/shipper"
	"github.com/thanos-io/thanos/pkg/store"
	"github.com/thanos-io/thanos/pkg/store/storepb"
	"github.com/thanos-io/thanos/pkg/tls"
	"github.com/thanos-io/thanos/pkg/tracing"

	"gopkg.in/alecthomas/kingpin.v2"
)

func registerSidecar(m map[string]setupFunc, app *kingpin.Application) {
	cmd := app.Command(component.Sidecar.String(), "sidecar for Prometheus server")
	conf := &sidecarConfig{}
	conf.registerFlag(cmd)

	m[component.Sidecar.String()] = func(g *run.Group, logger log.Logger, reg *prometheus.Registry, tracer opentracing.Tracer, _ <-chan struct{}, _ bool) error {
		rl := reloader.New(
			log.With(logger, "component", "reloader"),
			extprom.WrapRegistererWithPrefix("thanos_sidecar_", reg),
			reloader.ReloadURLFromBase(conf.prometheus.url),
			conf.reloader.confFile,
			conf.reloader.envVarConfFile,
			conf.reloader.ruleDirectories,
		)

		return runSidecar(
			g,
			logger,
			reg,
			tracer,
			rl,
			component.Sidecar,
			*conf,
		)
	}
}

func runSidecar(
	g *run.Group,
	logger log.Logger,
	reg *prometheus.Registry,
	tracer opentracing.Tracer,
	reloader *reloader.Reloader,
	comp component.Component,
	conf sidecarConfig,
) error {
	var m = &promMetadata{
		promURL: conf.prometheus.url,

		// Start out with the full time range. The shipper will constrain it later.
		// TODO(fabxc): minimum timestamp is never adjusted if shipping is disabled.
		mint: conf.limitMinTime.PrometheusTimestamp(),
		maxt: math.MaxInt64,

<<<<<<< HEAD
		limitMinTime: limitMinTime,
		client:       promclient.NewWithTracingClient(logger, "thanos-sidecar"),
=======
		limitMinTime: conf.limitMinTime,
>>>>>>> d1ef032b
	}

	confContentYaml, err := conf.objStore.Content()
	if err != nil {
		return errors.Wrap(err, "getting object store config")
	}

	var uploads = true
	if len(confContentYaml) == 0 {
		level.Info(logger).Log("msg", "no supported bucket was configured, uploads will be disabled")
		uploads = false
	}

	grpcProbe := prober.NewGRPC()
	httpProbe := prober.NewHTTP()
	statusProber := prober.Combine(
		httpProbe,
		grpcProbe,
		prober.NewInstrumentation(comp, logger, extprom.WrapRegistererWithPrefix("thanos_", reg)),
	)

	srv := httpserver.New(logger, reg, comp, httpProbe,
		httpserver.WithListen(conf.http.bindAddress),
		httpserver.WithGracePeriod(time.Duration(conf.http.gracePeriod)),
	)

	g.Add(func() error {
		statusProber.Healthy()

		return srv.ListenAndServe()
	}, func(err error) {
		statusProber.NotReady(err)
		defer statusProber.NotHealthy(err)

		srv.Shutdown(err)
	})

	// Setup all the concurrent groups.
	{
		promUp := promauto.With(reg).NewGauge(prometheus.GaugeOpts{
			Name: "thanos_sidecar_prometheus_up",
			Help: "Boolean indicator whether the sidecar can reach its Prometheus peer.",
		})
		lastHeartbeat := promauto.With(reg).NewGauge(prometheus.GaugeOpts{
			Name: "thanos_sidecar_last_heartbeat_success_time_seconds",
			Help: "Second timestamp of the last successful heartbeat.",
		})

		ctx, cancel := context.WithCancel(context.Background())
		g.Add(func() error {
			// Only check Prometheus's flags when upload is enabled.
			if uploads {
				// Check prometheus's flags to ensure sane sidecar flags.
<<<<<<< HEAD
				if err := validatePrometheus(ctx, m.client, logger, ignoreBlockSize, m); err != nil {
=======
				if err := validatePrometheus(ctx, logger, conf.shipper.ignoreBlockSize, m); err != nil {
>>>>>>> d1ef032b
					return errors.Wrap(err, "validate Prometheus flags")
				}
			}

			// Blocking query of external labels before joining as a Source Peer into gossip.
			// We retry infinitely until we reach and fetch labels from our Prometheus.
			err := runutil.Retry(2*time.Second, ctx.Done(), func() error {
				if err := m.UpdateLabels(ctx); err != nil {
					level.Warn(logger).Log(
						"msg", "failed to fetch initial external labels. Is Prometheus running? Retrying",
						"err", err,
					)
					promUp.Set(0)
					statusProber.NotReady(err)
					return err
				}

				level.Info(logger).Log(
					"msg", "successfully loaded prometheus external labels",
					"external_labels", m.Labels().String(),
				)
				promUp.Set(1)
				statusProber.Ready()
				lastHeartbeat.SetToCurrentTime()
				return nil
			})
			if err != nil {
				return errors.Wrap(err, "initial external labels query")
			}

			if len(m.Labels()) == 0 {
				return errors.New("no external labels configured on Prometheus server, uniquely identifying external labels must be configured")
			}

			// Periodically query the Prometheus config. We use this as a heartbeat as well as for updating
			// the external labels we apply.
			return runutil.Repeat(30*time.Second, ctx.Done(), func() error {
				iterCtx, iterCancel := context.WithTimeout(context.Background(), 5*time.Second)
				defer iterCancel()

				if err := m.UpdateLabels(iterCtx); err != nil {
					level.Warn(logger).Log("msg", "heartbeat failed", "err", err)
					promUp.Set(0)
				} else {
					promUp.Set(1)
					lastHeartbeat.SetToCurrentTime()
				}

				return nil
			})
		}, func(error) {
			cancel()
		})
	}
	{
		ctx, cancel := context.WithCancel(context.Background())
		g.Add(func() error {
			return reloader.Watch(ctx)
		}, func(error) {
			cancel()
		})
	}

	{
		t := exthttp.NewTransport()
		t.MaxIdleConnsPerHost = conf.connection.maxIdleConnsPerHost
		t.MaxIdleConns = conf.connection.maxIdleConns
		c := &http.Client{Transport: tracing.HTTPTripperware(logger, t)}

		promStore, err := store.NewPrometheusStore(logger, c, conf.prometheus.url, component.Sidecar, m.Labels, m.Timestamps)
		if err != nil {
			return errors.Wrap(err, "create Prometheus store")
		}

		tlsCfg, err := tls.NewServerConfig(log.With(logger, "protocol", "gRPC"),
			conf.grpc.tlsSrvCert, conf.grpc.tlsSrvKey, conf.grpc.tlsSrvClientCA)
		if err != nil {
			return errors.Wrap(err, "setup gRPC server")
		}

<<<<<<< HEAD
		s := grpcserver.New(logger, reg, tracer, comp, grpcProbe, promStore, promStore,
			grpcserver.WithListen(grpcBindAddr),
			grpcserver.WithGracePeriod(grpcGracePeriod),
=======
		s := grpcserver.New(logger, reg, tracer, comp, grpcProbe, promStore,
			grpcserver.WithListen(conf.grpc.bindAddress),
			grpcserver.WithGracePeriod(time.Duration(conf.grpc.gracePeriod)),
>>>>>>> d1ef032b
			grpcserver.WithTLSConfig(tlsCfg),
		)
		g.Add(func() error {
			statusProber.Ready()
			return s.ListenAndServe()
		}, func(err error) {
			statusProber.NotReady(err)
			s.Shutdown(err)
		})
	}

	if uploads {
		// The background shipper continuously scans the data directory and uploads
		// new blocks to Google Cloud Storage or an S3-compatible storage service.
		bkt, err := client.NewBucket(logger, confContentYaml, reg, component.Sidecar.String())
		if err != nil {
			return err
		}

		// Ensure we close up everything properly.
		defer func() {
			if err != nil {
				runutil.CloseWithLogOnErr(logger, bkt, "bucket client")
			}
		}()

		if err := promclient.IsWALDirAccessible(conf.tsdb.path); err != nil {
			level.Error(logger).Log("err", err)
		}

		ctx, cancel := context.WithCancel(context.Background())
		g.Add(func() error {
			defer runutil.CloseWithLogOnErr(logger, bkt, "bucket client")

			promReadyTimeout := conf.prometheus.readyTimeout
			extLabelsCtx, cancel := context.WithTimeout(ctx, promReadyTimeout)
			defer cancel()

			if err := runutil.Retry(2*time.Second, extLabelsCtx.Done(), func() error {
				if len(m.Labels()) == 0 {
					return errors.New("not uploading as no external labels are configured yet - is Prometheus healthy/reachable?")
				}
				return nil
			}); err != nil {
				return errors.Wrapf(err, "aborting as no external labels found after waiting %s", promReadyTimeout)
			}

			var s *shipper.Shipper
			if conf.shipper.uploadCompacted {
				s = shipper.NewWithCompacted(logger, reg, conf.tsdb.path, bkt, m.Labels, metadata.SidecarSource)
			} else {
				s = shipper.New(logger, reg, conf.tsdb.path, bkt, m.Labels, metadata.SidecarSource)
			}

			return runutil.Repeat(30*time.Second, ctx.Done(), func() error {
				if uploaded, err := s.Sync(ctx); err != nil {
					level.Warn(logger).Log("err", err, "uploaded", uploaded)
				}

				minTime, _, err := s.Timestamps()
				if err != nil {
					level.Warn(logger).Log("msg", "reading timestamps failed", "err", err)
					return nil
				}
				m.UpdateTimestamps(minTime, math.MaxInt64)
				return nil
			})
		}, func(error) {
			cancel()
		})
	}

	level.Info(logger).Log("msg", "starting sidecar")
	return nil
}

func validatePrometheus(ctx context.Context, client *promclient.Client, logger log.Logger, ignoreBlockSize bool, m *promMetadata) error {
	var (
		flagErr error
		flags   promclient.Flags
	)

	if err := runutil.Retry(2*time.Second, ctx.Done(), func() error {
		if flags, flagErr = client.ConfiguredFlags(ctx, m.promURL); flagErr != nil && flagErr != promclient.ErrFlagEndpointNotFound {
			level.Warn(logger).Log("msg", "failed to get Prometheus flags. Is Prometheus running? Retrying", "err", flagErr)
			return errors.Wrapf(flagErr, "fetch Prometheus flags")
		}
		return nil
	}); err != nil {
		return errors.Wrapf(err, "fetch Prometheus flags")
	}

	if flagErr != nil {
		level.Warn(logger).Log("msg", "failed to check Prometheus flags, due to potentially older Prometheus. No extra validation is done.", "err", flagErr)
		return nil
	}

	// Check if compaction is disabled.
	if flags.TSDBMinTime != flags.TSDBMaxTime {
		if !ignoreBlockSize {
			return errors.Errorf("found that TSDB Max time is %s and Min time is %s. "+
				"Compaction needs to be disabled (storage.tsdb.min-block-duration = storage.tsdb.max-block-duration)", flags.TSDBMaxTime, flags.TSDBMinTime)
		}
		level.Warn(logger).Log("msg", "flag to ignore Prometheus min/max block duration flags differing is being used. If the upload of a 2h block fails and a Prometheus compaction happens that block may be missing from your Thanos bucket storage.")
	}
	// Check if block time is 2h.
	if flags.TSDBMinTime != model.Duration(2*time.Hour) {
		level.Warn(logger).Log("msg", "found that TSDB block time is not 2h. Only 2h block time is recommended.", "block-time", flags.TSDBMinTime)
	}

	return nil
}

type promMetadata struct {
	promURL *url.URL

	mtx    sync.Mutex
	mint   int64
	maxt   int64
	labels labels.Labels

	limitMinTime thanosmodel.TimeOrDurationValue

	client *promclient.Client
}

func (s *promMetadata) UpdateLabels(ctx context.Context) error {
	elset, err := s.client.ExternalLabels(ctx, s.promURL)
	if err != nil {
		return err
	}

	s.mtx.Lock()
	defer s.mtx.Unlock()

	s.labels = elset
	return nil
}

func (s *promMetadata) UpdateTimestamps(mint int64, maxt int64) {
	s.mtx.Lock()
	defer s.mtx.Unlock()

	if mint < s.limitMinTime.PrometheusTimestamp() {
		mint = s.limitMinTime.PrometheusTimestamp()
	}

	s.mint = mint
	s.maxt = maxt
}

func (s *promMetadata) Labels() labels.Labels {
	s.mtx.Lock()
	defer s.mtx.Unlock()

	return s.labels
}

func (s *promMetadata) LabelsPB() []storepb.Label {
	s.mtx.Lock()
	defer s.mtx.Unlock()

	lset := make([]storepb.Label, 0, len(s.labels))
	for _, l := range s.labels {
		lset = append(lset, storepb.Label{
			Name:  l.Name,
			Value: l.Value,
		})
	}
	return lset
}

func (s *promMetadata) Timestamps() (mint int64, maxt int64) {
	s.mtx.Lock()
	defer s.mtx.Unlock()

	return s.mint, s.maxt
}

type sidecarConfig struct {
	http         httpConfig
	grpc         grpcConfig
	prometheus   prometheusConfig
	connection   connConfig
	tsdb         tsdbConfig
	reloader     reloaderConfig
	objStore     extflag.PathOrContent
	shipper      shipperConfig
	limitMinTime thanosmodel.TimeOrDurationValue
}

func (sc *sidecarConfig) registerFlag(cmd *kingpin.CmdClause) *sidecarConfig {
	sc.http.registerFlag(cmd)
	sc.grpc.registerFlag(cmd)
	sc.prometheus.registerFlag(cmd)
	sc.connection.registerFlag(cmd)
	sc.tsdb.registerFlag(cmd)
	sc.reloader.registerFlag(cmd)
	sc.objStore = *regCommonObjStoreFlags(cmd, "", false)
	sc.shipper.registerFlag(cmd)
	cmd.Flag("min-time", "Start of time range limit to serve. Thanos sidecar will serve only metrics, which happened later than this value. Option can be a constant time in RFC3339 format or time duration relative to current time, such as -1d or 2h45m. Valid duration units are ms, s, m, h, d, w, y.").
		Default("0000-01-01T00:00:00Z").SetValue(&sc.limitMinTime)
	return sc
}<|MERGE_RESOLUTION|>--- conflicted
+++ resolved
@@ -86,12 +86,8 @@
 		mint: conf.limitMinTime.PrometheusTimestamp(),
 		maxt: math.MaxInt64,
 
-<<<<<<< HEAD
-		limitMinTime: limitMinTime,
+		limitMinTime: conf.limitMinTime,
 		client:       promclient.NewWithTracingClient(logger, "thanos-sidecar"),
-=======
-		limitMinTime: conf.limitMinTime,
->>>>>>> d1ef032b
 	}
 
 	confContentYaml, err := conf.objStore.Content()
@@ -145,11 +141,7 @@
 			// Only check Prometheus's flags when upload is enabled.
 			if uploads {
 				// Check prometheus's flags to ensure sane sidecar flags.
-<<<<<<< HEAD
-				if err := validatePrometheus(ctx, m.client, logger, ignoreBlockSize, m); err != nil {
-=======
-				if err := validatePrometheus(ctx, logger, conf.shipper.ignoreBlockSize, m); err != nil {
->>>>>>> d1ef032b
+				if err := validatePrometheus(ctx, m.client, logger, conf.shipper.ignoreBlockSize, m); err != nil {
 					return errors.Wrap(err, "validate Prometheus flags")
 				}
 			}
@@ -230,15 +222,9 @@
 			return errors.Wrap(err, "setup gRPC server")
 		}
 
-<<<<<<< HEAD
 		s := grpcserver.New(logger, reg, tracer, comp, grpcProbe, promStore, promStore,
-			grpcserver.WithListen(grpcBindAddr),
-			grpcserver.WithGracePeriod(grpcGracePeriod),
-=======
-		s := grpcserver.New(logger, reg, tracer, comp, grpcProbe, promStore,
 			grpcserver.WithListen(conf.grpc.bindAddress),
 			grpcserver.WithGracePeriod(time.Duration(conf.grpc.gracePeriod)),
->>>>>>> d1ef032b
 			grpcserver.WithTLSConfig(tlsCfg),
 		)
 		g.Add(func() error {
