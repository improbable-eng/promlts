--- conflicted
+++ resolved
@@ -252,17 +252,7 @@
 		})
 	}
 
-<<<<<<< HEAD
 	var uploads bool = true
-=======
-	var (
-		bkt    objstore.Bucket
-		bucket string
-		// closeFn gets called when the sync loop ends to close clients, clean up, etc
-		closeFn = func() error { return nil }
-		uploads = true
-	)
->>>>>>> e750465b
 
 	// The background shipper continuously scans the data directory and uploads
 	// new blocks to Google Cloud Storage or an S3-compatible storage service.
