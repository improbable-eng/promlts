--- conflicted
+++ resolved
@@ -50,13 +50,8 @@
 
 	reloaderRuleDirs := cmd.Flag("reloader.rule-dir", "Rule directories for the reloader to refresh (repeated field).").Strings()
 
-<<<<<<< HEAD
-	bucketConf := cmd.Flag("objstore.config", "The object store configuration in yaml format.").
-		PlaceHolder("<bucket.config.yaml>").String()
-=======
 	bucketConfFile := cmd.Flag("objstore.config-file", "The object store configuration file path.").
 		PlaceHolder("<bucket.config.path>").String()
->>>>>>> 984f42ea
 
 	m[name] = func(g *run.Group, logger log.Logger, reg *prometheus.Registry, tracer opentracing.Tracer, _ bool) error {
 		rl := reloader.New(
@@ -79,11 +74,7 @@
 			*httpBindAddr,
 			*promURL,
 			*dataDir,
-<<<<<<< HEAD
-			*bucketConf,
-=======
 			*bucketConfFile,
->>>>>>> 984f42ea
 			peer,
 			rl,
 			name,
@@ -100,11 +91,7 @@
 	httpBindAddr string,
 	promURL *url.URL,
 	dataDir string,
-<<<<<<< HEAD
-	bucketConf string,
-=======
 	bucketConfFile string,
->>>>>>> 984f42ea
 	peer *cluster.Peer,
 	reloader *reloader.Reloader,
 	component string,
@@ -232,11 +219,7 @@
 
 	// The background shipper continuously scans the data directory and uploads
 	// new blocks to Google Cloud Storage or an S3-compatible storage service.
-<<<<<<< HEAD
-	bkt, err := client.NewBucket(logger, bucketConf, reg, component)
-=======
 	bkt, err := client.NewBucket(logger, bucketConfFile, reg, component)
->>>>>>> 984f42ea
 	if err != nil && err != client.ErrNotFound {
 		return err
 	}
