--- conflicted
+++ resolved
@@ -229,11 +229,7 @@
 
 	// The background shipper continuously scans the data directory and uploads
 	// new blocks to Google Cloud Storage or an S3-compatible storage service.
-<<<<<<< HEAD
 	bkt, closeFn, err := client.NewBucket(&gcsBucket, *s3Config, *azureConfig, reg, component)
-=======
-	bkt, err := client.NewBucket(logger, &gcsBucket, *s3Config, reg, component)
->>>>>>> 8b7169b7
 	if err != nil && err != client.ErrNotFound {
 		return err
 	}
