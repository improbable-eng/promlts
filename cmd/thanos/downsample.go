// Copyright (c) The Thanos Authors.
// Licensed under the Apache License 2.0.

package main

import (
	"context"
	"os"
	"path/filepath"
	"sort"
	"time"

	"github.com/go-kit/kit/log"
	"github.com/go-kit/kit/log/level"
	"github.com/oklog/run"
	"github.com/oklog/ulid"
	"github.com/pkg/errors"
	"github.com/prometheus/client_golang/prometheus"
	"github.com/prometheus/client_golang/prometheus/promauto"
	"github.com/prometheus/prometheus/tsdb"
	"github.com/prometheus/prometheus/tsdb/chunkenc"
	"github.com/thanos-io/thanos/pkg/block"
	"github.com/thanos-io/thanos/pkg/block/metadata"
	"github.com/thanos-io/thanos/pkg/compact"
	"github.com/thanos-io/thanos/pkg/compact/downsample"
	"github.com/thanos-io/thanos/pkg/component"
	"github.com/thanos-io/thanos/pkg/extflag"
	"github.com/thanos-io/thanos/pkg/extprom"
	"github.com/thanos-io/thanos/pkg/objstore"
	"github.com/thanos-io/thanos/pkg/objstore/client"
	"github.com/thanos-io/thanos/pkg/prober"
	"github.com/thanos-io/thanos/pkg/runutil"
	httpserver "github.com/thanos-io/thanos/pkg/server/http"
)

type DownsampleMetrics struct {
	downsamples        *prometheus.CounterVec
	downsampleFailures *prometheus.CounterVec
}

func newDownsampleMetrics(reg *prometheus.Registry) *DownsampleMetrics {
	m := new(DownsampleMetrics)

	m.downsamples = promauto.With(reg).NewCounterVec(prometheus.CounterOpts{
		Name: "thanos_compact_downsample_total",
		Help: "Total number of downsampling attempts.",
	}, []string{"group"})
	m.downsampleFailures = promauto.With(reg).NewCounterVec(prometheus.CounterOpts{
		Name: "thanos_compact_downsample_failures_total",
		Help: "Total number of failed downsampling attempts.",
	}, []string{"group"})

	return m
}

func RunDownsample(
	g *run.Group,
	logger log.Logger,
	reg *prometheus.Registry,
	httpBindAddr string,
	httpGracePeriod time.Duration,
	dataDir string,
	objStoreConfig *extflag.PathOrContent,
	comp component.Component,
	hashFunc metadata.HashFunc,
) error {
	confContentYaml, err := objStoreConfig.Content()
	if err != nil {
		return err
	}

	bkt, err := client.NewBucket(logger, confContentYaml, reg, component.Downsample.String())
	if err != nil {
		return err
	}

	metaFetcher, err := block.NewMetaFetcher(logger, block.FetcherConcurrency, bkt, "", extprom.WrapRegistererWithPrefix("thanos_", reg), []block.MetadataFilter{
		block.NewDeduplicateFilter(),
	}, nil)
	if err != nil {
		return errors.Wrap(err, "create meta fetcher")
	}

	// Ensure we close up everything properly.
	defer func() {
		if err != nil {
			runutil.CloseWithLogOnErr(logger, bkt, "bucket client")
		}
	}()

	httpProbe := prober.NewHTTP()
	statusProber := prober.Combine(
		httpProbe,
		prober.NewInstrumentation(comp, logger, extprom.WrapRegistererWithPrefix("thanos_", reg)),
	)

	metrics := newDownsampleMetrics(reg)
	// Start cycle of syncing blocks from the bucket and garbage collecting the bucket.
	{
		ctx, cancel := context.WithCancel(context.Background())

		g.Add(func() error {
			defer runutil.CloseWithLogOnErr(logger, bkt, "bucket client")
			statusProber.Ready()

			level.Info(logger).Log("msg", "start first pass of downsampling")
			metas, _, err := metaFetcher.Fetch(ctx)
			if err != nil {
				return errors.Wrap(err, "sync before first pass of downsampling")
			}

			for _, meta := range metas {
				groupKey := compact.DefaultGroupKey(meta.Thanos)
				metrics.downsamples.WithLabelValues(groupKey)
				metrics.downsampleFailures.WithLabelValues(groupKey)
			}
			if err := downsampleBucket(ctx, logger, metrics, bkt, metas, dataDir, hashFunc); err != nil {
				return errors.Wrap(err, "downsampling failed")
			}

			level.Info(logger).Log("msg", "start second pass of downsampling")
			metas, _, err = metaFetcher.Fetch(ctx)
			if err != nil {
				return errors.Wrap(err, "sync before second pass of downsampling")
			}
			if err := downsampleBucket(ctx, logger, metrics, bkt, metas, dataDir, hashFunc); err != nil {
				return errors.Wrap(err, "downsampling failed")
			}

			return nil
		}, func(error) {
			cancel()
		})
	}

	srv := httpserver.New(logger, reg, comp, httpProbe,
		httpserver.WithListen(httpBindAddr),
		httpserver.WithGracePeriod(httpGracePeriod),
	)

	g.Add(func() error {
		statusProber.Healthy()

		return srv.ListenAndServe()
	}, func(err error) {
		statusProber.NotReady(err)
		defer statusProber.NotHealthy(err)

		srv.Shutdown(err)
	})

	level.Info(logger).Log("msg", "starting downsample node")
	return nil
}

func downsampleBucket(
	ctx context.Context,
	logger log.Logger,
	metrics *DownsampleMetrics,
	bkt objstore.Bucket,
	metas map[ulid.ULID]*metadata.Meta,
	dir string,
	hashFunc metadata.HashFunc,
) (rerr error) {
	if err := os.MkdirAll(dir, 0777); err != nil {
		return errors.Wrap(err, "create dir")
	}

	defer func() {
		// Leave the downsample directory for inspection if it is a halt error
		// or if it is not then so that possibly we would not have to download everything again.
		if rerr != nil {
			return
		}
		if err := os.RemoveAll(dir); err != nil {
			level.Error(logger).Log("msg", "failed to remove downsample cache directory", "path", dir, "err", err)
		}
	}()

	// mapping from a hash over all source IDs to blocks. We don't need to downsample a block
	// if a downsampled version with the same hash already exists.
	sources5m := map[ulid.ULID]struct{}{}
	sources1h := map[ulid.ULID]struct{}{}

	for _, m := range metas {
		switch m.Thanos.Downsample.Resolution {
		case downsample.ResLevel0:
			continue
		case downsample.ResLevel1:
			for _, id := range m.Compaction.Sources {
				sources5m[id] = struct{}{}
			}
		case downsample.ResLevel2:
			for _, id := range m.Compaction.Sources {
				sources1h[id] = struct{}{}
			}
		default:
			return errors.Errorf("unexpected downsampling resolution %d", m.Thanos.Downsample.Resolution)
		}
	}

<<<<<<< HEAD
	ignoreDirs := []string{}
	for ulid := range metas {
		ignoreDirs = append(ignoreDirs, ulid.String())
	}

	if err := runutil.DeleteAll(dir, ignoreDirs...); err != nil {
		level.Warn(logger).Log("msg", "failed deleting potentially outdated directories/files, some disk space usage might have leaked. Continuing", "err", err, "dir", dir)
	}

	for _, m := range metas {
=======
	metasULIDS := make([]ulid.ULID, 0, len(metas))
	for k := range metas {
		metasULIDS = append(metasULIDS, k)
	}
	sort.Slice(metasULIDS, func(i, j int) bool {
		return metasULIDS[i].Compare(metasULIDS[j]) < 0
	})

	for _, mk := range metasULIDS {
		m := metas[mk]

>>>>>>> 6877bd17
		switch m.Thanos.Downsample.Resolution {
		case downsample.ResLevel0:
			missing := false
			for _, id := range m.Compaction.Sources {
				if _, ok := sources5m[id]; !ok {
					missing = true
					break
				}
			}
			if !missing {
				continue
			}
			// Only downsample blocks once we are sure to get roughly 2 chunks out of it.
			// NOTE(fabxc): this must match with at which block size the compactor creates downsampled
			// blocks. Otherwise we may never downsample some data.
			if m.MaxTime-m.MinTime < downsample.DownsampleRange0 {
				continue
			}

			if err := processDownsampling(ctx, logger, bkt, m, dir, downsample.ResLevel1, hashFunc); err != nil {
				metrics.downsampleFailures.WithLabelValues(compact.DefaultGroupKey(m.Thanos)).Inc()
				return errors.Wrap(err, "downsampling to 5 min")
			}
			metrics.downsamples.WithLabelValues(compact.DefaultGroupKey(m.Thanos)).Inc()

		case downsample.ResLevel1:
			missing := false
			for _, id := range m.Compaction.Sources {
				if _, ok := sources1h[id]; !ok {
					missing = true
					break
				}
			}
			if !missing {
				continue
			}
			// Only downsample blocks once we are sure to get roughly 2 chunks out of it.
			// NOTE(fabxc): this must match with at which block size the compactor creates downsampled
			// blocks. Otherwise we may never downsample some data.
			if m.MaxTime-m.MinTime < downsample.DownsampleRange1 {
				continue
			}
			if err := processDownsampling(ctx, logger, bkt, m, dir, downsample.ResLevel2, hashFunc); err != nil {
				metrics.downsampleFailures.WithLabelValues(compact.DefaultGroupKey(m.Thanos)).Inc()
				return errors.Wrap(err, "downsampling to 60 min")
			}
			metrics.downsamples.WithLabelValues(compact.DefaultGroupKey(m.Thanos)).Inc()
		}
	}
	return nil
}

func processDownsampling(ctx context.Context, logger log.Logger, bkt objstore.Bucket, m *metadata.Meta, dir string, resolution int64, hashFunc metadata.HashFunc) error {
	begin := time.Now()
	bdir := filepath.Join(dir, m.ULID.String())

	err := block.Download(ctx, logger, bkt, m.ULID, bdir)
	if err != nil {
		return errors.Wrapf(err, "download block %s", m.ULID)
	}
	level.Info(logger).Log("msg", "downloaded block", "id", m.ULID, "duration", time.Since(begin))

	if err := block.VerifyIndex(logger, filepath.Join(bdir, block.IndexFilename), m.MinTime, m.MaxTime); err != nil {
		return errors.Wrap(err, "input block index not valid")
	}

	begin = time.Now()

	var pool chunkenc.Pool
	if m.Thanos.Downsample.Resolution == 0 {
		pool = chunkenc.NewPool()
	} else {
		pool = downsample.NewPool()
	}

	b, err := tsdb.OpenBlock(logger, bdir, pool)
	if err != nil {
		return errors.Wrapf(err, "open block %s", m.ULID)
	}
	defer runutil.CloseWithLogOnErr(log.With(logger, "outcome", "potential left mmap file handlers left"), b, "tsdb reader")

	id, err := downsample.Downsample(logger, m, b, dir, resolution)
	if err != nil {
		return errors.Wrapf(err, "downsample block %s to window %d", m.ULID, resolution)
	}
	resdir := filepath.Join(dir, id.String())

	level.Info(logger).Log("msg", "downsampled block",
		"from", m.ULID, "to", id, "duration", time.Since(begin))

	if err := block.VerifyIndex(logger, filepath.Join(resdir, block.IndexFilename), m.MinTime, m.MaxTime); err != nil {
		return errors.Wrap(err, "output block index not valid")
	}

	begin = time.Now()

	err = block.Upload(ctx, logger, bkt, resdir, hashFunc)
	if err != nil {
		return errors.Wrapf(err, "upload downsampled block %s", id)
	}

	level.Info(logger).Log("msg", "uploaded block", "id", id, "duration", time.Since(begin))

	// It is not harmful if these fails.
	if err := os.RemoveAll(bdir); err != nil {
		level.Warn(logger).Log("msg", "failed to clean directory", "dir", bdir, "err", err)
	}
	if err := os.RemoveAll(resdir); err != nil {
		level.Warn(logger).Log("msg", "failed to clean directory", "resdir", bdir, "err", err)
	}

	return nil
}<|MERGE_RESOLUTION|>--- conflicted
+++ resolved
@@ -199,7 +199,6 @@
 		}
 	}
 
-<<<<<<< HEAD
 	ignoreDirs := []string{}
 	for ulid := range metas {
 		ignoreDirs = append(ignoreDirs, ulid.String())
@@ -209,8 +208,6 @@
 		level.Warn(logger).Log("msg", "failed deleting potentially outdated directories/files, some disk space usage might have leaked. Continuing", "err", err, "dir", dir)
 	}
 
-	for _, m := range metas {
-=======
 	metasULIDS := make([]ulid.ULID, 0, len(metas))
 	for k := range metas {
 		metasULIDS = append(metasULIDS, k)
@@ -222,7 +219,6 @@
 	for _, mk := range metasULIDS {
 		m := metas[mk]
 
->>>>>>> 6877bd17
 		switch m.Thanos.Downsample.Resolution {
 		case downsample.ResLevel0:
 			missing := false
