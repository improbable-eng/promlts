--- conflicted
+++ resolved
@@ -33,24 +33,13 @@
 	dataDir := cmd.Flag("data-dir", "Data directory in which to cache blocks and process downsamplings.").
 		Default("./data").String()
 
-<<<<<<< HEAD
-	gcsBucket := cmd.Flag("gcs.bucket", "Google Cloud Storage bucket name for stored blocks.").
-		PlaceHolder("<bucket>").String()
-
-	s3Config := s3.RegisterS3Params(cmd)
-=======
 	bucketConf := cmd.Flag("objstore.config", "The object store configuration in yaml format.").
 		PlaceHolder("<bucket.config.yaml>").Required().String()
->>>>>>> 829f0f66
 
 	azureConfig := azure.RegisterAzureParams(cmd)
 
 	m[name] = func(g *run.Group, logger log.Logger, reg *prometheus.Registry, tracer opentracing.Tracer, _ bool) error {
-<<<<<<< HEAD
-		return runDownsample(g, logger, reg, *dataDir, *gcsBucket, s3Config, azureConfig, name)
-=======
 		return runDownsample(g, logger, reg, *dataDir, *bucketConf, name)
->>>>>>> 829f0f66
 	}
 }
 
@@ -59,21 +48,11 @@
 	logger log.Logger,
 	reg *prometheus.Registry,
 	dataDir string,
-<<<<<<< HEAD
-	gcsBucket string,
-	s3Config *s3.Config,
-	azureConfig *azure.Config,
-	component string,
-) error {
-
-	bkt, err := client.NewBucket(logger, &gcsBucket, *s3Config, *azureConfig, reg, component)
-=======
 	bucketConf string,
 	component string,
 ) error {
 
 	bkt, err := client.NewBucket(logger, bucketConf, reg, component)
->>>>>>> 829f0f66
 	if err != nil {
 		return err
 	}
