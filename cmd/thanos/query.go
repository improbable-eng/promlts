--- conflicted
+++ resolved
@@ -91,12 +91,10 @@
 	enablePartialResponse := cmd.Flag("query.partial-response", "Enable partial response for queries if no partial_response param is specified.").
 		Default("true").Bool()
 
-<<<<<<< HEAD
+	storeResponseTimeout := modelDuration(cmd.Flag("store.response-timeout", "If a Store doesn't send any data in this specified duration then a Store will be ignored and partial data will be returned if it's enabled. 0 disables timeout.").Default("0ms"))
+
 	storeReadTimeout := modelDuration(cmd.Flag("store.read-timeout", "Maximum time to read response from store. If request to one of stores is timed out and store.read-timeout < query.timeout partial response will be returned. If store.read-timeout >= query.timeout one of stores is timed out the client will get no data and timeout error.").
 		Default("2m"))
-=======
-	storeResponseTimeout := modelDuration(cmd.Flag("store.response-timeout", "If a Store doesn't send any data in this specified duration then a Store will be ignored and partial data will be returned if it's enabled. 0 disables timeout.").Default("0ms"))
->>>>>>> 9997bc8e
 
 	m[name] = func(g *run.Group, logger log.Logger, reg *prometheus.Registry, tracer opentracing.Tracer, _ bool) error {
 		peer, err := newPeerFn(logger, reg, true, *httpAdvertiseAddr, true)
@@ -146,11 +144,8 @@
 			*webPrefixHeaderName,
 			*maxConcurrentQueries,
 			time.Duration(*queryTimeout),
-<<<<<<< HEAD
+			time.Duration(*storeResponseTimeout),
 			time.Duration(*storeReadTimeout),
-=======
-			time.Duration(*storeResponseTimeout),
->>>>>>> 9997bc8e
 			*replicaLabel,
 			peer,
 			selectorLset,
@@ -266,11 +261,8 @@
 	webPrefixHeaderName string,
 	maxConcurrentQueries int,
 	queryTimeout time.Duration,
-<<<<<<< HEAD
+	storeResponseTimeout time.Duration,
 	storeReadTimeout time.Duration,
-=======
-	storeResponseTimeout time.Duration,
->>>>>>> 9997bc8e
 	replicaLabel string,
 	peer cluster.Peer,
 	selectorLset labels.Labels,
@@ -324,11 +316,7 @@
 			},
 			dialOpts,
 		)
-<<<<<<< HEAD
-		proxy            = store.NewProxyStore(logger, stores.Get, component.Query, selectorLset, storeReadTimeout)
-=======
-		proxy            = store.NewProxyStore(logger, stores.Get, component.Query, selectorLset, storeResponseTimeout)
->>>>>>> 9997bc8e
+		proxy            = store.NewProxyStore(logger, stores.Get, component.Query, selectorLset, storeResponseTimeout, storeReadTimeout)
 		queryableCreator = query.NewQueryableCreator(logger, proxy, replicaLabel)
 		engine           = promql.NewEngine(
 			promql.EngineOpts{
