--- conflicted
+++ resolved
@@ -194,15 +194,12 @@
 	// Number of goroutines to use when syncing blocks from object storage.
 	blockSyncConcurrency int
 
-<<<<<<< HEAD
 	// Query gate which limits the maximum amount of concurrent queries.
 	queryGate *Gate
 
 	// Samples limiter which limits the number of samples per each Series() call.
 	samplesLimiter *Limiter
-=======
-	partitioner partitioner
->>>>>>> cb385087
+	partitioner    partitioner
 }
 
 // NewBucketStore creates a new bucket backed store that implements the store API against
@@ -235,13 +232,10 @@
 	if err != nil {
 		return nil, errors.Wrap(err, "create chunk pool")
 	}
-<<<<<<< HEAD
+
+	const maxGapSize = 512 * 1024
+
 	metrics := newBucketStoreMetrics(reg)
-=======
-
-	const maxGapSize = 512 * 1024
-
->>>>>>> cb385087
 	s := &BucketStore{
 		logger:               logger,
 		bucket:               bucket,
@@ -252,12 +246,9 @@
 		blockSets:            map[uint64]*bucketBlockSet{},
 		debugLogging:         debugLogging,
 		blockSyncConcurrency: blockSyncConcurrency,
-<<<<<<< HEAD
 		queryGate:            NewGate(maxConcurrent, reg),
 		samplesLimiter:       NewLimiter(maxSampleCount, &metrics.queriesLimited),
-=======
 		partitioner:          gapBasedPartitioner{maxGapSize: maxGapSize},
->>>>>>> cb385087
 	}
 	s.metrics = metrics
 
