// Copyright (c) The Thanos Authors.
// Licensed under the Apache License 2.0.

package storepb

import (
	"strings"
	"unsafe"

	"github.com/gogo/protobuf/types"
	"github.com/prometheus/prometheus/pkg/labels"
	"github.com/thanos-io/thanos/pkg/store/storepb/prompb"
)

var PartialResponseStrategyValues = func() []string {
	var s []string
	for k := range PartialResponseStrategy_value {
		s = append(s, k)
	}
	return s
}()

func NewWarnSeriesResponse(err error) *SeriesResponse {
	return &SeriesResponse{
		Result: &SeriesResponse_Warning{
			Warning: err.Error(),
		},
	}
}

func NewSeriesResponse(series *Series) *SeriesResponse {
	return &SeriesResponse{
		Result: &SeriesResponse_Series{
			Series: series,
		},
	}
}

<<<<<<< HEAD
func NewRuleGroupRulesResponse(rg *RuleGroup) *RulesResponse {
	return &RulesResponse{
		Result: &RulesResponse_Group{
			Group: rg,
		},
	}
}

func NewWarningRulesResponse(warning error) *RulesResponse {
	return &RulesResponse{
		Result: &RulesResponse_Warning{
			Warning: warning.Error(),
		},
	}
}

func NewRecordingRule(r *RecordingRule) *Rule {
	return &Rule{
		Result: &Rule_Recording{Recording: r},
	}
}

=======
func NewHintsSeriesResponse(hints *types.Any) *SeriesResponse {
	return &SeriesResponse{
		Result: &SeriesResponse_Hints{
			Hints: hints,
		},
	}
}

>>>>>>> d1ef032b
// CompareLabels compares two sets of labels.
func CompareLabels(a, b []Label) int {
	l := len(a)
	if len(b) < l {
		l = len(b)
	}
	for i := 0; i < l; i++ {
		if d := strings.Compare(a[i].Name, b[i].Name); d != 0 {
			return d
		}
		if d := strings.Compare(a[i].Value, b[i].Value); d != 0 {
			return d
		}
	}
	// If all labels so far were in common, the set with fewer labels comes first.
	return len(a) - len(b)
}

type emptySeriesSet struct{}

func (emptySeriesSet) Next() bool                 { return false }
func (emptySeriesSet) At() ([]Label, []AggrChunk) { return nil, nil }
func (emptySeriesSet) Err() error                 { return nil }

// EmptySeriesSet returns a new series set that contains no series.
func EmptySeriesSet() SeriesSet {
	return emptySeriesSet{}
}

// MergeSeriesSets returns a new series set that is the union of the input sets.
func MergeSeriesSets(all ...SeriesSet) SeriesSet {
	switch len(all) {
	case 0:
		return emptySeriesSet{}
	case 1:
		return all[0]
	}
	h := len(all) / 2

	return newMergedSeriesSet(
		MergeSeriesSets(all[:h]...),
		MergeSeriesSets(all[h:]...),
	)
}

// SeriesSet is a set of series and their corresponding chunks.
// The set is sorted by the label sets. Chunks may be overlapping or expected of order.
type SeriesSet interface {
	Next() bool
	At() ([]Label, []AggrChunk)
	Err() error
}

// mergedSeriesSet takes two series sets as a single series set.
type mergedSeriesSet struct {
	a, b SeriesSet

	lset         []Label
	chunks       []AggrChunk
	adone, bdone bool
}

// newMergedSeriesSet takes two series sets as a single series set.
// Series that occur in both sets should have disjoint time ranges.
// If the ranges overlap b samples are appended to a samples.
// If the single SeriesSet returns same series within many iterations,
// merge series set will not try to merge those.
func newMergedSeriesSet(a, b SeriesSet) *mergedSeriesSet {
	s := &mergedSeriesSet{a: a, b: b}
	// Initialize first elements of both sets as Next() needs
	// one element look-ahead.
	s.adone = !s.a.Next()
	s.bdone = !s.b.Next()

	return s
}

func (s *mergedSeriesSet) At() ([]Label, []AggrChunk) {
	return s.lset, s.chunks
}

func (s *mergedSeriesSet) Err() error {
	if s.a.Err() != nil {
		return s.a.Err()
	}
	return s.b.Err()
}

func (s *mergedSeriesSet) compare() int {
	if s.adone {
		return 1
	}
	if s.bdone {
		return -1
	}
	lsetA, _ := s.a.At()
	lsetB, _ := s.b.At()
	return CompareLabels(lsetA, lsetB)
}

func (s *mergedSeriesSet) Next() bool {
	if s.adone && s.bdone || s.Err() != nil {
		return false
	}

	d := s.compare()

	// Both sets contain the current series. Chain them into a single one.
	if d > 0 {
		s.lset, s.chunks = s.b.At()
		s.bdone = !s.b.Next()
	} else if d < 0 {
		s.lset, s.chunks = s.a.At()
		s.adone = !s.a.Next()
	} else {
		// Concatenate chunks from both series sets. They may be expected of order
		// w.r.t to their time range. This must be accounted for later.
		lset, chksA := s.a.At()
		_, chksB := s.b.At()

		s.lset = lset
		// Slice reuse is not generally safe with nested merge iterators.
		// We err on the safe side an create a new slice.
		s.chunks = make([]AggrChunk, 0, len(chksA)+len(chksB))
		s.chunks = append(s.chunks, chksA...)
		s.chunks = append(s.chunks, chksB...)

		s.adone = !s.a.Next()
		s.bdone = !s.b.Next()
	}
	return true
}

// LabelsToPromLabels converts Thanos proto labels to Prometheus labels in type safe manner.
func LabelsToPromLabels(lset []Label) labels.Labels {
	ret := make(labels.Labels, len(lset))
	for i, l := range lset {
		ret[i] = labels.Label{Name: l.Name, Value: l.Value}
	}
	return ret
}
<<<<<<< HEAD

func PromLabelsToLabels(lset labels.Labels) []Label {
=======

// LabelsToPromLabelsUnsafe converts Thanos proto labels to Prometheus labels in type unsafe manner.
// It reuses the same memory. Caller should abort using passed []Labels.
//
// NOTE: This depends on order of struct fields etc, so use with extreme care.
func LabelsToPromLabelsUnsafe(lset []Label) labels.Labels {
	return *(*[]labels.Label)(unsafe.Pointer(&lset))
}

// PromLabelsToLabels converts Prometheus labels to Thanos proto labels in type safe manner.
func PromLabelsToLabels(lset labels.Labels) []Label {
	ret := make([]Label, len(lset))
	for i, l := range lset {
		ret[i] = Label{Name: l.Name, Value: l.Value}
	}
	return ret
}

// PromLabelsToLabelsUnsafe converts Prometheus labels to Thanos proto labels in type unsafe manner.
// It reuses the same memory. Caller should abort using passed labels.Labels.
//
// // NOTE: This depends on order of struct fields etc, so use with extreme care.
func PromLabelsToLabelsUnsafe(lset labels.Labels) []Label {
	return *(*[]Label)(unsafe.Pointer(&lset))
}

// PrompbLabelsToLabels converts Prometheus labels to Thanos proto labels in type safe manner.
func PrompbLabelsToLabels(lset []prompb.Label) []Label {
>>>>>>> d1ef032b
	ret := make([]Label, len(lset))
	for i, l := range lset {
		ret[i] = Label{Name: l.Name, Value: l.Value}
	}
	return ret
}

// PrompbLabelsToLabelsUnsafe converts Prometheus proto labels to Thanos proto labels in type unsafe manner.
// It reuses the same memory. Caller should abort using passed labels.Labels.
//
// // NOTE: This depends on order of struct fields etc, so use with extreme care.
func PrompbLabelsToLabelsUnsafe(lset []prompb.Label) []Label {
	return *(*[]Label)(unsafe.Pointer(&lset))
}

func LabelsToString(lset []Label) string {
	var s []string
	for _, l := range lset {
		s = append(s, l.String())
	}
	return "[" + strings.Join(s, ",") + "]"
}

func LabelSetsToString(lsets []LabelSet) string {
	s := []string{}
	for _, ls := range lsets {
		s = append(s, LabelsToString(ls.Labels))
	}
	return strings.Join(s, "")
}<|MERGE_RESOLUTION|>--- conflicted
+++ resolved
@@ -36,7 +36,6 @@
 	}
 }
 
-<<<<<<< HEAD
 func NewRuleGroupRulesResponse(rg *RuleGroup) *RulesResponse {
 	return &RulesResponse{
 		Result: &RulesResponse_Group{
@@ -59,7 +58,6 @@
 	}
 }
 
-=======
 func NewHintsSeriesResponse(hints *types.Any) *SeriesResponse {
 	return &SeriesResponse{
 		Result: &SeriesResponse_Hints{
@@ -68,7 +66,6 @@
 	}
 }
 
->>>>>>> d1ef032b
 // CompareLabels compares two sets of labels.
 func CompareLabels(a, b []Label) int {
 	l := len(a)
@@ -210,10 +207,6 @@
 	}
 	return ret
 }
-<<<<<<< HEAD
-
-func PromLabelsToLabels(lset labels.Labels) []Label {
-=======
 
 // LabelsToPromLabelsUnsafe converts Thanos proto labels to Prometheus labels in type unsafe manner.
 // It reuses the same memory. Caller should abort using passed []Labels.
@@ -242,7 +235,6 @@
 
 // PrompbLabelsToLabels converts Prometheus labels to Thanos proto labels in type safe manner.
 func PrompbLabelsToLabels(lset []prompb.Label) []Label {
->>>>>>> d1ef032b
 	ret := make([]Label, len(lset))
 	for i, l := range lset {
 		ret[i] = Label{Name: l.Name, Value: l.Value}
