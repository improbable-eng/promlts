package store

import (
	"context"
	"io/ioutil"
	"os"
	"path/filepath"
	"sync"
	"testing"
	"time"

	"github.com/go-kit/kit/log"
	"github.com/improbable-eng/thanos/pkg/block"
	"github.com/improbable-eng/thanos/pkg/block/metadata"
	"github.com/improbable-eng/thanos/pkg/objstore"
	"github.com/improbable-eng/thanos/pkg/objstore/objtesting"
	"github.com/improbable-eng/thanos/pkg/runutil"
	"github.com/improbable-eng/thanos/pkg/store/storepb"
	"github.com/improbable-eng/thanos/pkg/testutil"
	"github.com/pkg/errors"
	"github.com/prometheus/prometheus/pkg/timestamp"
	"github.com/prometheus/tsdb/labels"
)

type storeSuite struct {
	cancel context.CancelFunc
	wg     sync.WaitGroup

	store            *BucketStore
	minTime, maxTime int64
}

func (s *storeSuite) Close() {
	s.cancel()
	s.wg.Wait()
}

<<<<<<< HEAD
func prepareStoreWithTestBlocks(t testing.TB, dir string, bkt objstore.Bucket, maxSampleCount uint64) *storeSuite {
=======
func prepareStoreWithTestBlocks(t testing.TB, dir string, bkt objstore.Bucket, manyParts bool) *storeSuite {
>>>>>>> cb385087
	series := []labels.Labels{
		labels.FromStrings("a", "1", "b", "1"),
		labels.FromStrings("a", "1", "b", "2"),
		labels.FromStrings("a", "2", "b", "1"),
		labels.FromStrings("a", "2", "b", "2"),
		labels.FromStrings("a", "1", "c", "1"),
		labels.FromStrings("a", "1", "c", "2"),
		labels.FromStrings("a", "2", "c", "1"),
		labels.FromStrings("a", "2", "c", "2"),
	}
	extLset := labels.FromStrings("ext1", "value1")

	start := time.Now()
	now := start

	ctx, cancel := context.WithCancel(context.Background())
	s := &storeSuite{cancel: cancel}
	blocks := 0
	for i := 0; i < 3; i++ {
		mint := timestamp.FromTime(now)
		now = now.Add(2 * time.Hour)
		maxt := timestamp.FromTime(now)

		if s.minTime == 0 {
			s.minTime = mint
		}
		s.maxTime = maxt

		// Create two blocks per time slot. Only add 10 samples each so only one chunk
		// gets created each. This way we can easily verify we got 10 chunks per series below.
		id1, err := testutil.CreateBlock(dir, series[:4], 10, mint, maxt, extLset, 0)
		testutil.Ok(t, err)
		id2, err := testutil.CreateBlock(dir, series[4:], 10, mint, maxt, extLset, 0)
		testutil.Ok(t, err)

		dir1, dir2 := filepath.Join(dir, id1.String()), filepath.Join(dir, id2.String())

		// Add labels to the meta of the second block.
		meta, err := metadata.Read(dir2)
		testutil.Ok(t, err)
		meta.Thanos.Labels = map[string]string{"ext2": "value2"}
		testutil.Ok(t, metadata.Write(log.NewNopLogger(), dir2, meta))

		testutil.Ok(t, block.Upload(ctx, log.NewNopLogger(), bkt, dir1))
		testutil.Ok(t, block.Upload(ctx, log.NewNopLogger(), bkt, dir2))
		blocks += 2

		testutil.Ok(t, os.RemoveAll(dir1))
		testutil.Ok(t, os.RemoveAll(dir2))
	}

	store, err := NewBucketStore(log.NewLogfmtLogger(os.Stderr), nil, bkt, dir, 100, 0, maxSampleCount, 20, false, 20)
	testutil.Ok(t, err)

	s.store = store

	if manyParts {
		s.store.partitioner = naivePartitioner{}
	}

	s.wg.Add(1)
	go func() {
		defer s.wg.Done()

		if err := runutil.Repeat(100*time.Millisecond, ctx.Done(), func() error {
			return store.SyncBlocks(ctx)
		}); err != nil && errors.Cause(err) != context.Canceled {
			t.Error(err)
			t.FailNow()
		}
	}()

	rctx, rcancel := context.WithTimeout(ctx, 30*time.Second)
	defer rcancel()

	testutil.Ok(t, runutil.Retry(100*time.Millisecond, rctx.Done(), func() error {
		if store.numBlocks() < blocks {
			return errors.New("not all blocks loaded")
		}
		return nil
	}))

	return s
}

func testBucketStore_e2e(t testing.TB, ctx context.Context, s *storeSuite) {
	mint, maxt := s.store.TimeRange()
	testutil.Equals(t, s.minTime, mint)
	testutil.Equals(t, s.maxTime, maxt)

	vals, err := s.store.LabelValues(ctx, &storepb.LabelValuesRequest{Label: "a"})
	testutil.Ok(t, err)
	testutil.Equals(t, []string{"1", "2"}, vals.Values)

	for i, tcase := range []struct {
		req      *storepb.SeriesRequest
		expected [][]storepb.Label
	}{
		{
			req: &storepb.SeriesRequest{
				Matchers: []storepb.LabelMatcher{
					{Type: storepb.LabelMatcher_RE, Name: "a", Value: "1|2"},
				},
				MinTime: mint,
				MaxTime: maxt,
			},
			expected: [][]storepb.Label{
				{{Name: "a", Value: "1"}, {Name: "b", Value: "1"}, {Name: "ext1", Value: "value1"}},
				{{Name: "a", Value: "1"}, {Name: "b", Value: "2"}, {Name: "ext1", Value: "value1"}},
				{{Name: "a", Value: "1"}, {Name: "c", Value: "1"}, {Name: "ext2", Value: "value2"}},
				{{Name: "a", Value: "1"}, {Name: "c", Value: "2"}, {Name: "ext2", Value: "value2"}},
				{{Name: "a", Value: "2"}, {Name: "b", Value: "1"}, {Name: "ext1", Value: "value1"}},
				{{Name: "a", Value: "2"}, {Name: "b", Value: "2"}, {Name: "ext1", Value: "value1"}},
				{{Name: "a", Value: "2"}, {Name: "c", Value: "1"}, {Name: "ext2", Value: "value2"}},
				{{Name: "a", Value: "2"}, {Name: "c", Value: "2"}, {Name: "ext2", Value: "value2"}},
			},
		},
		{
			req: &storepb.SeriesRequest{
				Matchers: []storepb.LabelMatcher{
					{Type: storepb.LabelMatcher_RE, Name: "a", Value: "1"},
				},
				MinTime: mint,
				MaxTime: maxt,
			},
			expected: [][]storepb.Label{
				{{Name: "a", Value: "1"}, {Name: "b", Value: "1"}, {Name: "ext1", Value: "value1"}},
				{{Name: "a", Value: "1"}, {Name: "b", Value: "2"}, {Name: "ext1", Value: "value1"}},
				{{Name: "a", Value: "1"}, {Name: "c", Value: "1"}, {Name: "ext2", Value: "value2"}},
				{{Name: "a", Value: "1"}, {Name: "c", Value: "2"}, {Name: "ext2", Value: "value2"}},
			},
		},
		{
			req: &storepb.SeriesRequest{
				Matchers: []storepb.LabelMatcher{
					{Type: storepb.LabelMatcher_NRE, Name: "a", Value: "2"},
				},
				MinTime: mint,
				MaxTime: maxt,
			},
			expected: [][]storepb.Label{
				{{Name: "a", Value: "1"}, {Name: "b", Value: "1"}, {Name: "ext1", Value: "value1"}},
				{{Name: "a", Value: "1"}, {Name: "b", Value: "2"}, {Name: "ext1", Value: "value1"}},
				{{Name: "a", Value: "1"}, {Name: "c", Value: "1"}, {Name: "ext2", Value: "value2"}},
				{{Name: "a", Value: "1"}, {Name: "c", Value: "2"}, {Name: "ext2", Value: "value2"}},
			},
		},
		{
			req: &storepb.SeriesRequest{
				Matchers: []storepb.LabelMatcher{
					{Type: storepb.LabelMatcher_NRE, Name: "a", Value: "not_existing"},
				},
				MinTime: mint,
				MaxTime: maxt,
			},
			expected: [][]storepb.Label{
				{{Name: "a", Value: "1"}, {Name: "b", Value: "1"}, {Name: "ext1", Value: "value1"}},
				{{Name: "a", Value: "1"}, {Name: "b", Value: "2"}, {Name: "ext1", Value: "value1"}},
				{{Name: "a", Value: "1"}, {Name: "c", Value: "1"}, {Name: "ext2", Value: "value2"}},
				{{Name: "a", Value: "1"}, {Name: "c", Value: "2"}, {Name: "ext2", Value: "value2"}},
				{{Name: "a", Value: "2"}, {Name: "b", Value: "1"}, {Name: "ext1", Value: "value1"}},
				{{Name: "a", Value: "2"}, {Name: "b", Value: "2"}, {Name: "ext1", Value: "value1"}},
				{{Name: "a", Value: "2"}, {Name: "c", Value: "1"}, {Name: "ext2", Value: "value2"}},
				{{Name: "a", Value: "2"}, {Name: "c", Value: "2"}, {Name: "ext2", Value: "value2"}},
			},
		},
		{
			req: &storepb.SeriesRequest{
				Matchers: []storepb.LabelMatcher{
					{Type: storepb.LabelMatcher_NRE, Name: "not_existing", Value: "1"},
				},
				MinTime: mint,
				MaxTime: maxt,
			},
			expected: [][]storepb.Label{
				{{Name: "a", Value: "1"}, {Name: "b", Value: "1"}, {Name: "ext1", Value: "value1"}},
				{{Name: "a", Value: "1"}, {Name: "b", Value: "2"}, {Name: "ext1", Value: "value1"}},
				{{Name: "a", Value: "1"}, {Name: "c", Value: "1"}, {Name: "ext2", Value: "value2"}},
				{{Name: "a", Value: "1"}, {Name: "c", Value: "2"}, {Name: "ext2", Value: "value2"}},
				{{Name: "a", Value: "2"}, {Name: "b", Value: "1"}, {Name: "ext1", Value: "value1"}},
				{{Name: "a", Value: "2"}, {Name: "b", Value: "2"}, {Name: "ext1", Value: "value1"}},
				{{Name: "a", Value: "2"}, {Name: "c", Value: "1"}, {Name: "ext2", Value: "value2"}},
				{{Name: "a", Value: "2"}, {Name: "c", Value: "2"}, {Name: "ext2", Value: "value2"}},
			},
		},
		{
			req: &storepb.SeriesRequest{
				Matchers: []storepb.LabelMatcher{
					{Type: storepb.LabelMatcher_EQ, Name: "b", Value: "2"},
				},
				MinTime: mint,
				MaxTime: maxt,
			},
			expected: [][]storepb.Label{
				{{Name: "a", Value: "1"}, {Name: "b", Value: "2"}, {Name: "ext1", Value: "value1"}},
				{{Name: "a", Value: "2"}, {Name: "b", Value: "2"}, {Name: "ext1", Value: "value1"}},
			},
		},
		{
			// Matching by external label should work as well.
			req: &storepb.SeriesRequest{
				Matchers: []storepb.LabelMatcher{
					{Type: storepb.LabelMatcher_EQ, Name: "a", Value: "1"},
					{Type: storepb.LabelMatcher_EQ, Name: "ext2", Value: "value2"},
				},
				MinTime: mint,
				MaxTime: maxt,
			},
			expected: [][]storepb.Label{
				{{Name: "a", Value: "1"}, {Name: "c", Value: "1"}, {Name: "ext2", Value: "value2"}},
				{{Name: "a", Value: "1"}, {Name: "c", Value: "2"}, {Name: "ext2", Value: "value2"}},
			},
		},
		{
			req: &storepb.SeriesRequest{
				Matchers: []storepb.LabelMatcher{
					{Type: storepb.LabelMatcher_EQ, Name: "a", Value: "1"},
					{Type: storepb.LabelMatcher_EQ, Name: "ext2", Value: "wrong-value"},
				},
				MinTime: mint,
				MaxTime: maxt,
			},
		},
		{
			req: &storepb.SeriesRequest{
				Matchers: []storepb.LabelMatcher{
					{Type: storepb.LabelMatcher_NEQ, Name: "a", Value: "2"},
				},
				MinTime: mint,
				MaxTime: maxt,
			},
			expected: [][]storepb.Label{
				{{Name: "a", Value: "1"}, {Name: "b", Value: "1"}, {Name: "ext1", Value: "value1"}},
				{{Name: "a", Value: "1"}, {Name: "b", Value: "2"}, {Name: "ext1", Value: "value1"}},
				{{Name: "a", Value: "1"}, {Name: "c", Value: "1"}, {Name: "ext2", Value: "value2"}},
				{{Name: "a", Value: "1"}, {Name: "c", Value: "2"}, {Name: "ext2", Value: "value2"}},
			},
		},
		{
			req: &storepb.SeriesRequest{
				Matchers: []storepb.LabelMatcher{
					{Type: storepb.LabelMatcher_NEQ, Name: "a", Value: "not_existing"},
				},
				MinTime: mint,
				MaxTime: maxt,
			},
			expected: [][]storepb.Label{
				{{Name: "a", Value: "1"}, {Name: "b", Value: "1"}, {Name: "ext1", Value: "value1"}},
				{{Name: "a", Value: "1"}, {Name: "b", Value: "2"}, {Name: "ext1", Value: "value1"}},
				{{Name: "a", Value: "1"}, {Name: "c", Value: "1"}, {Name: "ext2", Value: "value2"}},
				{{Name: "a", Value: "1"}, {Name: "c", Value: "2"}, {Name: "ext2", Value: "value2"}},
				{{Name: "a", Value: "2"}, {Name: "b", Value: "1"}, {Name: "ext1", Value: "value1"}},
				{{Name: "a", Value: "2"}, {Name: "b", Value: "2"}, {Name: "ext1", Value: "value1"}},
				{{Name: "a", Value: "2"}, {Name: "c", Value: "1"}, {Name: "ext2", Value: "value2"}},
				{{Name: "a", Value: "2"}, {Name: "c", Value: "2"}, {Name: "ext2", Value: "value2"}},
			},
		},
	} {
		t.Log("Run ", i)

		// Always clean cache before each test.
		s.store.indexCache, err = newIndexCache(nil, 100)
		testutil.Ok(t, err)

		srv := newStoreSeriesServer(ctx)

		testutil.Ok(t, s.store.Series(tcase.req, srv))
		testutil.Equals(t, len(tcase.expected), len(srv.SeriesSet))

		for i, s := range srv.SeriesSet {
			testutil.Equals(t, tcase.expected[i], s.Labels)
			testutil.Equals(t, 3, len(s.Chunks))
		}
	}
}

func TestBucketStore_e2e(t *testing.T) {
	objtesting.ForeachStore(t, func(t testing.TB, bkt objstore.Bucket) {
		ctx, cancel := context.WithCancel(context.Background())
		defer cancel()

		dir, err := ioutil.TempDir("", "test_bucketstore_e2e")
		testutil.Ok(t, err)
		defer func() { testutil.Ok(t, os.RemoveAll(dir)) }()

<<<<<<< HEAD
		s := prepareStoreWithTestBlocks(t, dir, bkt, 0)
=======
		s := prepareStoreWithTestBlocks(t, dir, bkt, false)
>>>>>>> cb385087
		defer s.Close()

		testBucketStore_e2e(t, ctx, s)
	})
}

type naivePartitioner struct{}

func (g naivePartitioner) Partition(length int, rng func(int) (uint64, uint64)) (parts []part) {
	for i := 0; i < length; i++ {
		s, e := rng(i)
		parts = append(parts, part{start: s, end: e, elemRng: [2]int{i, i + 1}})
	}
	return parts
}

// Naive partitioner splits the array equally (it does not combine anything).
// This tests if our, sometimes concurrent, fetches for different parts works.
// Regression test against: https://github.com/improbable-eng/thanos/issues/829
func TestBucketStore_ManyParts_e2e(t *testing.T) {
	objtesting.ForeachStore(t, func(t testing.TB, bkt objstore.Bucket) {
		ctx, cancel := context.WithCancel(context.Background())
		defer cancel()

		dir, err := ioutil.TempDir("", "test_bucketstore_e2e")
		testutil.Ok(t, err)
		defer func() { testutil.Ok(t, os.RemoveAll(dir)) }()

		s := prepareStoreWithTestBlocks(t, dir, bkt, true)
		defer s.Close()

<<<<<<< HEAD
		srv = newStoreSeriesServer(ctx)
		testutil.Ok(t, s.store.Series(&storepb.SeriesRequest{
			Matchers: []storepb.LabelMatcher{
				{Type: storepb.LabelMatcher_EQ, Name: "a", Value: "1"},
				{Type: storepb.LabelMatcher_EQ, Name: "ext2", Value: "wrong-value"},
			},
			MinTime: mint,
			MaxTime: maxt,
		}, srv))
		testutil.Equals(t, 0, len(srv.SeriesSet))

		// Test the samples limit.
		testutil.Ok(t, os.RemoveAll(dir))
		s = prepareStoreWithTestBlocks(t, dir, bkt, 120)
		mint, maxt = s.store.TimeRange()
		defer s.Close()

		srv = newStoreSeriesServer(ctx)

		testutil.Ok(t, s.store.Series(&storepb.SeriesRequest{
			Matchers: []storepb.LabelMatcher{
				{Type: storepb.LabelMatcher_EQ, Name: "a", Value: "1"},
				{Type: storepb.LabelMatcher_EQ, Name: "b", Value: "1"},
			},
			MinTime: mint,
			MaxTime: maxt,
		}, srv))

		testutil.NotOk(t, s.store.Series(&storepb.SeriesRequest{
			Matchers: []storepb.LabelMatcher{
				{Type: storepb.LabelMatcher_RE, Name: "a", Value: "1|2"},
			},
			MinTime: mint,
			MaxTime: maxt,
		}, srv))

=======
		testBucketStore_e2e(t, ctx, s)
>>>>>>> cb385087
	})
}<|MERGE_RESOLUTION|>--- conflicted
+++ resolved
@@ -35,11 +35,7 @@
 	s.wg.Wait()
 }
 
-<<<<<<< HEAD
-func prepareStoreWithTestBlocks(t testing.TB, dir string, bkt objstore.Bucket, maxSampleCount uint64) *storeSuite {
-=======
-func prepareStoreWithTestBlocks(t testing.TB, dir string, bkt objstore.Bucket, manyParts bool) *storeSuite {
->>>>>>> cb385087
+func prepareStoreWithTestBlocks(t testing.TB, dir string, bkt objstore.Bucket, manyParts bool, maxSampleCount uint64) *storeSuite {
 	series := []labels.Labels{
 		labels.FromStrings("a", "1", "b", "1"),
 		labels.FromStrings("a", "1", "b", "2"),
@@ -325,11 +321,7 @@
 		testutil.Ok(t, err)
 		defer func() { testutil.Ok(t, os.RemoveAll(dir)) }()
 
-<<<<<<< HEAD
-		s := prepareStoreWithTestBlocks(t, dir, bkt, 0)
-=======
-		s := prepareStoreWithTestBlocks(t, dir, bkt, false)
->>>>>>> cb385087
+		s := prepareStoreWithTestBlocks(t, dir, bkt, false, 0)
 		defer s.Close()
 
 		testBucketStore_e2e(t, ctx, s)
@@ -358,48 +350,9 @@
 		testutil.Ok(t, err)
 		defer func() { testutil.Ok(t, os.RemoveAll(dir)) }()
 
-		s := prepareStoreWithTestBlocks(t, dir, bkt, true)
+		s := prepareStoreWithTestBlocks(t, dir, bkt, true, 0)
 		defer s.Close()
 
-<<<<<<< HEAD
-		srv = newStoreSeriesServer(ctx)
-		testutil.Ok(t, s.store.Series(&storepb.SeriesRequest{
-			Matchers: []storepb.LabelMatcher{
-				{Type: storepb.LabelMatcher_EQ, Name: "a", Value: "1"},
-				{Type: storepb.LabelMatcher_EQ, Name: "ext2", Value: "wrong-value"},
-			},
-			MinTime: mint,
-			MaxTime: maxt,
-		}, srv))
-		testutil.Equals(t, 0, len(srv.SeriesSet))
-
-		// Test the samples limit.
-		testutil.Ok(t, os.RemoveAll(dir))
-		s = prepareStoreWithTestBlocks(t, dir, bkt, 120)
-		mint, maxt = s.store.TimeRange()
-		defer s.Close()
-
-		srv = newStoreSeriesServer(ctx)
-
-		testutil.Ok(t, s.store.Series(&storepb.SeriesRequest{
-			Matchers: []storepb.LabelMatcher{
-				{Type: storepb.LabelMatcher_EQ, Name: "a", Value: "1"},
-				{Type: storepb.LabelMatcher_EQ, Name: "b", Value: "1"},
-			},
-			MinTime: mint,
-			MaxTime: maxt,
-		}, srv))
-
-		testutil.NotOk(t, s.store.Series(&storepb.SeriesRequest{
-			Matchers: []storepb.LabelMatcher{
-				{Type: storepb.LabelMatcher_RE, Name: "a", Value: "1|2"},
-			},
-			MinTime: mint,
-			MaxTime: maxt,
-		}, srv))
-
-=======
 		testBucketStore_e2e(t, ctx, s)
->>>>>>> cb385087
 	})
 }