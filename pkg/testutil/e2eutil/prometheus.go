// Copyright (c) The Thanos Authors.
// Licensed under the Apache License 2.0.

package e2eutil

import (
	"bytes"
	"context"
	"encoding/json"
	"fmt"
	"io/ioutil"
	"math"
	"math/rand"
	"net/http"
	"os"
	"os/exec"
	"path"
	"path/filepath"
	"runtime"
	"strings"
	"syscall"
	"testing"
	"time"

	"github.com/go-kit/kit/log"
	"github.com/oklog/ulid"
	"github.com/pkg/errors"
	"github.com/prometheus/prometheus/pkg/labels"
	"github.com/prometheus/prometheus/pkg/timestamp"
	"github.com/prometheus/prometheus/storage"
	"github.com/prometheus/prometheus/tsdb"
	"github.com/prometheus/prometheus/tsdb/index"
	"github.com/thanos-io/thanos/pkg/block/metadata"
	"github.com/thanos-io/thanos/pkg/runutil"
	"github.com/thanos-io/thanos/pkg/testutil"
	"golang.org/x/sync/errgroup"
)

const (
	defaultPrometheusVersion   = "v2.18.1"
	defaultAlertmanagerVersion = "v0.20.0"
	defaultMinioVersion        = "RELEASE.2018-10-06T00-15-16Z"

	// Space delimited list of versions.
	promVersionsEnvVar    = "THANOS_TEST_PROMETHEUS_VERSIONS"
	alertmanagerBinEnvVar = "THANOS_TEST_ALERTMANAGER_PATH"
	minioBinEnvVar        = "THANOS_TEST_MINIO_PATH"
)

func PrometheusBinary() string {
	return prometheusBin(defaultPrometheusVersion)
}

func prometheusBin(version string) string {
	return fmt.Sprintf("prometheus-%s", version)
}

func AlertmanagerBinary() string {
	b := os.Getenv(alertmanagerBinEnvVar)
	if b == "" {
		return fmt.Sprintf("alertmanager-%s", defaultAlertmanagerVersion)
	}
	return b
}

func MinioBinary() string {
	b := os.Getenv(minioBinEnvVar)
	if b == "" {
		return fmt.Sprintf("minio-%s", defaultMinioVersion)
	}
	return b
}

// Prometheus represents a test instance for integration testing.
// It can be populated with data before being started.
type Prometheus struct {
	dir     string
	db      *tsdb.DB
	prefix  string
	version string

	running            bool
	cmd                *exec.Cmd
	disabledCompaction bool
	addr               string
}

func NewTSDB() (*tsdb.DB, error) {
	dir, err := ioutil.TempDir("", "prometheus-test")
	if err != nil {
		return nil, err
	}
	opts := tsdb.DefaultOptions()
	opts.RetentionDuration = math.MaxInt64
	return tsdb.Open(dir, nil, nil, opts)
}

func ForeachPrometheus(t *testing.T, testFn func(t testing.TB, p *Prometheus)) {
	vers := os.Getenv(promVersionsEnvVar)
	if vers == "" {
		vers = defaultPrometheusVersion
	}

	for _, ver := range strings.Split(vers, " ") {
		if ok := t.Run(ver, func(t *testing.T) {
			p, err := newPrometheus(ver, "")
			testutil.Ok(t, err)

			testFn(t, p)
			testutil.Ok(t, p.Stop())
		}); !ok {
			return
		}
	}
}

// NewPrometheus creates a new test Prometheus instance that will listen on local address.
// Use ForeachPrometheus if you want to test against set of Prometheus versions.
// TODO(bwplotka): Improve it with https://github.com/thanos-io/thanos/issues/758.
func NewPrometheus() (*Prometheus, error) {
	return newPrometheus("", "")
}

// NewPrometheusOnPath creates a new test Prometheus instance that will listen on local address and given prefix path.
func NewPrometheusOnPath(prefix string) (*Prometheus, error) {
	return newPrometheus("", prefix)
}

func newPrometheus(version string, prefix string) (*Prometheus, error) {
	if version == "" {
		version = defaultPrometheusVersion
	}

	db, err := NewTSDB()
	if err != nil {
		return nil, err
	}

	// Just touch an empty config file. We don't need to actually scrape anything.
	_, err = os.Create(filepath.Join(db.Dir(), "prometheus.yml"))
	if err != nil {
		return nil, err
	}

	return &Prometheus{
		dir:     db.Dir(),
		db:      db,
		prefix:  prefix,
		version: version,
		addr:    "<prometheus-not-started>",
	}, nil
}

// Start running the Prometheus instance and return.
func (p *Prometheus) Start() error {
	if p.running {
		return errors.New("Already started")
	}

	if err := p.db.Close(); err != nil {
		return err
	}
	return p.start()
}

func (p *Prometheus) start() error {
	p.running = true

	port, err := FreePort()
	if err != nil {
		return err
	}

	var extra []string
	if p.disabledCompaction {
		extra = append(extra,
			"--storage.tsdb.min-block-duration=2h",
			"--storage.tsdb.max-block-duration=2h",
		)
	}
	p.addr = fmt.Sprintf("localhost:%d", port)
	args := append([]string{
		"--storage.tsdb.retention=2d", // Pass retention cause prometheus since 2.8.0 don't show default value for that flags in web/api: https://github.com/prometheus/prometheus/pull/5433.
		"--storage.tsdb.path=" + p.db.Dir(),
		"--web.listen-address=" + p.addr,
		"--web.route-prefix=" + p.prefix,
		"--web.enable-admin-api",
		"--config.file=" + filepath.Join(p.db.Dir(), "prometheus.yml"),
	}, extra...)

	p.cmd = exec.Command(prometheusBin(p.version), args...)
	p.cmd.SysProcAttr = SysProcAttr()

	go func() {
		if b, err := p.cmd.CombinedOutput(); err != nil {
			fmt.Fprintln(os.Stderr, "running Prometheus failed", err)
			fmt.Fprintln(os.Stderr, string(b))
		}
	}()
	time.Sleep(2 * time.Second)

	return nil
}

func (p *Prometheus) WaitPrometheusUp(ctx context.Context) error {
	if !p.running {
		return errors.New("method Start was not invoked.")
	}
	return runutil.Retry(time.Second, ctx.Done(), func() error {
		r, err := http.Get(fmt.Sprintf("http://%s/-/ready", p.addr))
		if err != nil {
			return err
		}

		if r.StatusCode != 200 {
			return errors.Errorf("Got non 200 response: %v", r.StatusCode)
		}
		return nil
	})
}

func (p *Prometheus) Restart() error {
	if err := p.cmd.Process.Signal(syscall.SIGTERM); err != nil {
		return errors.Wrap(err, "failed to kill Prometheus. Kill it manually")
	}
	_ = p.cmd.Wait()
	return p.start()
}

// Dir returns TSDB dir.
func (p *Prometheus) Dir() string {
	return p.dir
}

// Addr returns correct address after Start method.
func (p *Prometheus) Addr() string {
	return p.addr + p.prefix
}

func (p *Prometheus) DisableCompaction() {
	p.disabledCompaction = true
}

// SetConfig updates the contents of the config file. By default it is empty.
func (p *Prometheus) SetConfig(s string) (err error) {
	f, err := os.Create(filepath.Join(p.dir, "prometheus.yml"))
	if err != nil {
		return err
	}
	defer runutil.CloseWithErrCapture(&err, f, "prometheus config")

	_, err = f.Write([]byte(s))
	return err
}

// Stop terminates Prometheus and clean up its data directory.
func (p *Prometheus) Stop() error {
	if !p.running {
		return nil
	}

	if p.cmd.Process != nil {
		if err := p.cmd.Process.Signal(syscall.SIGTERM); err != nil {
			return errors.Wrapf(err, "failed to Prometheus. Kill it manually and clean %s dir", p.db.Dir())
		}
	}
	time.Sleep(time.Second / 2)
	return p.cleanup()
}

func (p *Prometheus) cleanup() error {
	p.running = false
	return os.RemoveAll(p.db.Dir())
}

// Appender returns a new appender to populate the Prometheus instance with data.
// All appenders must be closed before Start is called and no new ones must be opened
// afterwards.
func (p *Prometheus) Appender() storage.Appender {
	if p.running {
		panic("Appender must not be called after start")
	}
	return p.db.Appender()
}

// CreateEmptyBlock produces empty block like it was the case before fix: https://github.com/prometheus/tsdb/pull/374.
// (Prometheus pre v2.7.0).
func CreateEmptyBlock(dir string, mint int64, maxt int64, extLset labels.Labels, resolution int64) (ulid.ULID, error) {
	entropy := rand.New(rand.NewSource(time.Now().UnixNano()))
	uid := ulid.MustNew(ulid.Now(), entropy)

	if err := os.Mkdir(path.Join(dir, uid.String()), os.ModePerm); err != nil {
		return ulid.ULID{}, errors.Wrap(err, "close index")
	}

	if err := os.Mkdir(path.Join(dir, uid.String(), "chunks"), os.ModePerm); err != nil {
		return ulid.ULID{}, errors.Wrap(err, "close index")
	}

	w, err := index.NewWriter(context.Background(), path.Join(dir, uid.String(), "index"))
	if err != nil {
		return ulid.ULID{}, errors.Wrap(err, "new index")
	}

	if err := w.Close(); err != nil {
		return ulid.ULID{}, errors.Wrap(err, "close index")
	}

	m := tsdb.BlockMeta{
		Version: 1,
		ULID:    uid,
		MinTime: mint,
		MaxTime: maxt,
		Compaction: tsdb.BlockMetaCompaction{
			Level:   1,
			Sources: []ulid.ULID{uid},
		},
	}
	b, err := json.Marshal(&m)
	if err != nil {
		return ulid.ULID{}, err
	}

	if err := ioutil.WriteFile(path.Join(dir, uid.String(), "meta.json"), b, os.ModePerm); err != nil {
		return ulid.ULID{}, errors.Wrap(err, "saving meta.json")
	}

	if _, err = metadata.InjectThanos(log.NewNopLogger(), filepath.Join(dir, uid.String()), metadata.Thanos{
		Labels:     extLset.Map(),
		Downsample: metadata.ThanosDownsample{Resolution: resolution},
		Source:     metadata.TestSource,
	}, nil); err != nil {
		return ulid.ULID{}, errors.Wrap(err, "finalize block")
	}

	return uid, nil
}

// CreateBlock writes a block with the given series and numSamples samples each.
// Samples will be in the time range [mint, maxt).
func CreateBlock(
	ctx context.Context,
	dir string,
	series []labels.Labels,
	numSamples int,
	mint, maxt int64,
	extLset labels.Labels,
	resolution int64,
) (id ulid.ULID, err error) {
	return createBlock(ctx, dir, series, numSamples, mint, maxt, extLset, resolution, false)
}

// CreateBlockWithTombstone is same as CreateBlock but leaves tombstones which mimics the Prometheus local block.
func CreateBlockWithTombstone(
	ctx context.Context,
	dir string,
	series []labels.Labels,
	numSamples int,
	mint, maxt int64,
	extLset labels.Labels,
	resolution int64,
) (id ulid.ULID, err error) {
	return createBlock(ctx, dir, series, numSamples, mint, maxt, extLset, resolution, true)
}

// CreateBlockWithBlockDelay writes a block with the given series and numSamples samples each.
// Samples will be in the time range [mint, maxt)
// Block ID will be created with a delay of time duration blockDelay.
func CreateBlockWithBlockDelay(
	ctx context.Context,
	dir string,
	series []labels.Labels,
	numSamples int,
	mint, maxt int64,
	blockDelay time.Duration,
	extLset labels.Labels,
	resolution int64,
) (ulid.ULID, error) {
	blockID, err := createBlock(ctx, dir, series, numSamples, mint, maxt, extLset, resolution, false)
	if err != nil {
		return ulid.ULID{}, errors.Wrap(err, "block creation")
	}

	id, err := ulid.New(uint64(timestamp.FromTime(timestamp.Time(int64(blockID.Time())).Add(-blockDelay))), bytes.NewReader(blockID.Entropy()))
	if err != nil {
		return ulid.ULID{}, errors.Wrap(err, "create block id")
	}

	m, err := metadata.Read(path.Join(dir, blockID.String()))
	if err != nil {
		return ulid.ULID{}, errors.Wrap(err, "open meta file")
	}

	m.ULID = id
	m.Compaction.Sources = []ulid.ULID{id}

	if err := metadata.Write(log.NewNopLogger(), path.Join(dir, blockID.String()), m); err != nil {
		return ulid.ULID{}, errors.Wrap(err, "write meta.json file")
	}

	return id, os.Rename(path.Join(dir, blockID.String()), path.Join(dir, id.String()))
}

func createBlock(
	ctx context.Context,
	dir string,
	series []labels.Labels,
	numSamples int,
	mint, maxt int64,
	extLset labels.Labels,
	resolution int64,
	tombstones bool,
) (id ulid.ULID, err error) {
<<<<<<< HEAD
	h, err := tsdb.NewHead(nil, nil, nil, 10000000000, dir, nil, tsdb.DefaultStripeSize, nil)
=======
	chunksRootDir := filepath.Join(dir, "chunks")
	h, err := tsdb.NewHead(nil, nil, nil, 10000000000, chunksRootDir, nil, tsdb.DefaultStripeSize, nil)
>>>>>>> f7802edb
	if err != nil {
		return id, errors.Wrap(err, "create head block")
	}
	defer func() {
		runutil.CloseWithErrCapture(&err, h, "TSDB Head")
		if e := os.RemoveAll(chunksRootDir); e != nil {
			err = errors.Wrap(e, "delete chunks dir")
		}
	}()

	var g errgroup.Group
	var timeStepSize = (maxt - mint) / int64(numSamples+1)
	var batchSize = len(series) / runtime.GOMAXPROCS(0)

	for len(series) > 0 {
		l := batchSize
		if len(series) < 1000 {
			l = len(series)
		}
		batch := series[:l]
		series = series[l:]

		g.Go(func() error {
			t := mint

			for i := 0; i < numSamples; i++ {
				app := h.Appender()

				for _, lset := range batch {
					_, err := app.Add(lset, t, rand.Float64())
					if err != nil {
						if rerr := app.Rollback(); rerr != nil {
							err = errors.Wrapf(err, "rollback failed: %v", rerr)
						}

						return errors.Wrap(err, "add sample")
					}
				}
				if err := app.Commit(); err != nil {
					return errors.Wrap(err, "commit")
				}
				t += timeStepSize
			}
			return nil
		})
	}
	if err := g.Wait(); err != nil {
		return id, err
	}
	c, err := tsdb.NewLeveledCompactor(ctx, nil, log.NewNopLogger(), []int64{maxt - mint}, nil)
	if err != nil {
		return id, errors.Wrap(err, "create compactor")
	}

	id, err = c.Write(dir, h, mint, maxt, nil)
	if err != nil {
		return id, errors.Wrap(err, "write block")
	}

	if id.Compare(ulid.ULID{}) == 0 {
		return id, errors.Errorf("nothing to write, asked for %d samples", numSamples)
	}

	if _, err = metadata.InjectThanos(log.NewNopLogger(), filepath.Join(dir, id.String()), metadata.Thanos{
		Labels:     extLset.Map(),
		Downsample: metadata.ThanosDownsample{Resolution: resolution},
		Source:     metadata.TestSource,
	}, nil); err != nil {
		return id, errors.Wrap(err, "finalize block")
	}

	if !tombstones {
		if err = os.Remove(filepath.Join(dir, id.String(), "tombstones")); err != nil {
			return id, errors.Wrap(err, "remove tombstones")
		}
	}

	return id, nil
}<|MERGE_RESOLUTION|>--- conflicted
+++ resolved
@@ -411,12 +411,8 @@
 	resolution int64,
 	tombstones bool,
 ) (id ulid.ULID, err error) {
-<<<<<<< HEAD
-	h, err := tsdb.NewHead(nil, nil, nil, 10000000000, dir, nil, tsdb.DefaultStripeSize, nil)
-=======
 	chunksRootDir := filepath.Join(dir, "chunks")
 	h, err := tsdb.NewHead(nil, nil, nil, 10000000000, chunksRootDir, nil, tsdb.DefaultStripeSize, nil)
->>>>>>> f7802edb
 	if err != nil {
 		return id, errors.Wrap(err, "create head block")
 	}
