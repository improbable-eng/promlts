// Copyright (c) The Thanos Authors.
// Licensed under the Apache License 2.0.

package ui

import (
	"net/http"
	"path"
	"strings"

	"github.com/go-kit/kit/log"
	"github.com/prometheus/common/route"
	"github.com/thanos-io/thanos/pkg/component"
	extpromhttp "github.com/thanos-io/thanos/pkg/extprom/http"
)

// Bucket is a web UI representing state of buckets as a timeline.
type Bucket struct {
	*BaseUI

	externalPrefix, prefixHeader string
	// Unique Prometheus label that identifies each shard, used as the title. If
	// not present, all labels are displayed externally as a legend.
	Err error
}

func NewBucketUI(logger log.Logger, label, externalPrefix, prefixHeader, uiPrefix string, comp component.Component) *Bucket {
	tmplVariables := map[string]string{
		"Component": comp.String(),
	}

	tmplFuncs := queryTmplFuncs()
	// here the uiPrefix is empty because the uiPrefix is injected in the pathPrefix.
	// Which seems to be the only way to the correct path in the file bucket.html
	tmplFuncs["uiPrefix"] = func() string { return "" }

	return &Bucket{
		BaseUI:         NewBaseUI(log.With(logger, "component", "bucketUI"), "bucket_menu.html", tmplFuncs, tmplVariables, externalPrefix, prefixHeader, comp),
		externalPrefix: externalPrefix,
		prefixHeader:   prefixHeader,
	}
}

// Register registers http routes for bucket UI.
<<<<<<< HEAD
func (b *Bucket) Register(r *route.Router, ins extpromhttp.InstrumentationMiddleware) {
	// Redirect the original React UI's path (under "/new") to its new path at the root.
	r.Get("/new/*path", func(w http.ResponseWriter, r *http.Request) {
		p := route.Param(r.Context(), "path")
		http.Redirect(w, r, path.Join(GetWebPrefix(b.logger, b.externalPrefix, b.prefixHeader, r), strings.TrimPrefix(p, "/new"))+"?"+r.URL.RawQuery, http.StatusFound)
	})
	registerReactApp(r, ins, b.BaseUI)
=======
func (b *Bucket) Register(r *route.Router, registerNewUI bool, ins extpromhttp.InstrumentationMiddleware) {
	classicPrefix := path.Join("/classic", b.uiPrefix)
	r.WithPrefix(classicPrefix).Get("/", instrf("bucket", ins, b.bucket))
	r.WithPrefix(classicPrefix).Get("/static/*filepath", instrf("static", ins, b.serveStaticAsset))

	if registerNewUI {
		// Redirect the original React UI's path (under "/new") to its new path at the root.
		r.Get("/new/*path", func(w http.ResponseWriter, r *http.Request) {
			p := route.Param(r.Context(), "path")
			prefix := GetWebPrefix(b.logger, b.externalPrefix, b.prefixHeader, r)
			http.Redirect(w, r, path.Join("/", prefix, p)+"?"+r.URL.RawQuery, http.StatusFound)
		})

		registerReactApp(r, ins, b.BaseUI)
	}
}

// Handle / of bucket UIs.
func (b *Bucket) bucket(w http.ResponseWriter, r *http.Request) {
	classicPrefix := path.Join("/classic", b.uiPrefix)
	prefix := GetWebPrefix(b.logger, path.Join(b.externalPrefix, strings.TrimPrefix(classicPrefix, "/")), b.prefixHeader, r)
	b.executeTemplate(w, "bucket.html", prefix, b)
}

func (b *Bucket) Set(blocks []metadata.Meta, err error) {
	if err != nil {
		// Last view is maintained.
		b.RefreshedAt = time.Now()
		b.Err = err
		return
	}

	data := "[]"
	dataB, err := json.Marshal(blocks)
	if err == nil {
		data = string(dataB)
	}

	b.RefreshedAt = time.Now()
	b.Blocks = template.JS(data)
	b.Err = err
>>>>>>> 063962c8
}<|MERGE_RESOLUTION|>--- conflicted
+++ resolved
@@ -6,7 +6,6 @@
 import (
 	"net/http"
 	"path"
-	"strings"
 
 	"github.com/go-kit/kit/log"
 	"github.com/prometheus/common/route"
@@ -24,7 +23,7 @@
 	Err error
 }
 
-func NewBucketUI(logger log.Logger, label, externalPrefix, prefixHeader, uiPrefix string, comp component.Component) *Bucket {
+func NewBucketUI(logger log.Logger, externalPrefix, prefixHeader string, comp component.Component) *Bucket {
 	tmplVariables := map[string]string{
 		"Component": comp.String(),
 	}
@@ -42,55 +41,12 @@
 }
 
 // Register registers http routes for bucket UI.
-<<<<<<< HEAD
 func (b *Bucket) Register(r *route.Router, ins extpromhttp.InstrumentationMiddleware) {
 	// Redirect the original React UI's path (under "/new") to its new path at the root.
 	r.Get("/new/*path", func(w http.ResponseWriter, r *http.Request) {
 		p := route.Param(r.Context(), "path")
-		http.Redirect(w, r, path.Join(GetWebPrefix(b.logger, b.externalPrefix, b.prefixHeader, r), strings.TrimPrefix(p, "/new"))+"?"+r.URL.RawQuery, http.StatusFound)
+		prefix := GetWebPrefix(b.logger, b.externalPrefix, b.prefixHeader, r)
+		http.Redirect(w, r, path.Join("/", prefix, p)+"?"+r.URL.RawQuery, http.StatusFound)
 	})
 	registerReactApp(r, ins, b.BaseUI)
-=======
-func (b *Bucket) Register(r *route.Router, registerNewUI bool, ins extpromhttp.InstrumentationMiddleware) {
-	classicPrefix := path.Join("/classic", b.uiPrefix)
-	r.WithPrefix(classicPrefix).Get("/", instrf("bucket", ins, b.bucket))
-	r.WithPrefix(classicPrefix).Get("/static/*filepath", instrf("static", ins, b.serveStaticAsset))
-
-	if registerNewUI {
-		// Redirect the original React UI's path (under "/new") to its new path at the root.
-		r.Get("/new/*path", func(w http.ResponseWriter, r *http.Request) {
-			p := route.Param(r.Context(), "path")
-			prefix := GetWebPrefix(b.logger, b.externalPrefix, b.prefixHeader, r)
-			http.Redirect(w, r, path.Join("/", prefix, p)+"?"+r.URL.RawQuery, http.StatusFound)
-		})
-
-		registerReactApp(r, ins, b.BaseUI)
-	}
-}
-
-// Handle / of bucket UIs.
-func (b *Bucket) bucket(w http.ResponseWriter, r *http.Request) {
-	classicPrefix := path.Join("/classic", b.uiPrefix)
-	prefix := GetWebPrefix(b.logger, path.Join(b.externalPrefix, strings.TrimPrefix(classicPrefix, "/")), b.prefixHeader, r)
-	b.executeTemplate(w, "bucket.html", prefix, b)
-}
-
-func (b *Bucket) Set(blocks []metadata.Meta, err error) {
-	if err != nil {
-		// Last view is maintained.
-		b.RefreshedAt = time.Now()
-		b.Err = err
-		return
-	}
-
-	data := "[]"
-	dataB, err := json.Marshal(blocks)
-	if err == nil {
-		data = string(dataB)
-	}
-
-	b.RefreshedAt = time.Now()
-	b.Blocks = template.JS(data)
-	b.Err = err
->>>>>>> 063962c8
 }