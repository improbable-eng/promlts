// Copyright (c) The Thanos Authors.
// Licensed under the Apache License 2.0.

// Copyright 2016 The Prometheus Authors
// Licensed under the Apache License, Version 2.0 (the "License");
// you may not use this file except in compliance with the License.
// You may obtain a copy of the License at
//
//     http://www.apache.org/licenses/LICENSE-2.0
//
// Unless required by applicable law or agreed to in writing, software
// distributed under the License is distributed on an "AS IS" BASIS,
// WITHOUT WARRANTIES OR CONDITIONS OF ANY KIND, either express or implied.
// See the License for the specific language governing permissions and
// limitations under the License.

// This package is a modified copy from
// github.com/prometheus/prometheus/web/api/v1@2121b4628baa7d9d9406aa468712a6a332e77aff.

package v1

import (
	"context"
	"encoding/json"
	"fmt"
	"math"
	"net/http"
	"strconv"
	"strings"
	"time"

	"github.com/NYTimes/gziphandler"
	"github.com/go-kit/kit/log"
	"github.com/opentracing/opentracing-go"
	"github.com/pkg/errors"
	"github.com/prometheus/client_golang/prometheus"
	"github.com/prometheus/common/model"
	"github.com/prometheus/common/route"
	"github.com/prometheus/prometheus/pkg/labels"
	"github.com/prometheus/prometheus/pkg/timestamp"
	"github.com/prometheus/prometheus/promql"
	"github.com/prometheus/prometheus/storage"
	extpromhttp "github.com/thanos-io/thanos/pkg/extprom/http"
	"github.com/thanos-io/thanos/pkg/query"
	"github.com/thanos-io/thanos/pkg/runutil"
	"github.com/thanos-io/thanos/pkg/store/storepb"
	"github.com/thanos-io/thanos/pkg/tracing"
)

type status string

const (
	statusSuccess status = "success"
	statusError   status = "error"
)

type ErrorType string

const (
	errorNone     ErrorType = ""
	errorTimeout  ErrorType = "timeout"
	errorCanceled ErrorType = "canceled"
	errorExec     ErrorType = "execution"
	errorBadData  ErrorType = "bad_data"
	ErrorInternal ErrorType = "internal"
)

var corsHeaders = map[string]string{
	"Access-Control-Allow-Headers":  "Accept, Accept-Encoding, Authorization, Content-Type, Origin",
	"Access-Control-Allow-Methods":  "GET, OPTIONS",
	"Access-Control-Allow-Origin":   "*",
	"Access-Control-Expose-Headers": "Date",
}

type ApiError struct {
	Typ ErrorType
	Err error
}

func (e *ApiError) Error() string {
	return fmt.Sprintf("%s: %s", e.Typ, e.Err)
}

type response struct {
	Status    status      `json:"status"`
	Data      interface{} `json:"data,omitempty"`
	ErrorType ErrorType   `json:"errorType,omitempty"`
	Error     string      `json:"error,omitempty"`
	Warnings  []string    `json:"warnings,omitempty"`
}

// Enables cross-site script calls.
func SetCORS(w http.ResponseWriter) {
	for h, v := range corsHeaders {
		w.Header().Set(h, v)
	}
}

type ApiFunc func(r *http.Request) (interface{}, []error, *ApiError)

type rulesRetriever interface {
	RuleGroups(context.Context) ([]*storepb.RuleGroup, storage.Warnings, error)
}

// API can register a set of endpoints in a router and handle
// them using the provided storage and query engine.
type API struct {
	logger          log.Logger
	queryableCreate query.QueryableCreator
	queryEngine     *promql.Engine
	rulesRetriever  rulesRetriever

	enableAutodownsampling                 bool
	enablePartialResponse                  bool
	replicaLabels                          []string
	reg                                    prometheus.Registerer
	storeSet                               *query.StoreSet
	defaultInstantQueryMaxSourceResolution time.Duration

	now func() time.Time
}

// NewAPI returns an initialized API type.
func NewAPI(
	logger log.Logger,
	reg *prometheus.Registry,
	storeSet *query.StoreSet,
	qe *promql.Engine,
	c query.QueryableCreator,
	enableAutodownsampling bool,
	enablePartialResponse bool,
	replicaLabels []string,
	defaultInstantQueryMaxSourceResolution time.Duration,
	rr rulesRetriever,
) *API {
	return &API{
		logger:                                 logger,
		queryEngine:                            qe,
		queryableCreate:                        c,
		enableAutodownsampling:                 enableAutodownsampling,
		enablePartialResponse:                  enablePartialResponse,
		replicaLabels:                          replicaLabels,
		reg:                                    reg,
		storeSet:                               storeSet,
		defaultInstantQueryMaxSourceResolution: defaultInstantQueryMaxSourceResolution,
		rulesRetriever:                         rr,

		now: time.Now,
	}
}

// Register the API's endpoints in the given router.
func (api *API) Register(r *route.Router, tracer opentracing.Tracer, logger log.Logger, ins extpromhttp.InstrumentationMiddleware) {
	instr := func(name string, f ApiFunc) http.HandlerFunc {
		hf := http.HandlerFunc(func(w http.ResponseWriter, r *http.Request) {
			SetCORS(w)
			if data, warnings, err := f(r); err != nil {
				RespondError(w, err, data)
			} else if data != nil {
				Respond(w, data, warnings)
			} else {
				w.WriteHeader(http.StatusNoContent)
			}
		})
		return ins.NewHandler(name, tracing.HTTPMiddleware(tracer, name, logger, gziphandler.GzipHandler(hf)))
	}

	r.Options("/*path", instr("options", api.options))

	r.Get("/query", instr("query", api.query))
	r.Post("/query", instr("query", api.query))

	r.Get("/query_range", instr("query_range", api.queryRange))
	r.Post("/query_range", instr("query_range", api.queryRange))

	r.Get("/label/:name/values", instr("label_values", api.labelValues))

	r.Get("/series", instr("series", api.series))
	r.Post("/series", instr("series", api.series))

	r.Get("/labels", instr("label_names", api.labelNames))
	r.Post("/labels", instr("label_names", api.labelNames))

<<<<<<< HEAD
	r.Get("/rules", instr("rules", api.rules))
=======
	r.Get("/stores", instr("stores", api.stores))
>>>>>>> d1ef032b
}

type queryData struct {
	ResultType promql.ValueType `json:"resultType"`
	Result     promql.Value     `json:"result"`

	// Additional Thanos Response field.
	Warnings []error `json:"warnings,omitempty"`
}

func (api *API) parseEnableDedupParam(r *http.Request) (enableDeduplication bool, _ *ApiError) {
	const dedupParam = "dedup"
	enableDeduplication = true

	if val := r.FormValue(dedupParam); val != "" {
		var err error
		enableDeduplication, err = strconv.ParseBool(val)
		if err != nil {
			return false, &ApiError{errorBadData, errors.Wrapf(err, "'%s' parameter", dedupParam)}
		}
	}
	return enableDeduplication, nil
}

func (api *API) parseReplicaLabelsParam(r *http.Request) (replicaLabels []string, _ *ApiError) {
	const replicaLabelsParam = "replicaLabels[]"
	if err := r.ParseForm(); err != nil {
		return nil, &ApiError{ErrorInternal, errors.Wrap(err, "parse form")}
	}

	replicaLabels = api.replicaLabels
	// Overwrite the cli flag when provided as a query parameter.
	if len(r.Form[replicaLabelsParam]) > 0 {
		replicaLabels = r.Form[replicaLabelsParam]
	}

	return replicaLabels, nil
}

func (api *API) parseDownsamplingParamMillis(r *http.Request, defaultVal time.Duration) (maxResolutionMillis int64, _ *ApiError) {
	const maxSourceResolutionParam = "max_source_resolution"
	maxSourceResolution := 0 * time.Second

	val := r.FormValue(maxSourceResolutionParam)
	if api.enableAutodownsampling || (val == "auto") {
		maxSourceResolution = defaultVal
	} else if val != "" {
		var err error
		maxSourceResolution, err = parseDuration(val)
		if err != nil {
			return 0, &ApiError{errorBadData, errors.Wrapf(err, "'%s' parameter", maxSourceResolutionParam)}
		}
	}

	if maxSourceResolution < 0 {
		return 0, &ApiError{errorBadData, errors.Errorf("negative '%s' is not accepted. Try a positive integer", maxSourceResolutionParam)}
	}

	return int64(maxSourceResolution / time.Millisecond), nil
}

func (api *API) parsePartialResponseParam(r *http.Request) (enablePartialResponse bool, _ *ApiError) {
	const partialResponseParam = "partial_response"
	enablePartialResponse = api.enablePartialResponse

	// Overwrite the cli flag when provided as a query parameter.
	if val := r.FormValue(partialResponseParam); val != "" {
		var err error
		enablePartialResponse, err = strconv.ParseBool(val)
		if err != nil {
			return false, &ApiError{errorBadData, errors.Wrapf(err, "'%s' parameter", partialResponseParam)}
		}
	}
	return enablePartialResponse, nil
}

func (api *API) options(r *http.Request) (interface{}, []error, *ApiError) {
	return nil, nil, nil
}

func (api *API) query(r *http.Request) (interface{}, []error, *ApiError) {
	var ts time.Time
	if t := r.FormValue("time"); t != "" {
		var err error
		ts, err = parseTime(t)
		if err != nil {
			return nil, nil, &ApiError{errorBadData, err}
		}
	} else {
		ts = api.now()
	}

	ctx := r.Context()
	if to := r.FormValue("timeout"); to != "" {
		var cancel context.CancelFunc
		timeout, err := parseDuration(to)
		if err != nil {
			return nil, nil, &ApiError{errorBadData, err}
		}

		ctx, cancel = context.WithTimeout(ctx, timeout)
		defer cancel()
	}

	enableDedup, apiErr := api.parseEnableDedupParam(r)
	if apiErr != nil {
		return nil, nil, apiErr
	}

	replicaLabels, apiErr := api.parseReplicaLabelsParam(r)
	if apiErr != nil {
		return nil, nil, apiErr
	}

	enablePartialResponse, apiErr := api.parsePartialResponseParam(r)
	if apiErr != nil {
		return nil, nil, apiErr
	}

	maxSourceResolution, apiErr := api.parseDownsamplingParamMillis(r, api.defaultInstantQueryMaxSourceResolution)
	if apiErr != nil {
		return nil, nil, apiErr
	}

	// We are starting promQL tracing span here, because we have no control over promQL code.
	span, ctx := tracing.StartSpan(ctx, "promql_instant_query")
	defer span.Finish()

	qry, err := api.queryEngine.NewInstantQuery(api.queryableCreate(enableDedup, replicaLabels, maxSourceResolution, enablePartialResponse, false), r.FormValue("query"), ts)
	if err != nil {
		return nil, nil, &ApiError{errorBadData, err}
	}

	res := qry.Exec(ctx)
	if res.Err != nil {
		switch res.Err.(type) {
		case promql.ErrQueryCanceled:
			return nil, nil, &ApiError{errorCanceled, res.Err}
		case promql.ErrQueryTimeout:
			return nil, nil, &ApiError{errorTimeout, res.Err}
		case promql.ErrStorage:
			return nil, nil, &ApiError{ErrorInternal, res.Err}
		}
		return nil, nil, &ApiError{errorExec, res.Err}
	}

	return &queryData{
		ResultType: res.Value.Type(),
		Result:     res.Value,
	}, res.Warnings, nil
}

func (api *API) queryRange(r *http.Request) (interface{}, []error, *ApiError) {
	start, err := parseTime(r.FormValue("start"))
	if err != nil {
		return nil, nil, &ApiError{errorBadData, err}
	}
	end, err := parseTime(r.FormValue("end"))
	if err != nil {
		return nil, nil, &ApiError{errorBadData, err}
	}
	if end.Before(start) {
		err := errors.New("end timestamp must not be before start time")
		return nil, nil, &ApiError{errorBadData, err}
	}

	step, err := parseDuration(r.FormValue("step"))
	if err != nil {
		return nil, nil, &ApiError{errorBadData, errors.Wrap(err, "param step")}
	}

	if step <= 0 {
		err := errors.New("zero or negative query resolution step widths are not accepted. Try a positive integer")
		return nil, nil, &ApiError{errorBadData, err}
	}

	// For safety, limit the number of returned points per timeseries.
	// This is sufficient for 60s resolution for a week or 1h resolution for a year.
	if end.Sub(start)/step > 11000 {
		err := errors.New("exceeded maximum resolution of 11,000 points per timeseries. Try decreasing the query resolution (?step=XX)")
		return nil, nil, &ApiError{errorBadData, err}
	}

	ctx := r.Context()
	if to := r.FormValue("timeout"); to != "" {
		var cancel context.CancelFunc
		timeout, err := parseDuration(to)
		if err != nil {
			return nil, nil, &ApiError{errorBadData, err}
		}

		ctx, cancel = context.WithTimeout(ctx, timeout)
		defer cancel()
	}

	enableDedup, apiErr := api.parseEnableDedupParam(r)
	if apiErr != nil {
		return nil, nil, apiErr
	}

	replicaLabels, apiErr := api.parseReplicaLabelsParam(r)
	if apiErr != nil {
		return nil, nil, apiErr
	}

	// If no max_source_resolution is specified fit at least 5 samples between steps.
	maxSourceResolution, apiErr := api.parseDownsamplingParamMillis(r, step/5)
	if apiErr != nil {
		return nil, nil, apiErr
	}

	enablePartialResponse, apiErr := api.parsePartialResponseParam(r)
	if apiErr != nil {
		return nil, nil, apiErr
	}

	// We are starting promQL tracing span here, because we have no control over promQL code.
	span, ctx := tracing.StartSpan(ctx, "promql_range_query")
	defer span.Finish()

	qry, err := api.queryEngine.NewRangeQuery(
		api.queryableCreate(enableDedup, replicaLabels, maxSourceResolution, enablePartialResponse, false),
		r.FormValue("query"),
		start,
		end,
		step,
	)
	if err != nil {
		return nil, nil, &ApiError{errorBadData, err}
	}

	res := qry.Exec(ctx)
	if res.Err != nil {
		switch res.Err.(type) {
		case promql.ErrQueryCanceled:
			return nil, nil, &ApiError{errorCanceled, res.Err}
		case promql.ErrQueryTimeout:
			return nil, nil, &ApiError{errorTimeout, res.Err}
		}
		return nil, nil, &ApiError{errorExec, res.Err}
	}

	return &queryData{
		ResultType: res.Value.Type(),
		Result:     res.Value,
	}, res.Warnings, nil
}

func (api *API) labelValues(r *http.Request) (interface{}, []error, *ApiError) {
	ctx := r.Context()
	name := route.Param(ctx, "name")

	if !model.LabelNameRE.MatchString(name) {
		return nil, nil, &ApiError{errorBadData, errors.Errorf("invalid label name: %q", name)}
	}

	enablePartialResponse, apiErr := api.parsePartialResponseParam(r)
	if apiErr != nil {
		return nil, nil, apiErr
	}

	q, err := api.queryableCreate(true, nil, 0, enablePartialResponse, false).Querier(ctx, math.MinInt64, math.MaxInt64)
	if err != nil {
		return nil, nil, &ApiError{errorExec, err}
	}
	defer runutil.CloseWithLogOnErr(api.logger, q, "queryable labelValues")

	// TODO(fabxc): add back request context.

	vals, warnings, err := q.LabelValues(name)
	if err != nil {
		return nil, nil, &ApiError{errorExec, err}
	}

	return vals, warnings, nil
}

var (
	minTime = time.Unix(math.MinInt64/1000+62135596801, 0)
	maxTime = time.Unix(math.MaxInt64/1000-62135596801, 999999999)
)

func (api *API) series(r *http.Request) (interface{}, []error, *ApiError) {
	if err := r.ParseForm(); err != nil {
		return nil, nil, &ApiError{ErrorInternal, errors.Wrap(err, "parse form")}
	}

	if len(r.Form["match[]"]) == 0 {
		return nil, nil, &ApiError{errorBadData, errors.New("no match[] parameter provided")}
	}

	var start time.Time
	if t := r.FormValue("start"); t != "" {
		var err error
		start, err = parseTime(t)
		if err != nil {
			return nil, nil, &ApiError{errorBadData, err}
		}
	} else {
		start = minTime
	}

	var end time.Time
	if t := r.FormValue("end"); t != "" {
		var err error
		end, err = parseTime(t)
		if err != nil {
			return nil, nil, &ApiError{errorBadData, err}
		}
	} else {
		end = maxTime
	}

	var matcherSets [][]*labels.Matcher
	for _, s := range r.Form["match[]"] {
		matchers, err := promql.ParseMetricSelector(s)
		if err != nil {
			return nil, nil, &ApiError{errorBadData, err}
		}
		matcherSets = append(matcherSets, matchers)
	}

	enableDedup, apiErr := api.parseEnableDedupParam(r)
	if apiErr != nil {
		return nil, nil, apiErr
	}

	replicaLabels, apiErr := api.parseReplicaLabelsParam(r)
	if apiErr != nil {
		return nil, nil, apiErr
	}

	enablePartialResponse, apiErr := api.parsePartialResponseParam(r)
	if apiErr != nil {
		return nil, nil, apiErr
	}

	q, err := api.queryableCreate(enableDedup, replicaLabels, math.MaxInt64, enablePartialResponse, true).
		Querier(r.Context(), timestamp.FromTime(start), timestamp.FromTime(end))
	if err != nil {
		return nil, nil, &ApiError{errorExec, err}
	}
	defer runutil.CloseWithLogOnErr(api.logger, q, "queryable series")

	var (
		warnings []error
		metrics  = []labels.Labels{}
		sets     []storage.SeriesSet
	)
	for _, mset := range matcherSets {
		s, warns, err := q.Select(nil, mset...)
		if err != nil {
			return nil, nil, &ApiError{errorExec, err}
		}
		warnings = append(warnings, warns...)
		sets = append(sets, s)
	}

	set := storage.NewMergeSeriesSet(sets, nil)
	for set.Next() {
		metrics = append(metrics, set.At().Labels())
	}
	if set.Err() != nil {
		return nil, nil, &ApiError{errorExec, set.Err()}
	}
	return metrics, warnings, nil
}

func Respond(w http.ResponseWriter, data interface{}, warnings []error) {
	w.Header().Set("Content-Type", "application/json")
	if len(warnings) > 0 {
		w.Header().Set("Cache-Control", "no-store")
	}
	w.WriteHeader(http.StatusOK)

	resp := &response{
		Status: statusSuccess,
		Data:   data,
	}
	for _, warn := range warnings {
		resp.Warnings = append(resp.Warnings, warn.Error())
	}
	_ = json.NewEncoder(w).Encode(resp)
}

func RespondError(w http.ResponseWriter, apiErr *ApiError, data interface{}) {
	w.Header().Set("Content-Type", "application/json")
	w.Header().Set("Cache-Control", "no-store")

	var code int
	switch apiErr.Typ {
	case errorBadData:
		code = http.StatusBadRequest
	case errorExec:
		code = 422
	case errorCanceled, errorTimeout:
		code = http.StatusServiceUnavailable
	case ErrorInternal:
		code = http.StatusInternalServerError
	default:
		code = http.StatusInternalServerError
	}
	w.WriteHeader(code)

	_ = json.NewEncoder(w).Encode(&response{
		Status:    statusError,
		ErrorType: apiErr.Typ,
		Error:     apiErr.Err.Error(),
		Data:      data,
	})
}

func parseTime(s string) (time.Time, error) {
	if t, err := strconv.ParseFloat(s, 64); err == nil {
		s, ns := math.Modf(t)
		return time.Unix(int64(s), int64(ns*float64(time.Second))), nil
	}
	if t, err := time.Parse(time.RFC3339Nano, s); err == nil {
		return t, nil
	}
	return time.Time{}, errors.Errorf("cannot parse %q to a valid timestamp", s)
}

func parseDuration(s string) (time.Duration, error) {
	if d, err := strconv.ParseFloat(s, 64); err == nil {
		ts := d * float64(time.Second)
		if ts > float64(math.MaxInt64) || ts < float64(math.MinInt64) {
			return 0, errors.Errorf("cannot parse %q to a valid duration. It overflows int64", s)
		}
		return time.Duration(ts), nil
	}
	if d, err := model.ParseDuration(s); err == nil {
		return time.Duration(d), nil
	}
	return 0, errors.Errorf("cannot parse %q to a valid duration", s)
}

func (api *API) labelNames(r *http.Request) (interface{}, []error, *ApiError) {
	ctx := r.Context()

	enablePartialResponse, apiErr := api.parsePartialResponseParam(r)
	if apiErr != nil {
		return nil, nil, apiErr
	}

	q, err := api.queryableCreate(true, nil, 0, enablePartialResponse, false).Querier(ctx, math.MinInt64, math.MaxInt64)
	if err != nil {
		return nil, nil, &ApiError{errorExec, err}
	}
	defer runutil.CloseWithLogOnErr(api.logger, q, "queryable labelNames")

	names, warnings, err := q.LabelNames()
	if err != nil {
		return nil, nil, &ApiError{errorExec, err}
	}

	return names, warnings, nil
}

<<<<<<< HEAD
func (api *API) rules(r *http.Request) (interface{}, []error, *ApiError) {
	var (
		res       = &storepb.RuleGroups{}
		typeParam = strings.ToLower(r.URL.Query().Get("type"))
	)

	if typeParam != "" && typeParam != "alert" && typeParam != "record" {
		return nil, nil, &ApiError{errorBadData, errors.Errorf("invalid query parameter type='%v'", typeParam)}
	}

	returnAlerts := typeParam == "" || typeParam == "alert"
	returnRecording := typeParam == "" || typeParam == "record"

	groups, warnings, err := api.rulesRetriever.RuleGroups(r.Context())
	if err != nil {
		return nil, nil, &ApiError{ErrorInternal, fmt.Errorf("error retrieving rules: %v", err)}
	}

	for _, grp := range groups {
		apiRuleGroup := &storepb.RuleGroup{
			Name:                              grp.Name,
			File:                              grp.File,
			Interval:                          grp.Interval,
			EvaluationDurationSeconds:         grp.EvaluationDurationSeconds,
			LastEvaluation:                    grp.LastEvaluation,
			DeprecatedPartialResponseStrategy: grp.DeprecatedPartialResponseStrategy,
			PartialResponseStrategy:           grp.PartialResponseStrategy,
		}

		apiRuleGroup.Rules = make([]*storepb.Rule, 0, len(grp.Rules))

		for _, r := range grp.Rules {
			switch {
			case r.GetAlert() != nil:
				if !returnAlerts {
					break
				}
				apiRuleGroup.Rules = append(apiRuleGroup.Rules, r)
			case r.GetRecording() != nil:
				if !returnRecording {
					break
				}
				apiRuleGroup.Rules = append(apiRuleGroup.Rules, r)
			default:
				return nil, nil, &ApiError{ErrorInternal, fmt.Errorf("rule %v: unsupported", r)}
			}
		}
		res.Groups = append(res.Groups, apiRuleGroup)
	}

	return res, warnings, nil
=======
func (api *API) stores(r *http.Request) (interface{}, []error, *ApiError) {
	statuses := make(map[string][]query.StoreStatus)
	for _, status := range api.storeSet.GetStoreStatus() {
		statuses[status.StoreType.String()] = append(statuses[status.StoreType.String()], status)
	}
	return statuses, nil, nil
>>>>>>> d1ef032b
}<|MERGE_RESOLUTION|>--- conflicted
+++ resolved
@@ -181,11 +181,9 @@
 	r.Get("/labels", instr("label_names", api.labelNames))
 	r.Post("/labels", instr("label_names", api.labelNames))
 
-<<<<<<< HEAD
 	r.Get("/rules", instr("rules", api.rules))
-=======
+
 	r.Get("/stores", instr("stores", api.stores))
->>>>>>> d1ef032b
 }
 
 type queryData struct {
@@ -645,7 +643,6 @@
 	return names, warnings, nil
 }
 
-<<<<<<< HEAD
 func (api *API) rules(r *http.Request) (interface{}, []error, *ApiError) {
 	var (
 		res       = &storepb.RuleGroups{}
@@ -697,12 +694,12 @@
 	}
 
 	return res, warnings, nil
-=======
+}
+
 func (api *API) stores(r *http.Request) (interface{}, []error, *ApiError) {
 	statuses := make(map[string][]query.StoreStatus)
 	for _, status := range api.storeSet.GetStoreStatus() {
 		statuses[status.StoreType.String()] = append(statuses[status.StoreType.String()], status)
 	}
 	return statuses, nil, nil
->>>>>>> d1ef032b
 }