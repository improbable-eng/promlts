--- conflicted
+++ resolved
@@ -81,23 +81,14 @@
 	dialOpts            []grpc.DialOption
 	gRPCInfoCallTimeout time.Duration
 
-<<<<<<< HEAD
-	mtx                  sync.RWMutex
-	storesStatusesMtx    sync.RWMutex
-	stores               map[string]*storeRef
-	storeNodeConnections prometheus.Gauge
-	storeNodeStatus      *prometheus.GaugeVec
-	externalLabelStores  map[string]int
-	storeStatuses        map[string]*StoreStatus
-=======
 	mtx                   sync.RWMutex
 	storesStatusesMtx     sync.RWMutex
 	stores                map[string]*storeRef
 	storeNodeConnections  prometheus.Gauge
+	storeNodeStatus       *prometheus.GaugeVec
 	externalLabelStores   map[string]int
 	storeStatuses         map[string]*StoreStatus
 	unhealthyStoreTimeout time.Duration
->>>>>>> c0bfe35a
 }
 
 type storeSetNodeCollector struct {
@@ -153,27 +144,16 @@
 	}
 
 	ss := &StoreSet{
-<<<<<<< HEAD
-		logger:               log.With(logger, "component", "storeset"),
-		storeSpecs:           storeSpecs,
-		dialOpts:             dialOpts,
-		storeNodeConnections: storeNodeConnections,
-		storeNodeStatus:      storeNodeStatus,
-		gRPCInfoCallTimeout:  10 * time.Second,
-		externalLabelStores:  map[string]int{},
-		stores:               make(map[string]*storeRef),
-		storeStatuses:        make(map[string]*StoreStatus),
-=======
 		logger:                log.With(logger, "component", "storeset"),
 		storeSpecs:            storeSpecs,
 		dialOpts:              dialOpts,
 		storeNodeConnections:  storeNodeConnections,
+		storeNodeStatus:       storeNodeStatus,
 		gRPCInfoCallTimeout:   10 * time.Second,
 		externalLabelStores:   map[string]int{},
 		stores:                make(map[string]*storeRef),
 		storeStatuses:         make(map[string]*StoreStatus),
 		unhealthyStoreTimeout: unhealthyStoreTimeout,
->>>>>>> c0bfe35a
 	}
 
 	storeNodeCollector := &storeSetNodeCollector{externalLabelOccurrences: ss.externalLabelOccurrences}
@@ -377,23 +357,19 @@
 	s.storesStatusesMtx.Lock()
 	defer s.storesStatusesMtx.Unlock()
 
+	s.storeNodeStatus.WithLabelValues(store.addr).Set(0)
 	status := StoreStatus{Name: store.addr}
 	prev, ok := s.storeStatuses[store.addr]
 	if ok {
 		status = *prev
 	}
-<<<<<<< HEAD
-	if err != nil {
-		s.storeNodeStatus.With(prometheus.Labels{"node": store.addr}).Set(0.0)
-	} else {
-		s.storeNodeStatus.With(prometheus.Labels{"node": store.addr}).Set(1.0)
-	}
-=======
 
 	status.LastError = err
 	status.LastCheck = time.Now()
 
 	if err == nil {
+		s.storeNodeStatus.WithLabelValues(store.addr).Set(1)
+
 		status.Labels = store.labels
 		status.StoreType = store.storeType
 		status.MinTime = store.minTime
@@ -401,7 +377,6 @@
 	}
 
 	s.storeStatuses[store.addr] = &status
->>>>>>> c0bfe35a
 }
 
 func (s *StoreSet) GetStoreStatus() []StoreStatus {
@@ -457,6 +432,7 @@
 	for addr, status := range s.storeStatuses {
 		if _, ok := s.stores[addr]; !ok {
 			if now.Sub(status.LastCheck) >= s.unhealthyStoreTimeout {
+				s.storeNodeStatus.DeleteLabelValues(addr)
 				delete(s.storeStatuses, addr)
 			}
 		}
