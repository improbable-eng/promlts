--- conflicted
+++ resolved
@@ -185,11 +185,10 @@
 
 	// Testing if duplicates can cause weird results.
 	discoveredStoreAddr = append(discoveredStoreAddr, discoveredStoreAddr[0])
-<<<<<<< HEAD
 	storeSet := NewStoreSet(nil, nil,
 		func() (specs []StoreSpec) {
 			for _, addr := range discoveredStoreAddr {
-				specs = append(specs, NewGRPCStoreSpec(addr))
+				specs = append(specs, NewGRPCStoreSpec(addr, false))
 			}
 			return specs
 		},
@@ -197,14 +196,6 @@
 			return nil
 		},
 		testGRPCOpts, time.Minute)
-=======
-	storeSet := NewStoreSet(nil, nil, func() (specs []StoreSpec) {
-		for _, addr := range discoveredStoreAddr {
-			specs = append(specs, NewGRPCStoreSpec(addr, false))
-		}
-		return specs
-	}, testGRPCOpts, time.Minute)
->>>>>>> d1ef032b
 	storeSet.gRPCInfoCallTimeout = 2 * time.Second
 	defer storeSet.Close()
 
@@ -547,24 +538,15 @@
 	st.CloseOne(initialStoreAddr[0])
 	st.CloseOne(initialStoreAddr[1])
 
-<<<<<<< HEAD
 	storeSet := NewStoreSet(nil, nil,
 		func() (specs []StoreSpec) {
 			for _, addr := range initialStoreAddr {
-				specs = append(specs, NewGRPCStoreSpec(addr))
+				specs = append(specs, NewGRPCStoreSpec(addr, false))
 			}
 			return specs
 		},
 		func() (specs []RuleSpec) { return nil },
 		testGRPCOpts, time.Minute)
-=======
-	storeSet := NewStoreSet(nil, nil, func() (specs []StoreSpec) {
-		for _, addr := range initialStoreAddr {
-			specs = append(specs, NewGRPCStoreSpec(addr, false))
-		}
-		return specs
-	}, testGRPCOpts, time.Minute)
->>>>>>> d1ef032b
 	storeSet.gRPCInfoCallTimeout = 2 * time.Second
 
 	// Should not matter how many of these we run.
@@ -578,38 +560,15 @@
 	testutil.Equals(t, expected, storeSet.storesMetric.storeNodes)
 }
 
-<<<<<<< HEAD
 func TestStoreSet_Update_Rules(t *testing.T) {
 	stores, err := startTestStores([]testStoreMeta{
 		{
 			extlsetFn: func(addr string) []storepb.LabelSet {
 				return []storepb.LabelSet{}
-=======
-// TestQuerierStrict tests what happens when the strict mode is enabled/disabled.
-func TestQuerierStrict(t *testing.T) {
-	defer leaktest.CheckTimeout(t, 5*time.Second)()
-
-	st, err := startTestStores([]testStoreMeta{
-		{
-			minTime: 12345,
-			maxTime: 54321,
-			extlsetFn: func(addr string) []storepb.LabelSet {
-				return []storepb.LabelSet{
-					{
-						Labels: []storepb.Label{
-							{
-								Name:  "addr",
-								Value: addr,
-							},
-						},
-					},
-				}
->>>>>>> d1ef032b
-			},
-			storeType: component.Sidecar,
-		},
-		{
-<<<<<<< HEAD
+			},
+			storeType: component.Sidecar,
+		},
+		{
 			extlsetFn: func(addr string) []storepb.LabelSet {
 				return []storepb.LabelSet{}
 			},
@@ -630,8 +589,8 @@
 			name: "stores, no rules",
 			storeSpecs: func() []StoreSpec {
 				return []StoreSpec{
-					NewGRPCStoreSpec(stores.orderAddrs[0]),
-					NewGRPCStoreSpec(stores.orderAddrs[1]),
+					NewGRPCStoreSpec(stores.orderAddrs[0], false),
+					NewGRPCStoreSpec(stores.orderAddrs[1], false),
 				}
 			},
 			expectedStores: 2,
@@ -641,7 +600,7 @@
 			name: "rules, no stores",
 			ruleSpecs: func() []RuleSpec {
 				return []RuleSpec{
-					NewGRPCStoreSpec(stores.orderAddrs[0]),
+					NewGRPCStoreSpec(stores.orderAddrs[0], false),
 				}
 			},
 			expectedStores: 0,
@@ -651,12 +610,12 @@
 			name: "one store, different rule",
 			storeSpecs: func() []StoreSpec {
 				return []StoreSpec{
-					NewGRPCStoreSpec(stores.orderAddrs[0]),
+					NewGRPCStoreSpec(stores.orderAddrs[0], false),
 				}
 			},
 			ruleSpecs: func() []RuleSpec {
 				return []RuleSpec{
-					NewGRPCStoreSpec(stores.orderAddrs[1]),
+					NewGRPCStoreSpec(stores.orderAddrs[1], false),
 				}
 			},
 			expectedStores: 1,
@@ -666,13 +625,13 @@
 			name: "two stores, one rule",
 			storeSpecs: func() []StoreSpec {
 				return []StoreSpec{
-					NewGRPCStoreSpec(stores.orderAddrs[0]),
-					NewGRPCStoreSpec(stores.orderAddrs[1]),
+					NewGRPCStoreSpec(stores.orderAddrs[0], false),
+					NewGRPCStoreSpec(stores.orderAddrs[1], false),
 				}
 			},
 			ruleSpecs: func() []RuleSpec {
 				return []RuleSpec{
-					NewGRPCStoreSpec(stores.orderAddrs[0]),
+					NewGRPCStoreSpec(stores.orderAddrs[0], false),
 				}
 			},
 			expectedStores: 2,
@@ -682,14 +641,14 @@
 			name: "two stores, two rules",
 			storeSpecs: func() []StoreSpec {
 				return []StoreSpec{
-					NewGRPCStoreSpec(stores.orderAddrs[0]),
-					NewGRPCStoreSpec(stores.orderAddrs[1]),
+					NewGRPCStoreSpec(stores.orderAddrs[0], false),
+					NewGRPCStoreSpec(stores.orderAddrs[1], false),
 				}
 			},
 			ruleSpecs: func() []RuleSpec {
 				return []RuleSpec{
-					NewGRPCStoreSpec(stores.orderAddrs[0]),
-					NewGRPCStoreSpec(stores.orderAddrs[1]),
+					NewGRPCStoreSpec(stores.orderAddrs[0], false),
+					NewGRPCStoreSpec(stores.orderAddrs[1], false),
 				}
 			},
 			expectedStores: 2,
@@ -715,7 +674,31 @@
 			testutil.Equals(t, tc.expectedRules, gotRules)
 		})
 	}
-=======
+}
+
+// TestQuerierStrict tests what happens when the strict mode is enabled/disabled.
+func TestQuerierStrict(t *testing.T) {
+	defer leaktest.CheckTimeout(t, 5*time.Second)()
+
+	st, err := startTestStores([]testStoreMeta{
+		{
+			minTime: 12345,
+			maxTime: 54321,
+			extlsetFn: func(addr string) []storepb.LabelSet {
+				return []storepb.LabelSet{
+					{
+						Labels: []storepb.Label{
+							{
+								Name:  "addr",
+								Value: addr,
+							},
+						},
+					},
+				}
+			},
+			storeType: component.Sidecar,
+		},
+		{
 			minTime: 66666,
 			maxTime: 77777,
 			extlsetFn: func(addr string) []storepb.LabelSet {
@@ -763,7 +746,7 @@
 			NewGRPCStoreSpec(st.StoreAddresses()[1], false),
 			NewGRPCStoreSpec(st.StoreAddresses()[2], true),
 		}
-	}, testGRPCOpts, time.Minute)
+	}, nil, testGRPCOpts, time.Minute)
 	defer storeSet.Close()
 	storeSet.gRPCInfoCallTimeout = 1 * time.Second
 
@@ -792,5 +775,4 @@
 	testutil.Equals(t, curMin, storeSet.stores[staticStoreAddr].minTime, "minimum time reported by the store node is different")
 	testutil.Equals(t, curMax, storeSet.stores[staticStoreAddr].maxTime, "minimum time reported by the store node is different")
 	testutil.NotOk(t, storeSet.storeStatuses[staticStoreAddr].LastError)
->>>>>>> d1ef032b
 }