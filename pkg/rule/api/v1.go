--- conflicted
+++ resolved
@@ -117,16 +117,8 @@
 }
 
 func (api *API) alerts(r *http.Request) (interface{}, []error, *qapi.ApiError) {
-<<<<<<< HEAD
-
-	alertingRules := api.rulesRetriever.AlertingRules()
-	alerts := []*Alert{}
-
-	for _, alertingRule := range alertingRules {
-=======
 	var alerts []*Alert
 	for _, alertingRule := range api.ruleRetriever.AlertingRules() {
->>>>>>> af782790
 		alerts = append(
 			alerts,
 			rulesAlertsToAPIAlerts(alertingRule.PartialResponseStrategy, alertingRule.ActiveAlerts())...,
@@ -141,10 +133,8 @@
 	ctx := r.Context()
 	state := route.Param(ctx, "state")
 
-	alertingRules := api.rulesRetriever.AlertingRules()
-	alerts := []*Alert{}
-
-	for _, alertingRule := range alertingRules {
+  var alerts []*Alert
+	for _, alertingRule := range api.ruleRetriever.AlertingRules() {
 		stateAlerts := rulesAlertsToAPIAlerts(alertingRule.ActiveAlerts())
 		for _, a := range stateAlerts {
 			if a.State == state {
