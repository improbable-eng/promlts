package pool

import (
	"bytes"
	"fmt"
	"sync"
	"testing"
	"time"

<<<<<<< HEAD
=======
	"github.com/fortytw2/leaktest"
	"github.com/pkg/errors"
>>>>>>> 60a45cb6
	"github.com/thanos-io/thanos/pkg/testutil"
)

func TestBytesPool(t *testing.T) {
	chunkPool, err := NewBytesPool(10, 100, 2, 1000)
	testutil.Ok(t, err)

	testutil.Equals(t, []int{10, 20, 40, 80}, chunkPool.sizes)

	for i := 0; i < 10; i++ {
		b, err := chunkPool.Get(40)
		testutil.Ok(t, err)

		testutil.Equals(t, uint64(40), chunkPool.usedTotal)

		if i%2 == 0 {
			for j := 0; j < 6; j++ {
				*b = append(*b, []byte{'1', '2', '3', '4', '5'}...)
			}
		}
		chunkPool.Put(b)
	}

	for i := 0; i < 10; i++ {
		b, err := chunkPool.Get(19)
		testutil.Ok(t, err)
		chunkPool.Put(b)
	}

	// Outside of any bucket.
	b, err := chunkPool.Get(1000)
	testutil.Ok(t, err)
	chunkPool.Put(b)

	// Check size limitation.
	b1, err := chunkPool.Get(500)
	testutil.Ok(t, err)

	b2, err := chunkPool.Get(600)
	testutil.NotOk(t, err)
	testutil.Equals(t, ErrPoolExhausted, err)

	chunkPool.Put(b1)
	chunkPool.Put(b2)

	testutil.Equals(t, uint64(0), chunkPool.usedTotal)
}

func TestRacePutGet(t *testing.T) {
	chunkPool, err := NewBytesPool(3, 100, 2, 5000)
	testutil.Ok(t, err)
	defer leaktest.CheckTimeout(t, 10*time.Second)()

	s := sync.WaitGroup{}

	// Start two goroutines: they always Get and Put two byte slices
	// to which they write 'foo' / 'barbazbaz' and check if the data is still
	// there after writing it, before putting it back
	errs := make(chan error, 2)
	stop := make(chan bool, 2)

	f := func(txt string) {
		for {
			select {
			case <-stop:
				s.Done()
				return
			default:
				c, err := chunkPool.Get(3)
				if err != nil {
					errs <- errors.Wrapf(err, "goroutine %s", txt)
					s.Done()
					return
				}

				buf := bytes.NewBuffer(*c)

				_, err = fmt.Fprintf(buf, "%s", txt)
				if err != nil {
					errs <- errors.Wrapf(err, "goroutine %s", txt)
					s.Done()
					return
				}

				if buf.String() != txt {
					errs <- errors.New("expected to get the data just written")
					s.Done()
					return
				}

				b := buf.Bytes()
				chunkPool.Put(&b)
			}
		}
	}

	s.Add(2)
	go f("foo")
	go f("barbazbaz")

	time.Sleep(5 * time.Second)
	stop <- true
	stop <- true

	s.Wait()
	select {
	case err := <-errs:
		testutil.Ok(t, err)
	default:
	}
}<|MERGE_RESOLUTION|>--- conflicted
+++ resolved
@@ -7,11 +7,9 @@
 	"testing"
 	"time"
 
-<<<<<<< HEAD
-=======
+
 	"github.com/fortytw2/leaktest"
 	"github.com/pkg/errors"
->>>>>>> 60a45cb6
 	"github.com/thanos-io/thanos/pkg/testutil"
 )
 
