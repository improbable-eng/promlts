// Package reloader contains helpers to trigger reloads of Prometheus instances
// on configuration changes and to substitute environment variables in config files.
//
// Reloader type is useful when you want to:
//
// 	* Watch on changes against certain file e.g (`cfgFile`) .
// 	* Optionally, specify different different output file for watched `cfgFile` (`cfgOutputFile`).
// 	This will also try decompress the `cfgFile` if needed and substitute ALL the envvars using Kubernetes substitution format: (`$(var)`)
// 	* Watch on changes against certain directories (`ruleDires`).
//
// Once any of those two changes Prometheus on given `reloadURL` will be notified, causing Prometheus to reload configuration and rules.
//
// This and below for reloader:
//
// 	u, _ := url.Parse("http://localhost:9090")
// 	rl := reloader.New(
// 		nil,
// 		reloader.ReloadURLFromBase(u),
// 		"/path/to/cfg",
// 		"/path/to/cfg.out",
// 		[]string{"/path/to/dirs"},
// 	)
//
// The url of reloads can be generated with function ReloadURLFromBase().
// It will append the default path of reload into the given url:
//
// 	u, _ := url.Parse("http://localhost:9090")
// 	reloader.ReloadURLFromBase(u) // It will return "http://localhost:9090/-/reload"
//
// Start watching changes and stopped until the context gets canceled:
//
// 	ctx, cancel := context.WithCancel(context.Background())
// 	go func() {
// 		if err := rl.Watch(ctx); err != nil {
// 			log.Fatal(err)
// 		}
// 	}()
// 	// ...
// 	cancel()
//
// By default, reloader will make a schedule to check the given config files and dirs of sum of hash with the last result,
// even if it is no changes.
//
// A basic example of configuration template with environment variables:
//
//   global:
//     external_labels:
//       replica: '$(HOSTNAME)'
package reloader

import (
	"bytes"
	"compress/gzip"
	"context"
	"crypto/sha256"
	"hash"
	"io"
	"io/ioutil"
	"net/http"
	"net/url"
	"os"
	"path"
	"path/filepath"
	"regexp"
	"strings"
	"time"

	"github.com/fsnotify/fsnotify"
	"github.com/go-kit/kit/log"
	"github.com/go-kit/kit/log/level"
	"github.com/improbable-eng/thanos/pkg/runutil"
	"github.com/pkg/errors"
)

// Reloader can watch config files and trigger reloads of a Prometheus server.
// It optionally substitutes environment variables in the configuration.
// Referenced environment variables must be of the form `$(var)` (not `$var` or `${var}`).
type Reloader struct {
	logger        log.Logger
	reloadURL     *url.URL
	cfgFile       string
	cfgOutputFile string
	ruleDirs      []string
	watchInterval time.Duration
	retryInterval time.Duration

	lastCfgHash  []byte
	lastRuleHash []byte
}

var firstGzipBytes = []byte{0x1f, 0x8b, 0x08}

// New creates a new reloader that watches the given config file and rule directory
// and triggers a Prometheus reload upon changes.
// If cfgOutputFile is not empty the config file will be decompressed if needed, environment variables
// will be substituted and the output written into the given path. Prometheus should then use
// cfgOutputFile as its config file path.
func New(logger log.Logger, reloadURL *url.URL, cfgFile string, cfgOutputFile string, ruleDirs []string) *Reloader {
	if logger == nil {
		logger = log.NewNopLogger()
	}
	return &Reloader{
		logger:        logger,
		reloadURL:     reloadURL,
		cfgFile:       cfgFile,
		cfgOutputFile: cfgOutputFile,
		ruleDirs:      ruleDirs,
		watchInterval: 3 * time.Minute,
		retryInterval: 5 * time.Second,
	}
}

// We cannot detect everything via watch. Watch interval controls how often we re-read given dirs non-recursively.
func (r *Reloader) WithWatchInterval(duration time.Duration) {
	r.watchInterval = duration
}

// Watch starts to watch periodically the config file and rules and process them until the context
// gets canceled. Config file gets env expanded if cfgOutputFile is specified and reload is trigger if
// config or rules changed.
// Watch watchers periodically based on r.watchInterval.
// For config file it watches it directly as well via fsnotify.
// It watches rule dirs as well, but lot's of edge cases are missing, so rely on interval mostly.
func (r *Reloader) Watch(ctx context.Context) error {
	watcher, err := fsnotify.NewWatcher()
	if err != nil {
		return errors.Wrap(err, "create watcher")
	}
	defer runutil.CloseWithLogOnErr(r.logger, watcher, "config watcher close")

	watchables := map[string]struct{}{}
	if r.cfgFile != "" {
<<<<<<< HEAD
		if err := configWatcher.Add(r.cfgFile); err != nil {
			return errors.Wrapf(err, "add config file watch for %s", r.cfgFile)
=======
		watchables[filepath.Dir(r.cfgFile)] = struct{}{}
		if err := watcher.Add(r.cfgFile); err != nil {
			return errors.Wrapf(err, "add config file %s to watcher", r.cfgFile)
>>>>>>> d436a048
		}

		if err := r.apply(ctx); err != nil {
			return err
		}
	}

	// Watch rule dirs in best effort manner.
	for _, ruleDir := range r.ruleDirs {
		watchables[filepath.Dir(ruleDir)] = struct{}{}
		if err := watcher.Add(ruleDir); err != nil {
			return errors.Wrapf(err, "add rule dir %s to watcher", ruleDir)
		}
	}

	tick := time.NewTicker(r.watchInterval)
	defer tick.Stop()

	level.Info(r.logger).Log(
		"msg", "started watching config file and non-recursively rule dirs for changes",
		"cfg", r.cfgFile,
		"out", r.cfgOutputFile,
		"dirs", strings.Join(r.ruleDirs, ","))

	for {
		select {
		case <-ctx.Done():
			return nil
		case <-tick.C:
		case event := <-watcher.Events:
			// TODO(bwplotka): Add metric if we are not cycling CPU here too much.
			if _, ok := watchables[filepath.Dir(event.Name)]; !ok {
				continue
			}
		case err := <-watcher.Errors:
			level.Error(r.logger).Log("msg", "watch error", "err", err)
			continue
		}

		if err := r.apply(ctx); err != nil {
			// Critical error.
			return err
		}
	}
}

// apply triggers Prometheus reload if rules or config changed. If cfgOutputFile is set, we also
// expand env vars into config file before reloading.
// Reload is retried in retryInterval until watchInterval.
func (r *Reloader) apply(ctx context.Context) error {
	var (
		cfgHash  []byte
		ruleHash []byte
	)
	if r.cfgFile != "" {
		h := sha256.New()
		if err := hashFile(h, r.cfgFile); err != nil {
			return errors.Wrap(err, "hash file")
		}
		cfgHash = h.Sum(nil)
		if r.cfgOutputFile != "" {
			b, err := ioutil.ReadFile(r.cfgFile)
			if err != nil {
				return errors.Wrap(err, "read file")
			}

			// detect and extract gzipped file
			if bytes.Equal(b[0:3], firstGzipBytes) {
				zr, err := gzip.NewReader(bytes.NewReader(b))
				if err != nil {
					return errors.Wrap(err, "create gzip reader")
				}
				defer runutil.CloseWithLogOnErr(r.logger, zr, "gzip reader close")

				b, err = ioutil.ReadAll(zr)
				if err != nil {
					return errors.Wrap(err, "read compressed config file")
				}
			}

			b, err = expandEnv(b)
			if err != nil {
				return errors.Wrap(err, "expand environment variables")
			}

			tmpFile := r.cfgOutputFile + ".tmp"
			defer func() {
				_ = os.Remove(tmpFile)
			}()
			if err := ioutil.WriteFile(tmpFile, b, 0666); err != nil {
				return errors.Wrap(err, "write file")
			}
			if err := os.Rename(tmpFile, r.cfgOutputFile); err != nil {
				return errors.Wrap(err, "rename file")
			}
		}
	}

	h := sha256.New()
	for _, ruleDir := range r.ruleDirs {
		walkDir, err := filepath.EvalSymlinks(ruleDir)
		if err != nil {
			return errors.Wrap(err, "ruleDir symlink eval")
		}
		err = filepath.Walk(walkDir, func(path string, f os.FileInfo, err error) error {
			if err != nil {
				return err
			}

			// filepath.Walk uses Lstat to retriev os.FileInfo. Lstat does not
			// follow symlinks. Make sure to follow a symlink before checking
			// if it is a directory.
			targetFile, err := os.Stat(path)
			if err != nil {
				return err
			}

			if targetFile.IsDir() {
				return nil
			}

			if err := hashFile(h, path); err != nil {
				return err
			}
			return nil
		})
		if err != nil {
			return errors.Wrap(err, "build hash")
		}
	}
	if len(r.ruleDirs) > 0 {
		ruleHash = h.Sum(nil)
	}

	if bytes.Equal(r.lastCfgHash, cfgHash) && bytes.Equal(r.lastRuleHash, ruleHash) {
		// Nothing to do.
		return nil
	}

	// Retry trigger reload until it succeeded or next tick is near.
	retryCtx, cancel := context.WithTimeout(ctx, r.watchInterval)
	defer cancel()

	if err := runutil.RetryWithLog(r.logger, r.retryInterval, retryCtx.Done(), func() error {
		if err := r.triggerReload(ctx); err != nil {
			return errors.Wrap(err, "trigger reload")
		}

		r.lastCfgHash = cfgHash
		r.lastRuleHash = ruleHash
		level.Info(r.logger).Log(
			"msg", "Prometheus reload triggered",
			"cfg_in", r.cfgFile,
			"cfg_out", r.cfgOutputFile,
			"rule_dirs", strings.Join(r.ruleDirs, ", "))
		return nil
	}); err != nil {
		level.Error(r.logger).Log("msg", "Failed to trigger reload. Retrying.", "err", err)
	}

	return nil
}

func hashFile(h hash.Hash, fn string) error {
	f, err := os.Open(fn)
	if err != nil {
		return err
	}

	if _, err := h.Write([]byte{'\xff'}); err != nil {
		return err
	}
	if _, err := h.Write([]byte(fn)); err != nil {
		return err
	}
	if _, err := h.Write([]byte{'\xff'}); err != nil {
		return err
	}

	if _, err := io.Copy(h, f); err != nil {
		return err
	}
	return nil
}

func (r *Reloader) triggerReload(ctx context.Context) error {
	req, err := http.NewRequest("POST", r.reloadURL.String(), nil)
	if err != nil {
		return errors.Wrap(err, "create request")
	}
	req = req.WithContext(ctx)

	resp, err := http.DefaultClient.Do(req)
	if err != nil {
		return errors.Wrap(err, "reload request failed")
	}
	defer runutil.CloseWithLogOnErr(r.logger, resp.Body, "trigger reload resp body")

	if resp.StatusCode != 200 {
		return errors.Errorf("received non-200 response: %s; have you set `--web.enable-lifecycle` Prometheus flag?", resp.Status)
	}
	return nil
}

// ReloadURLFromBase returns the standard Prometheus reload URL from its base URL.
func ReloadURLFromBase(u *url.URL) *url.URL {
	r := *u
	r.Path = path.Join(r.Path, "/-/reload")
	return &r
}

var envRe = regexp.MustCompile(`\$\(([a-zA-Z_0-9]+)\)`)

func expandEnv(b []byte) (r []byte, err error) {
	r = envRe.ReplaceAllFunc(b, func(n []byte) []byte {
		if err != nil {
			return nil
		}
		n = n[2 : len(n)-1]

		v, ok := os.LookupEnv(string(n))
		if !ok {
			err = errors.Errorf("found reference to unset environment variable %q", n)
			return nil
		}
		return []byte(v)
	})
	return r, err
}<|MERGE_RESOLUTION|>--- conflicted
+++ resolved
@@ -130,14 +130,9 @@
 
 	watchables := map[string]struct{}{}
 	if r.cfgFile != "" {
-<<<<<<< HEAD
-		if err := configWatcher.Add(r.cfgFile); err != nil {
-			return errors.Wrapf(err, "add config file watch for %s", r.cfgFile)
-=======
 		watchables[filepath.Dir(r.cfgFile)] = struct{}{}
 		if err := watcher.Add(r.cfgFile); err != nil {
 			return errors.Wrapf(err, "add config file %s to watcher", r.cfgFile)
->>>>>>> d436a048
 		}
 
 		if err := r.apply(ctx); err != nil {
