--- conflicted
+++ resolved
@@ -381,11 +381,8 @@
 				labels.FromMap(m.Thanos.Labels),
 				m.Thanos.Downsample.Resolution,
 				c.acceptMalformedIndex,
-<<<<<<< HEAD
 				diskusage.Get,
-=======
 				c.enableVerticalCompaction,
->>>>>>> 39f8623b
 				c.metrics.compactions.WithLabelValues(GroupKey(m.Thanos)),
 				c.metrics.compactionRunsStarted.WithLabelValues(GroupKey(m.Thanos)),
 				c.metrics.compactionRunsCompleted.WithLabelValues(GroupKey(m.Thanos)),
@@ -535,11 +532,8 @@
 	mtx                         sync.Mutex
 	blocks                      map[ulid.ULID]*metadata.Meta
 	acceptMalformedIndex        bool
-<<<<<<< HEAD
 	getDiskUsage                func(string) (diskusage.Usage, error)
-=======
 	enableVerticalCompaction    bool
->>>>>>> 39f8623b
 	compactions                 prometheus.Counter
 	compactionRunsStarted       prometheus.Counter
 	compactionRunsCompleted     prometheus.Counter
@@ -555,11 +549,8 @@
 	lset labels.Labels,
 	resolution int64,
 	acceptMalformedIndex bool,
-<<<<<<< HEAD
 	du func(string) (diskusage.Usage, error),
-=======
 	enableVerticalCompaction bool,
->>>>>>> 39f8623b
 	compactions prometheus.Counter,
 	compactionRunsStarted prometheus.Counter,
 	compactionRunsCompleted prometheus.Counter,
@@ -1039,18 +1030,12 @@
 		return false, ulid.ULID{}, halt(errors.Wrapf(err, "invalid result block %s", bdir))
 	}
 
-<<<<<<< HEAD
-	// Ensure the output block is not overlapping with anything else.
-	if err := cg.areBlocksOverlapping(meta, plan...); err != nil {
-		return false, ulid.ULID{}, halt(errors.Wrapf(err, "resulted compacted block %s overlaps with something", bdir))
-=======
 	// Ensure the output block is not overlapping with anything else,
 	// unless vertical compaction is enabled.
 	if !cg.enableVerticalCompaction {
-		if err := cg.areBlocksOverlapping(newMeta, plan...); err != nil {
+		if err := cg.areBlocksOverlapping(meta, plan...); err != nil {
 			return false, ulid.ULID{}, halt(errors.Wrapf(err, "resulted compacted block %s overlaps with something", bdir))
 		}
->>>>>>> 39f8623b
 	}
 
 	if err := block.WriteIndexCache(cg.logger, index, indexCache); err != nil {
