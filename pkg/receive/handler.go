package receive

import (
	"bytes"
	"context"
	"fmt"
	"io/ioutil"
	stdlog "log"
	"net"
	"net/http"
	"strconv"
	"sync/atomic"

	"github.com/go-kit/kit/log"
	"github.com/go-kit/kit/log/level"
	"github.com/gogo/protobuf/proto"
	"github.com/golang/snappy"
	conntrack "github.com/mwitkow/go-conntrack"
	"github.com/opentracing-contrib/go-stdlib/nethttp"
	opentracing "github.com/opentracing/opentracing-go"
	"github.com/pkg/errors"
	"github.com/prometheus/client_golang/prometheus"
	"github.com/prometheus/client_golang/prometheus/promhttp"
	"github.com/prometheus/common/route"
	promtsdb "github.com/prometheus/prometheus/storage/tsdb"
<<<<<<< HEAD
	"github.com/thanos-io/thanos/pkg/runutil"
	"github.com/thanos-io/thanos/pkg/store/prompb"
)

var (
	requestDuration = prometheus.NewHistogramVec(
		prometheus.HistogramOpts{
			Name:    "thanos_http_request_duration_seconds",
			Help:    "Histogram of latencies for HTTP requests.",
			Buckets: []float64{.1, .2, .4, 1, 3, 8, 20, 60, 120},
		},
		[]string{"handler"},
	)
	requestsTotal = prometheus.NewCounterVec(
		prometheus.CounterOpts{
			Name: "thanos_http_requests_total",
			Help: "Tracks the number of HTTP requests.",
		}, []string{"code", "handler", "method"},
	)
	responseSize = prometheus.NewHistogramVec(
		prometheus.HistogramOpts{
			Name:    "thanos_http_response_size_bytes",
			Help:    "Histogram of response size for HTTP requests.",
			Buckets: prometheus.ExponentialBuckets(100, 10, 8),
		},
		[]string{"handler"},
	)
=======
	terrors "github.com/prometheus/tsdb/errors"
	"github.com/thanos-io/thanos/pkg/runutil"
	"github.com/thanos-io/thanos/pkg/store/prompb"
>>>>>>> 60a45cb6
)

// Options for the web Handler.
type Options struct {
	Receiver          *Writer
	ListenAddress     string
	Registry          prometheus.Registerer
	ReadyStorage      *promtsdb.ReadyStorage
	Endpoint          string
	TenantHeader      string
	ReplicaHeader     string
	ReplicationFactor uint64
}

// Handler serves a Prometheus remote write receiving HTTP endpoint.
type Handler struct {
	readyStorage *promtsdb.ReadyStorage
	logger       log.Logger
	receiver     *Writer
	router       *route.Router
	hashring     Hashring
	options      *Options
	listener     net.Listener

	// Metrics
	requestDuration      *prometheus.HistogramVec
	requestsTotal        *prometheus.CounterVec
	responseSize         *prometheus.HistogramVec
	forwardRequestsTotal *prometheus.CounterVec

	// These fields are uint32 rather than boolean to be able to use atomic functions.
	storageReady  uint32
	hashringReady uint32
}

func NewHandler(logger log.Logger, o *Options) *Handler {
	if logger == nil {
		logger = log.NewNopLogger()
	}

	h := &Handler{
		logger:       logger,
		readyStorage: o.ReadyStorage,
		receiver:     o.Receiver,
		options:      o,
		requestDuration: prometheus.NewHistogramVec(
			prometheus.HistogramOpts{
				Name:    "thanos_http_request_duration_seconds",
				Help:    "Histogram of latencies for HTTP requests.",
				Buckets: []float64{.1, .2, .4, 1, 3, 8, 20, 60, 120},
			},
			[]string{"handler"},
		),
		requestsTotal: prometheus.NewCounterVec(
			prometheus.CounterOpts{
				Name: "thanos_http_requests_total",
				Help: "Tracks the number of HTTP requests.",
			}, []string{"code", "handler", "method"},
		),
		responseSize: prometheus.NewHistogramVec(
			prometheus.HistogramOpts{
				Name:    "thanos_http_response_size_bytes",
				Help:    "Histogram of response size for HTTP requests.",
				Buckets: prometheus.ExponentialBuckets(100, 10, 8),
			},
			[]string{"handler"},
		),
		forwardRequestsTotal: prometheus.NewCounterVec(
			prometheus.CounterOpts{
				Name: "thanos_receive_forward_requests_total",
				Help: "The number of forward requests.",
			}, []string{"result"},
		),
	}

	router := route.New().WithInstrumentation(h.instrumentHandler)
	h.router = router

	readyf := h.testReady
	router.Post("/api/v1/receive", readyf(h.receive))

	if o.Registry != nil {
		o.Registry.MustRegister(
			h.requestDuration,
			h.requestsTotal,
			h.responseSize,
			h.forwardRequestsTotal,
		)
	}

	return h
}

func (h *Handler) instrumentHandler(handlerName string, handler http.HandlerFunc) http.HandlerFunc {
	return promhttp.InstrumentHandlerDuration(
		h.requestDuration.MustCurryWith(prometheus.Labels{"handler": handlerName}),
		promhttp.InstrumentHandlerResponseSize(
			h.responseSize.MustCurryWith(prometheus.Labels{"handler": handlerName}),
			promhttp.InstrumentHandlerCounter(
				h.requestsTotal.MustCurryWith(prometheus.Labels{"handler": handlerName}),
				handler,
			),
		),
	)
}

// StorageReady marks the storage as ready.
func (h *Handler) StorageReady() {
	atomic.StoreUint32(&h.storageReady, 1)
}

// Hashring sets the hashring for the handler and marks the hashring as ready.
// If the hashring is nil, then the hashring is marked as not ready.
func (h *Handler) Hashring(hashring Hashring) {
	if hashring == nil {
		atomic.StoreUint32(&h.hashringReady, 0)
		h.hashring = nil
		return
	}
	h.hashring = hashring
	atomic.StoreUint32(&h.hashringReady, 1)
}

// Verifies whether the server is ready or not.
func (h *Handler) isReady() bool {
	sr := atomic.LoadUint32(&h.storageReady)
	hr := atomic.LoadUint32(&h.hashringReady)
	return sr > 0 && hr > 0
}

// Checks if server is ready, calls f if it is, returns 503 if it is not.
func (h *Handler) testReady(f http.HandlerFunc) http.HandlerFunc {
	return func(w http.ResponseWriter, r *http.Request) {
		if h.isReady() {
			f(w, r)
			return
		}

		w.WriteHeader(http.StatusServiceUnavailable)
		_, err := fmt.Fprintf(w, "Service Unavailable")
		if err != nil {
			h.logger.Log("msg", "failed to write to response body", "err", err)
		}
	}
}

// Close stops the Handler.
func (h *Handler) Close() {
	if h.listener != nil {
		runutil.CloseWithLogOnErr(h.logger, h.listener, "receive HTTP listener")
	}
}

// Run serves the HTTP endpoints.
func (h *Handler) Run() error {
	level.Info(h.logger).Log("msg", "Start listening for connections", "address", h.options.ListenAddress)

	var err error
	h.listener, err = net.Listen("tcp", h.options.ListenAddress)
	if err != nil {
		return err
	}

	// Monitor incoming connections with conntrack.
	h.listener = conntrack.NewListener(h.listener,
		conntrack.TrackWithName("http"),
		conntrack.TrackWithTracing())

	operationName := nethttp.OperationNameFunc(func(r *http.Request) string {
		return fmt.Sprintf("%s %s", r.Method, r.URL.Path)
	})
	mux := http.NewServeMux()
	mux.Handle("/", h.router)

	errlog := stdlog.New(log.NewStdlibAdapter(level.Error(h.logger)), "", 0)

	httpSrv := &http.Server{
		Handler:  nethttp.Middleware(opentracing.GlobalTracer(), mux, operationName),
		ErrorLog: errlog,
	}

	return httpSrv.Serve(h.listener)
}

// replica encapsulates the replica number of a request and if the request is
// already replicated.
type replica struct {
	n          uint64
	replicated bool
}

func (h *Handler) receive(w http.ResponseWriter, r *http.Request) {
	compressed, err := ioutil.ReadAll(r.Body)
	if err != nil {
		http.Error(w, err.Error(), http.StatusInternalServerError)
		return
	}

	reqBuf, err := snappy.Decode(nil, compressed)
	if err != nil {
		level.Error(h.logger).Log("msg", "snappy decode error", "err", err)
		http.Error(w, err.Error(), http.StatusBadRequest)
		return
	}

	var wreq prompb.WriteRequest
	if err := proto.Unmarshal(reqBuf, &wreq); err != nil {
		http.Error(w, err.Error(), http.StatusBadRequest)
		return
	}

	var rep replica
	replicaRaw := r.Header.Get(h.options.ReplicaHeader)
	// If the header is emtpy, we assume the request is not yet replicated.
	if replicaRaw != "" {
		if rep.n, err = strconv.ParseUint(replicaRaw, 10, 64); err != nil {
			http.Error(w, "could not parse replica header", http.StatusBadRequest)
			return
		}
		rep.replicated = true
	}
	// The replica value in the header is zero-indexed, thus we need >=.
	if rep.n >= h.options.ReplicationFactor {
		http.Error(w, "replica count exceeds replication factor", http.StatusBadRequest)
		return
	}

	tenant := r.Header.Get(h.options.TenantHeader)

	// Forward any time series as necessary. All time series
	// destined for the local node will be written to the receiver.
	// Time series will be replicated as necessary.
	if err := h.forward(r.Context(), tenant, rep, &wreq); err != nil {
		http.Error(w, err.Error(), http.StatusBadRequest)
		return
	}
}

// forward accepts a write request, batches its time series by
// corresponding endpoint, and forwards them in parallel to the
// correct endpoint. Requests destined for the local node are written
// the the local receiver. For a given write request, at most one outgoing
// write request will be made to every other node in the hashring,
// unless the request needs to be replicated.
// The function only returns when all requests have finished
// or the context is canceled.
func (h *Handler) forward(ctx context.Context, tenant string, r replica, wreq *prompb.WriteRequest) error {
	wreqs := make(map[string]*prompb.WriteRequest)
	replicas := make(map[string]replica)
	// Batch all of the time series in the write request
	// into several smaller write requests that are
	// grouped by target endpoint. This ensures that
	// for any incoming write request to a node,
	// at most one outgoing write request will be made
	// to every other node in the hashring, rather than
	// one request per time series.
	for i := range wreq.Timeseries {
		endpoint, err := h.hashring.GetN(tenant, &wreq.Timeseries[i], r.n)
		if err != nil {
			return err
		}
		if _, ok := wreqs[endpoint]; !ok {
			wreqs[endpoint] = &prompb.WriteRequest{}
			replicas[endpoint] = r
		}
		wr := wreqs[endpoint]
		wr.Timeseries = append(wr.Timeseries, wreq.Timeseries[i])
	}

	return h.parallelizeRequests(ctx, tenant, replicas, wreqs)
}

// parallelizeRequests parallelizes a given set of write requests.
// The function only returns when all requests have finished
// or the context is canceled.
func (h *Handler) parallelizeRequests(ctx context.Context, tenant string, replicas map[string]replica, wreqs map[string]*prompb.WriteRequest) error {
	ec := make(chan error)
	defer close(ec)
	// We don't wan't to use a sync.WaitGroup here because that
	// introduces an unnecessary second synchronization mechanism,
	// the first being the error chan. Plus, it saves us a goroutine
	// as in order to collect errors while doing wg.Wait, we would
	// need a separate error collection goroutine.
	var n int
	for endpoint := range wreqs {
		n++
		// If the request is not yet replicated, let's replicate it.
		// If the replication factor isn't greater than 1, let's
		// just forward the requests.
		if !replicas[endpoint].replicated && h.options.ReplicationFactor > 1 {
			go func(endpoint string) {
				ec <- h.replicate(ctx, tenant, wreqs[endpoint])
			}(endpoint)
			continue
		}
		// If the endpoint for the write request is the
		// local node, then don't make a request but store locally.
		// By handing replication to the local node in the same
		// function as replication to other nodes, we can treat
		// a failure to write locally as just another error that
		// can be ignored if the replication factor is met.
		if endpoint == h.options.Endpoint {
			go func(endpoint string) {
				ec <- h.receiver.Receive(wreqs[endpoint])
			}(endpoint)
			continue
		}
		// Make a request to the specified endpoint.
		go func(endpoint string) {
			buf, err := proto.Marshal(wreqs[endpoint])
			if err != nil {
				level.Error(h.logger).Log("msg", "proto marshal error", "err", err, "endpoint", endpoint)
				ec <- err
				return
			}
			req, err := http.NewRequest("POST", endpoint, bytes.NewBuffer(snappy.Encode(nil, buf)))
			if err != nil {
				level.Error(h.logger).Log("msg", "create request error", "err", err, "endpoint", endpoint)
				ec <- err
				return
			}
			req.Header.Add(h.options.TenantHeader, tenant)
			req.Header.Add(h.options.ReplicaHeader, strconv.FormatUint(replicas[endpoint].n, 10))

			// Increment the counters as necessary now that
			// the requests will go out.
			defer func() {
				if err != nil {
					h.forwardRequestsTotal.WithLabelValues("error").Inc()
					return
				}
				h.forwardRequestsTotal.WithLabelValues("success").Inc()
			}()

			// Actually make the request against the endpoint
			// we determined should handle these time series.
			var res *http.Response
			res, err = http.DefaultClient.Do(req.WithContext(ctx))
			if err != nil {
				level.Error(h.logger).Log("msg", "forward request error", "err", err, "endpoint", endpoint)
				ec <- err
				return
			}
			if res.StatusCode != http.StatusOK {
				ec <- errors.New(res.Status)
				return
			}
			ec <- nil
		}(endpoint)
	}

	// Collect any errors from forwarding the time series.
	// Rather than doing a wg.Wait here, we decrement a counter
	// for every error received on the chan. This simplifies
	// error collection and avoids data races with a separate
	// error collection goroutine.
	var errs terrors.MultiError
	for ; n > 0; n-- {
		if err := <-ec; err != nil {
			errs.Add(err)
		}
	}

	return errs.Err()
}

// replicate replicates a write request to (replication-factor) nodes
// selected by the tenant and time series.
// The function only returns when all replication requests have finished
// or the context is canceled.
func (h *Handler) replicate(ctx context.Context, tenant string, wreq *prompb.WriteRequest) error {
	wreqs := make(map[string]*prompb.WriteRequest)
	replicas := make(map[string]replica)
	var i uint64
	for i = 0; i < h.options.ReplicationFactor; i++ {
		endpoint, err := h.hashring.GetN(tenant, &wreq.Timeseries[0], i)
		if err != nil {
			return err
		}
		wreqs[endpoint] = wreq
		replicas[endpoint] = replica{i, true}
	}

	err := h.parallelizeRequests(ctx, tenant, replicas, wreqs)
	if errs, ok := err.(terrors.MultiError); ok {
		if uint64(len(errs)) >= (h.options.ReplicationFactor+1)/2 {
			return errors.New("did not meet replication threshhold")
		}
	}
	return errors.Wrap(err, "could not replicate write request")
}<|MERGE_RESOLUTION|>--- conflicted
+++ resolved
@@ -23,39 +23,11 @@
 	"github.com/prometheus/client_golang/prometheus/promhttp"
 	"github.com/prometheus/common/route"
 	promtsdb "github.com/prometheus/prometheus/storage/tsdb"
-<<<<<<< HEAD
-	"github.com/thanos-io/thanos/pkg/runutil"
-	"github.com/thanos-io/thanos/pkg/store/prompb"
-)
-
-var (
-	requestDuration = prometheus.NewHistogramVec(
-		prometheus.HistogramOpts{
-			Name:    "thanos_http_request_duration_seconds",
-			Help:    "Histogram of latencies for HTTP requests.",
-			Buckets: []float64{.1, .2, .4, 1, 3, 8, 20, 60, 120},
-		},
-		[]string{"handler"},
-	)
-	requestsTotal = prometheus.NewCounterVec(
-		prometheus.CounterOpts{
-			Name: "thanos_http_requests_total",
-			Help: "Tracks the number of HTTP requests.",
-		}, []string{"code", "handler", "method"},
-	)
-	responseSize = prometheus.NewHistogramVec(
-		prometheus.HistogramOpts{
-			Name:    "thanos_http_response_size_bytes",
-			Help:    "Histogram of response size for HTTP requests.",
-			Buckets: prometheus.ExponentialBuckets(100, 10, 8),
-		},
-		[]string{"handler"},
-	)
-=======
+
 	terrors "github.com/prometheus/tsdb/errors"
 	"github.com/thanos-io/thanos/pkg/runutil"
 	"github.com/thanos-io/thanos/pkg/store/prompb"
->>>>>>> 60a45cb6
+
 )
 
 // Options for the web Handler.
