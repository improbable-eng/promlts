package receive

import (
	"bytes"
	"context"
	"fmt"
	"io/ioutil"
	stdlog "log"
	"net"
	"net/http"
	"strconv"
	"sync"

	"github.com/go-kit/kit/log"
	"github.com/go-kit/kit/log/level"
	"github.com/gogo/protobuf/proto"
	"github.com/golang/snappy"
	conntrack "github.com/mwitkow/go-conntrack"
	"github.com/opentracing-contrib/go-stdlib/nethttp"
	opentracing "github.com/opentracing/opentracing-go"
	"github.com/pkg/errors"
	"github.com/prometheus/client_golang/prometheus"
	"github.com/prometheus/common/route"
	"github.com/prometheus/prometheus/prompb"
	"github.com/prometheus/prometheus/storage"
<<<<<<< HEAD
	promtsdb "github.com/prometheus/prometheus/storage/tsdb"
=======
>>>>>>> ca78e670
	terrors "github.com/prometheus/prometheus/tsdb/errors"
	extpromhttp "github.com/thanos-io/thanos/pkg/extprom/http"
	"github.com/thanos-io/thanos/pkg/runutil"
)

// Options for the web Handler.
type Options struct {
	Writer            *Writer
	ListenAddress     string
	Registry          prometheus.Registerer
	Endpoint          string
	TenantHeader      string
	ReplicaHeader     string
	ReplicationFactor uint64
}

// Handler serves a Prometheus remote write receiving HTTP endpoint.
type Handler struct {
	logger   log.Logger
	writer   *Writer
	router   *route.Router
	options  *Options
	listener net.Listener

	mtx      sync.RWMutex
	hashring Hashring

	// Metrics
	forwardRequestsTotal *prometheus.CounterVec
}

func NewHandler(logger log.Logger, o *Options) *Handler {
	if logger == nil {
		logger = log.NewNopLogger()
	}

	h := &Handler{
		logger:  logger,
		writer:  o.Writer,
		router:  route.New(),
		options: o,
		forwardRequestsTotal: prometheus.NewCounterVec(
			prometheus.CounterOpts{
				Name: "thanos_receive_forward_requests_total",
				Help: "The number of forward requests.",
			}, []string{"result"},
		),
	}

	ins := extpromhttp.NewNopInstrumentationMiddleware()
	if o.Registry != nil {
		ins = extpromhttp.NewInstrumentationMiddleware(o.Registry)
		o.Registry.MustRegister(h.forwardRequestsTotal)
	}

	readyf := h.testReady
	instrf := func(name string, next func(w http.ResponseWriter, r *http.Request)) http.HandlerFunc {
		return ins.NewHandler(name, http.HandlerFunc(next))
	}

	h.router.Post("/api/v1/receive", instrf("receive", readyf(h.receive)))

	return h
}

// SetWriter sets the writer.
// The writer must be set to a non-nil value in order for the
// handler to be ready and usable.
// If the writer is nil, then the handler is marked as not ready.
func (h *Handler) SetWriter(w *Writer) {
	h.mtx.Lock()
	defer h.mtx.Unlock()
	h.writer = w
}

// Hashring sets the hashring for the handler and marks the hashring as ready.
// The hashring must be set to a non-nil value in order for the
// handler to be ready and usable.
// If the hashring is nil, then the handler is marked as not ready.
func (h *Handler) Hashring(hashring Hashring) {
	h.mtx.Lock()
	defer h.mtx.Unlock()
	h.hashring = hashring
}

// Verifies whether the server is ready or not.
func (h *Handler) isReady() bool {
	h.mtx.RLock()
	hr := h.hashring != nil
	sr := h.writer != nil
	h.mtx.RUnlock()
	return sr && hr
}

// Checks if server is ready, calls f if it is, returns 503 if it is not.
func (h *Handler) testReady(f http.HandlerFunc) http.HandlerFunc {
	return func(w http.ResponseWriter, r *http.Request) {
		if h.isReady() {
			f(w, r)
			return
		}

		w.WriteHeader(http.StatusServiceUnavailable)
		_, err := fmt.Fprintf(w, "Service Unavailable")
		if err != nil {
			h.logger.Log("msg", "failed to write to response body", "err", err)
		}
	}
}

// Close stops the Handler.
func (h *Handler) Close() {
	if h.listener != nil {
		runutil.CloseWithLogOnErr(h.logger, h.listener, "receive HTTP listener")
	}
}

// Run serves the HTTP endpoints.
func (h *Handler) Run() error {
	level.Info(h.logger).Log("msg", "Start listening for connections", "address", h.options.ListenAddress)

	var err error
	h.listener, err = net.Listen("tcp", h.options.ListenAddress)
	if err != nil {
		return err
	}

	// Monitor incoming connections with conntrack.
	h.listener = conntrack.NewListener(h.listener,
		conntrack.TrackWithName("http"),
		conntrack.TrackWithTracing())

	operationName := nethttp.OperationNameFunc(func(r *http.Request) string {
		return fmt.Sprintf("%s %s", r.Method, r.URL.Path)
	})
	mux := http.NewServeMux()
	mux.Handle("/", h.router)

	errlog := stdlog.New(log.NewStdlibAdapter(level.Error(h.logger)), "", 0)

	httpSrv := &http.Server{
		Handler:  nethttp.Middleware(opentracing.GlobalTracer(), mux, operationName),
		ErrorLog: errlog,
	}

	return httpSrv.Serve(h.listener)
}

// replica encapsulates the replica number of a request and if the request is
// already replicated.
type replica struct {
	n          uint64
	replicated bool
}

func (h *Handler) receive(w http.ResponseWriter, r *http.Request) {
	compressed, err := ioutil.ReadAll(r.Body)
	if err != nil {
		http.Error(w, err.Error(), http.StatusInternalServerError)
		return
	}

	reqBuf, err := snappy.Decode(nil, compressed)
	if err != nil {
		level.Error(h.logger).Log("msg", "snappy decode error", "err", err)
		http.Error(w, err.Error(), http.StatusBadRequest)
		return
	}

	var wreq prompb.WriteRequest
	if err := proto.Unmarshal(reqBuf, &wreq); err != nil {
		http.Error(w, err.Error(), http.StatusBadRequest)
		return
	}

	var rep replica
	replicaRaw := r.Header.Get(h.options.ReplicaHeader)
	// If the header is empty, we assume the request is not yet replicated.
	if replicaRaw != "" {
		if rep.n, err = strconv.ParseUint(replicaRaw, 10, 64); err != nil {
			http.Error(w, "could not parse replica header", http.StatusBadRequest)
			return
		}
		rep.replicated = true
	}
	// The replica value in the header is zero-indexed, thus we need >=.
	if rep.n >= h.options.ReplicationFactor {
		http.Error(w, "replica count exceeds replication factor", http.StatusBadRequest)
		return
	}

	tenant := r.Header.Get(h.options.TenantHeader)

	// Forward any time series as necessary. All time series
	// destined for the local node will be written to the receiver.
	// Time series will be replicated as necessary.
	if err := h.forward(r.Context(), tenant, rep, &wreq); err != nil {
<<<<<<< HEAD
		if errs, ok := err.(terrors.MultiError); ok {
			for _, err := range errs {
				switch errors.Cause(err) {
				case storage.ErrOutOfOrderSample:
					http.Error(w, err.Error(), http.StatusConflict)
					return
				case storage.ErrDuplicateSampleForTimestamp:
					http.Error(w, err.Error(), http.StatusConflict)
					return
				}
			}
=======
		if hasCause(err, isConflict) {
			http.Error(w, err.Error(), http.StatusConflict)
			return
>>>>>>> ca78e670
		}
		http.Error(w, err.Error(), http.StatusInternalServerError)
		return
	}
}

// forward accepts a write request, batches its time series by
// corresponding endpoint, and forwards them in parallel to the
// correct endpoint. Requests destined for the local node are written
// the the local receiver. For a given write request, at most one outgoing
// write request will be made to every other node in the hashring,
// unless the request needs to be replicated.
// The function only returns when all requests have finished
// or the context is canceled.
func (h *Handler) forward(ctx context.Context, tenant string, r replica, wreq *prompb.WriteRequest) error {
	wreqs := make(map[string]*prompb.WriteRequest)
	replicas := make(map[string]replica)

	// It is possible that hashring is ready in testReady() but unready now,
	// so need to lock here.
	h.mtx.RLock()
	if h.hashring == nil {
		h.mtx.RUnlock()
		return errors.New("hashring is not ready")
	}

	// Batch all of the time series in the write request
	// into several smaller write requests that are
	// grouped by target endpoint. This ensures that
	// for any incoming write request to a node,
	// at most one outgoing write request will be made
	// to every other node in the hashring, rather than
	// one request per time series.
	for i := range wreq.Timeseries {
		endpoint, err := h.hashring.GetN(tenant, &wreq.Timeseries[i], r.n)
		if err != nil {
			h.mtx.RUnlock()
			return err
		}
		if _, ok := wreqs[endpoint]; !ok {
			wreqs[endpoint] = &prompb.WriteRequest{}
			replicas[endpoint] = r
		}
		wr := wreqs[endpoint]
		wr.Timeseries = append(wr.Timeseries, wreq.Timeseries[i])
	}
	h.mtx.RUnlock()

	return h.parallelizeRequests(ctx, tenant, replicas, wreqs)
}

// parallelizeRequests parallelizes a given set of write requests.
// The function only returns when all requests have finished
// or the context is canceled.
func (h *Handler) parallelizeRequests(ctx context.Context, tenant string, replicas map[string]replica, wreqs map[string]*prompb.WriteRequest) error {
	ec := make(chan error)
	defer close(ec)
	// We don't wan't to use a sync.WaitGroup here because that
	// introduces an unnecessary second synchronization mechanism,
	// the first being the error chan. Plus, it saves us a goroutine
	// as in order to collect errors while doing wg.Wait, we would
	// need a separate error collection goroutine.
	var n int
	for endpoint := range wreqs {
		n++
		// If the request is not yet replicated, let's replicate it.
		// If the replication factor isn't greater than 1, let's
		// just forward the requests.
		if !replicas[endpoint].replicated && h.options.ReplicationFactor > 1 {
			go func(endpoint string) {
				ec <- h.replicate(ctx, tenant, wreqs[endpoint])
			}(endpoint)
			continue
		}
		// If the endpoint for the write request is the
		// local node, then don't make a request but store locally.
		// By handing replication to the local node in the same
		// function as replication to other nodes, we can treat
		// a failure to write locally as just another error that
		// can be ignored if the replication factor is met.
		if endpoint == h.options.Endpoint {
			go func(endpoint string) {
				var err error
				h.mtx.RLock()
				if h.writer == nil {
					err = errors.New("storage is not ready")
				} else {
					err = h.writer.Write(wreqs[endpoint])
				}
				h.mtx.RUnlock()
				if err != nil {
					level.Error(h.logger).Log("msg", "storing locally", "err", err, "endpoint", endpoint)
				}
				ec <- err
			}(endpoint)
			continue
		}
		// Make a request to the specified endpoint.
		go func(endpoint string) {
			buf, err := proto.Marshal(wreqs[endpoint])
			if err != nil {
				level.Error(h.logger).Log("msg", "marshaling proto", "err", err, "endpoint", endpoint)
				ec <- err
				return
			}
			req, err := http.NewRequest("POST", endpoint, bytes.NewBuffer(snappy.Encode(nil, buf)))
			if err != nil {
				level.Error(h.logger).Log("msg", "creating request", "err", err, "endpoint", endpoint)
				ec <- err
				return
			}
			req.Header.Add(h.options.TenantHeader, tenant)
			req.Header.Add(h.options.ReplicaHeader, strconv.FormatUint(replicas[endpoint].n, 10))

			// Increment the counters as necessary now that
			// the requests will go out.
			defer func() {
				if err != nil {
					h.forwardRequestsTotal.WithLabelValues("error").Inc()
					return
				}
				h.forwardRequestsTotal.WithLabelValues("success").Inc()
			}()

			// Actually make the request against the endpoint
			// we determined should handle these time series.
			var res *http.Response
			res, err = http.DefaultClient.Do(req.WithContext(ctx))
			if err != nil {
				level.Error(h.logger).Log("msg", "forwarding request", "err", err, "endpoint", endpoint)
				ec <- err
				return
			}
			if res.StatusCode != http.StatusOK {
				err = errors.New(strconv.Itoa(res.StatusCode))
				level.Error(h.logger).Log("msg", "forwarding returned non-200 status", "err", err, "endpoint", endpoint)
				ec <- err
				return
			}
			ec <- nil
		}(endpoint)
	}

	// Collect any errors from forwarding the time series.
	// Rather than doing a wg.Wait here, we decrement a counter
	// for every error received on the chan. This simplifies
	// error collection and avoids data races with a separate
	// error collection goroutine.
	var errs terrors.MultiError
	for ; n > 0; n-- {
		if err := <-ec; err != nil {
			errs.Add(err)
		}
	}

	return errs.Err()
}

// replicate replicates a write request to (replication-factor) nodes
// selected by the tenant and time series.
// The function only returns when all replication requests have finished
// or the context is canceled.
func (h *Handler) replicate(ctx context.Context, tenant string, wreq *prompb.WriteRequest) error {
	wreqs := make(map[string]*prompb.WriteRequest)
	replicas := make(map[string]replica)
	var i uint64

	// It is possible that hashring is ready in testReady() but unready now,
	// so need to lock here.
	h.mtx.RLock()
	if h.hashring == nil {
		h.mtx.RUnlock()
		return errors.New("hashring is not ready")
	}

	for i = 0; i < h.options.ReplicationFactor; i++ {
		endpoint, err := h.hashring.GetN(tenant, &wreq.Timeseries[0], i)
		if err != nil {
			h.mtx.RUnlock()
			return err
		}
		wreqs[endpoint] = wreq
		replicas[endpoint] = replica{i, true}
	}
	h.mtx.RUnlock()

	err := h.parallelizeRequests(ctx, tenant, replicas, wreqs)
	if errs, ok := err.(terrors.MultiError); ok {
		if uint64(len(errs)) >= (h.options.ReplicationFactor+1)/2 {
			return errors.Wrap(err, "did not meet replication threshold")
		}
	}
	return errors.Wrap(err, "could not replicate write request")
}

// hasCause performs a depth-first search of the causes of a nested MultiError
// to determine if it contains an error that satisfies the given cause.
func hasCause(err error, f func(error) bool) bool {
	if err == nil {
		return false
	}
	err = errors.Cause(err)
	errs, ok := err.(terrors.MultiError)
	if !ok {
		return f(err)
	}
	for i := range errs {
		if hasCause(errs[i], f) {
			return true
		}
	}
	return false
}

// isConflict returns whether or not the given error represents a conflict.
func isConflict(err error) bool {
	return err == storage.ErrOutOfOrderSample || err == storage.ErrOutOfBounds || err.Error() == strconv.Itoa(http.StatusConflict)
}<|MERGE_RESOLUTION|>--- conflicted
+++ resolved
@@ -23,10 +23,6 @@
 	"github.com/prometheus/common/route"
 	"github.com/prometheus/prometheus/prompb"
 	"github.com/prometheus/prometheus/storage"
-<<<<<<< HEAD
-	promtsdb "github.com/prometheus/prometheus/storage/tsdb"
-=======
->>>>>>> ca78e670
 	terrors "github.com/prometheus/prometheus/tsdb/errors"
 	extpromhttp "github.com/thanos-io/thanos/pkg/extprom/http"
 	"github.com/thanos-io/thanos/pkg/runutil"
@@ -224,23 +220,9 @@
 	// destined for the local node will be written to the receiver.
 	// Time series will be replicated as necessary.
 	if err := h.forward(r.Context(), tenant, rep, &wreq); err != nil {
-<<<<<<< HEAD
-		if errs, ok := err.(terrors.MultiError); ok {
-			for _, err := range errs {
-				switch errors.Cause(err) {
-				case storage.ErrOutOfOrderSample:
-					http.Error(w, err.Error(), http.StatusConflict)
-					return
-				case storage.ErrDuplicateSampleForTimestamp:
-					http.Error(w, err.Error(), http.StatusConflict)
-					return
-				}
-			}
-=======
 		if hasCause(err, isConflict) {
 			http.Error(w, err.Error(), http.StatusConflict)
 			return
->>>>>>> ca78e670
 		}
 		http.Error(w, err.Error(), http.StatusInternalServerError)
 		return
