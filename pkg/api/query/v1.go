// Copyright (c) The Thanos Authors.
// Licensed under the Apache License 2.0.

// Copyright 2016 The Prometheus Authors
// Licensed under the Apache License, Version 2.0 (the "License");
// you may not use this file except in compliance with the License.
// You may obtain a copy of the License at
//
//     http://www.apache.org/licenses/LICENSE-2.0
//
// Unless required by applicable law or agreed to in writing, software
// distributed under the License is distributed on an "AS IS" BASIS,
// WITHOUT WARRANTIES OR CONDITIONS OF ANY KIND, either express or implied.
// See the License for the specific language governing permissions and
// limitations under the License.

// This package is a modified copy from
// github.com/prometheus/prometheus/web/api/v1@2121b4628baa7d9d9406aa468712a6a332e77aff.

package v1

import (
	"context"
	"math"
	"net/http"
	"sort"
	"strconv"
	"strings"
	"time"

	"github.com/go-kit/kit/log"
	"github.com/opentracing/opentracing-go"
	"github.com/pkg/errors"
	"github.com/prometheus/common/model"
	"github.com/prometheus/common/route"
	"github.com/prometheus/prometheus/pkg/labels"
	"github.com/prometheus/prometheus/pkg/timestamp"
	"github.com/prometheus/prometheus/promql"
	"github.com/prometheus/prometheus/promql/parser"
	"github.com/prometheus/prometheus/storage"

	"github.com/thanos-io/thanos/pkg/api"
	extpromhttp "github.com/thanos-io/thanos/pkg/extprom/http"
	"github.com/thanos-io/thanos/pkg/gate"
	"github.com/thanos-io/thanos/pkg/logging"
	"github.com/thanos-io/thanos/pkg/metadata"
	"github.com/thanos-io/thanos/pkg/metadata/metadatapb"
	"github.com/thanos-io/thanos/pkg/query"
	"github.com/thanos-io/thanos/pkg/rules"
	"github.com/thanos-io/thanos/pkg/rules/rulespb"
	"github.com/thanos-io/thanos/pkg/runutil"
	"github.com/thanos-io/thanos/pkg/store/storepb"
	"github.com/thanos-io/thanos/pkg/tracing"
)

const (
	DedupParam               = "dedup"
	PartialResponseParam     = "partial_response"
	MaxSourceResolutionParam = "max_source_resolution"
	ReplicaLabelsParam       = "replicaLabels[]"
	MatcherParam             = "match[]"
	StoreMatcherParam        = "storeMatch[]"
	Step                     = "step"
)

// QueryAPI is an API used by Thanos Querier.
type QueryAPI struct {
	baseAPI         *api.BaseAPI
	logger          log.Logger
	gate            gate.Gate
	queryableCreate query.QueryableCreator
	// queryEngine returns appropriate promql.Engine for a query with a given step.
	queryEngine func(int64) *promql.Engine
	ruleGroups  rules.UnaryClient
	metadatas   metadata.UnaryClient

	enableAutodownsampling              bool
	enableQueryPartialResponse          bool
	enableRulePartialResponse           bool
	enableMetricMetadataPartialResponse bool
	disableCORS                         bool

	replicaLabels []string
	storeSet      *query.StoreSet

	defaultRangeQueryStep                  time.Duration
	defaultInstantQueryMaxSourceResolution time.Duration
	defaultMetadataTimeRange               time.Duration
}

// NewQueryAPI returns an initialized QueryAPI type.
func NewQueryAPI(
	logger log.Logger,
	storeSet *query.StoreSet,
	qe func(int64) *promql.Engine,
	c query.QueryableCreator,
	ruleGroups rules.UnaryClient,
	metadatas metadata.UnaryClient,
	enableAutodownsampling bool,
	enableQueryPartialResponse bool,
	enableRulePartialResponse bool,
	enableMetricMetadataPartialResponse bool,
	replicaLabels []string,
	flagsMap map[string]string,
	defaultRangeQueryStep time.Duration,
	defaultInstantQueryMaxSourceResolution time.Duration,
	defaultMetadataTimeRange time.Duration,
	disableCORS bool,
	gate gate.Gate,
) *QueryAPI {
	return &QueryAPI{
<<<<<<< HEAD
		baseAPI:         api.NewBaseAPI(logger, flagsMap, make(map[string]string)),
=======
		baseAPI:         api.NewBaseAPI(logger, disableCORS, flagsMap),
>>>>>>> 8bcc5bf6
		logger:          logger,
		queryEngine:     qe,
		queryableCreate: c,
		gate:            gate,
		ruleGroups:      ruleGroups,
		metadatas:       metadatas,

		enableAutodownsampling:                 enableAutodownsampling,
		enableQueryPartialResponse:             enableQueryPartialResponse,
		enableRulePartialResponse:              enableRulePartialResponse,
		enableMetricMetadataPartialResponse:    enableMetricMetadataPartialResponse,
		replicaLabels:                          replicaLabels,
		storeSet:                               storeSet,
		defaultRangeQueryStep:                  defaultRangeQueryStep,
		defaultInstantQueryMaxSourceResolution: defaultInstantQueryMaxSourceResolution,
		defaultMetadataTimeRange:               defaultMetadataTimeRange,
		disableCORS:                            disableCORS,
	}
}

// Register the API's endpoints in the given router.
func (qapi *QueryAPI) Register(r *route.Router, tracer opentracing.Tracer, logger log.Logger, ins extpromhttp.InstrumentationMiddleware, logMiddleware *logging.HTTPServerMiddleware) {
	qapi.baseAPI.Register(r, tracer, logger, ins, logMiddleware)

	instr := api.GetInstr(tracer, logger, ins, logMiddleware, qapi.disableCORS)

	r.Get("/query", instr("query", qapi.query))
	r.Post("/query", instr("query", qapi.query))

	r.Get("/query_range", instr("query_range", qapi.queryRange))
	r.Post("/query_range", instr("query_range", qapi.queryRange))

	r.Get("/label/:name/values", instr("label_values", qapi.labelValues))

	r.Get("/series", instr("series", qapi.series))
	r.Post("/series", instr("series", qapi.series))

	r.Get("/labels", instr("label_names", qapi.labelNames))
	r.Post("/labels", instr("label_names", qapi.labelNames))

	r.Get("/stores", instr("stores", qapi.stores))

	r.Get("/rules", instr("rules", NewRulesHandler(qapi.ruleGroups, qapi.enableRulePartialResponse)))

	r.Get("/metadata", instr("metadata", NewMetricMetadataHandler(qapi.metadatas, qapi.enableMetricMetadataPartialResponse)))
}

type queryData struct {
	ResultType parser.ValueType `json:"resultType"`
	Result     parser.Value     `json:"result"`

	// Additional Thanos Response field.
	Warnings []error `json:"warnings,omitempty"`
}

func (qapi *QueryAPI) parseEnableDedupParam(r *http.Request) (enableDeduplication bool, _ *api.ApiError) {
	enableDeduplication = true

	if val := r.FormValue(DedupParam); val != "" {
		var err error
		enableDeduplication, err = strconv.ParseBool(val)
		if err != nil {
			return false, &api.ApiError{Typ: api.ErrorBadData, Err: errors.Wrapf(err, "'%s' parameter", DedupParam)}
		}
	}
	return enableDeduplication, nil
}

func (qapi *QueryAPI) parseReplicaLabelsParam(r *http.Request) (replicaLabels []string, _ *api.ApiError) {
	if err := r.ParseForm(); err != nil {
		return nil, &api.ApiError{Typ: api.ErrorInternal, Err: errors.Wrap(err, "parse form")}
	}

	replicaLabels = qapi.replicaLabels
	// Overwrite the cli flag when provided as a query parameter.
	if len(r.Form[ReplicaLabelsParam]) > 0 {
		replicaLabels = r.Form[ReplicaLabelsParam]
	}

	return replicaLabels, nil
}

func (qapi *QueryAPI) parseStoreDebugMatchersParam(r *http.Request) (storeMatchers [][]*labels.Matcher, _ *api.ApiError) {
	if err := r.ParseForm(); err != nil {
		return nil, &api.ApiError{Typ: api.ErrorInternal, Err: errors.Wrap(err, "parse form")}
	}

	for _, s := range r.Form[StoreMatcherParam] {
		matchers, err := parser.ParseMetricSelector(s)
		if err != nil {
			return nil, &api.ApiError{Typ: api.ErrorBadData, Err: err}
		}
		storeMatchers = append(storeMatchers, matchers)
	}

	return storeMatchers, nil
}

func (qapi *QueryAPI) parseDownsamplingParamMillis(r *http.Request, defaultVal time.Duration) (maxResolutionMillis int64, _ *api.ApiError) {
	maxSourceResolution := 0 * time.Second

	val := r.FormValue(MaxSourceResolutionParam)
	if qapi.enableAutodownsampling || (val == "auto") {
		maxSourceResolution = defaultVal
	}
	if val != "" && val != "auto" {
		var err error
		maxSourceResolution, err = parseDuration(val)
		if err != nil {
			return 0, &api.ApiError{Typ: api.ErrorBadData, Err: errors.Wrapf(err, "'%s' parameter", MaxSourceResolutionParam)}
		}
	}

	if maxSourceResolution < 0 {
		return 0, &api.ApiError{Typ: api.ErrorBadData, Err: errors.Errorf("negative '%s' is not accepted. Try a positive integer", MaxSourceResolutionParam)}
	}

	return int64(maxSourceResolution / time.Millisecond), nil
}

func (qapi *QueryAPI) parsePartialResponseParam(r *http.Request, defaultEnablePartialResponse bool) (enablePartialResponse bool, _ *api.ApiError) {
	// Overwrite the cli flag when provided as a query parameter.
	if val := r.FormValue(PartialResponseParam); val != "" {
		var err error
		defaultEnablePartialResponse, err = strconv.ParseBool(val)
		if err != nil {
			return false, &api.ApiError{Typ: api.ErrorBadData, Err: errors.Wrapf(err, "'%s' parameter", PartialResponseParam)}
		}
	}
	return defaultEnablePartialResponse, nil
}

func (qapi *QueryAPI) parseStep(r *http.Request, defaultRangeQueryStep time.Duration, rangeSeconds int64) (time.Duration, *api.ApiError) {
	// Overwrite the cli flag when provided as a query parameter.
	if val := r.FormValue(Step); val != "" {
		var err error
		defaultRangeQueryStep, err = parseDuration(val)
		if err != nil {
			return 0, &api.ApiError{Typ: api.ErrorBadData, Err: errors.Wrapf(err, "'%s' parameter", Step)}
		}
		return defaultRangeQueryStep, nil
	}

	// Default step is used this way to make it consistent with UI.
	d := time.Duration(math.Max(float64(rangeSeconds/250), float64(defaultRangeQueryStep/time.Second))) * time.Second
	return d, nil
}

func (qapi *QueryAPI) query(r *http.Request) (interface{}, []error, *api.ApiError) {
	ts, err := parseTimeParam(r, "time", qapi.baseAPI.Now())
	if err != nil {
		return nil, nil, &api.ApiError{Typ: api.ErrorBadData, Err: err}
	}

	ctx := r.Context()
	if to := r.FormValue("timeout"); to != "" {
		var cancel context.CancelFunc
		timeout, err := parseDuration(to)
		if err != nil {
			return nil, nil, &api.ApiError{Typ: api.ErrorBadData, Err: err}
		}

		ctx, cancel = context.WithTimeout(ctx, timeout)
		defer cancel()
	}

	enableDedup, apiErr := qapi.parseEnableDedupParam(r)
	if apiErr != nil {
		return nil, nil, apiErr
	}

	replicaLabels, apiErr := qapi.parseReplicaLabelsParam(r)
	if apiErr != nil {
		return nil, nil, apiErr
	}

	storeDebugMatchers, apiErr := qapi.parseStoreDebugMatchersParam(r)
	if apiErr != nil {
		return nil, nil, apiErr
	}

	enablePartialResponse, apiErr := qapi.parsePartialResponseParam(r, qapi.enableQueryPartialResponse)
	if apiErr != nil {
		return nil, nil, apiErr
	}

	maxSourceResolution, apiErr := qapi.parseDownsamplingParamMillis(r, qapi.defaultInstantQueryMaxSourceResolution)
	if apiErr != nil {
		return nil, nil, apiErr
	}

	qe := qapi.queryEngine(maxSourceResolution)

	// We are starting promQL tracing span here, because we have no control over promQL code.
	span, ctx := tracing.StartSpan(ctx, "promql_instant_query")
	defer span.Finish()

	qry, err := qe.NewInstantQuery(qapi.queryableCreate(enableDedup, replicaLabels, storeDebugMatchers, maxSourceResolution, enablePartialResponse, false), r.FormValue("query"), ts)
	if err != nil {
		return nil, nil, &api.ApiError{Typ: api.ErrorBadData, Err: err}
	}

	tracing.DoInSpan(ctx, "query_gate_ismyturn", func(ctx context.Context) {
		err = qapi.gate.Start(ctx)
	})
	if err != nil {
		return nil, nil, &api.ApiError{Typ: api.ErrorExec, Err: err}
	}
	defer qapi.gate.Done()

	res := qry.Exec(ctx)
	if res.Err != nil {
		switch res.Err.(type) {
		case promql.ErrQueryCanceled:
			return nil, nil, &api.ApiError{Typ: api.ErrorCanceled, Err: res.Err}
		case promql.ErrQueryTimeout:
			return nil, nil, &api.ApiError{Typ: api.ErrorTimeout, Err: res.Err}
		case promql.ErrStorage:
			return nil, nil, &api.ApiError{Typ: api.ErrorInternal, Err: res.Err}
		}
		return nil, nil, &api.ApiError{Typ: api.ErrorExec, Err: res.Err}
	}

	return &queryData{
		ResultType: res.Value.Type(),
		Result:     res.Value,
	}, res.Warnings, nil
}

func (qapi *QueryAPI) queryRange(r *http.Request) (interface{}, []error, *api.ApiError) {
	start, err := parseTime(r.FormValue("start"))
	if err != nil {
		return nil, nil, &api.ApiError{Typ: api.ErrorBadData, Err: err}
	}
	end, err := parseTime(r.FormValue("end"))
	if err != nil {
		return nil, nil, &api.ApiError{Typ: api.ErrorBadData, Err: err}
	}
	if end.Before(start) {
		err := errors.New("end timestamp must not be before start time")
		return nil, nil, &api.ApiError{Typ: api.ErrorBadData, Err: err}
	}

	step, apiErr := qapi.parseStep(r, qapi.defaultRangeQueryStep, int64(end.Sub(start)/time.Second))
	if apiErr != nil {
		return nil, nil, apiErr
	}

	if step <= 0 {
		err := errors.New("zero or negative query resolution step widths are not accepted. Try a positive integer")
		return nil, nil, &api.ApiError{Typ: api.ErrorBadData, Err: err}
	}

	// For safety, limit the number of returned points per timeseries.
	// This is sufficient for 60s resolution for a week or 1h resolution for a year.
	if end.Sub(start)/step > 11000 {
		err := errors.New("exceeded maximum resolution of 11,000 points per timeseries. Try decreasing the query resolution (?step=XX)")
		return nil, nil, &api.ApiError{Typ: api.ErrorBadData, Err: err}
	}

	ctx := r.Context()
	if to := r.FormValue("timeout"); to != "" {
		var cancel context.CancelFunc
		timeout, err := parseDuration(to)
		if err != nil {
			return nil, nil, &api.ApiError{Typ: api.ErrorBadData, Err: err}
		}

		ctx, cancel = context.WithTimeout(ctx, timeout)
		defer cancel()
	}

	enableDedup, apiErr := qapi.parseEnableDedupParam(r)
	if apiErr != nil {
		return nil, nil, apiErr
	}

	replicaLabels, apiErr := qapi.parseReplicaLabelsParam(r)
	if apiErr != nil {
		return nil, nil, apiErr
	}

	storeDebugMatchers, apiErr := qapi.parseStoreDebugMatchersParam(r)
	if apiErr != nil {
		return nil, nil, apiErr
	}

	// If no max_source_resolution is specified fit at least 5 samples between steps.
	maxSourceResolution, apiErr := qapi.parseDownsamplingParamMillis(r, step/5)
	if apiErr != nil {
		return nil, nil, apiErr
	}

	enablePartialResponse, apiErr := qapi.parsePartialResponseParam(r, qapi.enableQueryPartialResponse)
	if apiErr != nil {
		return nil, nil, apiErr
	}

	qe := qapi.queryEngine(maxSourceResolution)

	// We are starting promQL tracing span here, because we have no control over promQL code.
	span, ctx := tracing.StartSpan(ctx, "promql_range_query")
	defer span.Finish()

	qry, err := qe.NewRangeQuery(
		qapi.queryableCreate(enableDedup, replicaLabels, storeDebugMatchers, maxSourceResolution, enablePartialResponse, false),
		r.FormValue("query"),
		start,
		end,
		step,
	)
	if err != nil {
		return nil, nil, &api.ApiError{Typ: api.ErrorBadData, Err: err}
	}

	tracing.DoInSpan(ctx, "query_gate_ismyturn", func(ctx context.Context) {
		err = qapi.gate.Start(ctx)
	})
	if err != nil {
		return nil, nil, &api.ApiError{Typ: api.ErrorExec, Err: err}
	}
	defer qapi.gate.Done()

	res := qry.Exec(ctx)
	if res.Err != nil {
		switch res.Err.(type) {
		case promql.ErrQueryCanceled:
			return nil, nil, &api.ApiError{Typ: api.ErrorCanceled, Err: res.Err}
		case promql.ErrQueryTimeout:
			return nil, nil, &api.ApiError{Typ: api.ErrorTimeout, Err: res.Err}
		}
		return nil, nil, &api.ApiError{Typ: api.ErrorExec, Err: res.Err}
	}

	return &queryData{
		ResultType: res.Value.Type(),
		Result:     res.Value,
	}, res.Warnings, nil
}

func (qapi *QueryAPI) labelValues(r *http.Request) (interface{}, []error, *api.ApiError) {
	ctx := r.Context()
	name := route.Param(ctx, "name")

	if !model.LabelNameRE.MatchString(name) {
		return nil, nil, &api.ApiError{Typ: api.ErrorBadData, Err: errors.Errorf("invalid label name: %q", name)}
	}

	start, end, err := parseMetadataTimeRange(r, qapi.defaultMetadataTimeRange)
	if err != nil {
		return nil, nil, &api.ApiError{Typ: api.ErrorBadData, Err: err}
	}

	enablePartialResponse, apiErr := qapi.parsePartialResponseParam(r, qapi.enableQueryPartialResponse)
	if apiErr != nil {
		return nil, nil, apiErr
	}

	storeDebugMatchers, apiErr := qapi.parseStoreDebugMatchersParam(r)
	if apiErr != nil {
		return nil, nil, apiErr
	}

	var matcherSets [][]*labels.Matcher
	for _, s := range r.Form[MatcherParam] {
		matchers, err := parser.ParseMetricSelector(s)
		if err != nil {
			return nil, nil, &api.ApiError{Typ: api.ErrorBadData, Err: err}
		}
		matcherSets = append(matcherSets, matchers)
	}

	q, err := qapi.queryableCreate(true, nil, storeDebugMatchers, 0, enablePartialResponse, true).
		Querier(ctx, timestamp.FromTime(start), timestamp.FromTime(end))
	if err != nil {
		return nil, nil, &api.ApiError{Typ: api.ErrorExec, Err: err}
	}
	defer runutil.CloseWithLogOnErr(qapi.logger, q, "queryable labelValues")

	var (
		vals     []string
		warnings storage.Warnings
	)
	// TODO(yeya24): push down matchers to Store level.
	if len(matcherSets) > 0 {
		// Get all series which match matchers.
		var sets []storage.SeriesSet
		for _, mset := range matcherSets {
			s := q.Select(false, nil, mset...)
			sets = append(sets, s)
		}
		vals, warnings, err = labelValuesByMatchers(sets, name)
	} else {
		vals, warnings, err = q.LabelValues(name)
	}

	if err != nil {
		return nil, nil, &api.ApiError{Typ: api.ErrorExec, Err: err}
	}

	if vals == nil {
		vals = make([]string, 0)
	}

	return vals, warnings, nil
}

func (qapi *QueryAPI) series(r *http.Request) (interface{}, []error, *api.ApiError) {
	if err := r.ParseForm(); err != nil {
		return nil, nil, &api.ApiError{Typ: api.ErrorInternal, Err: errors.Wrap(err, "parse form")}
	}

	if len(r.Form[MatcherParam]) == 0 {
		return nil, nil, &api.ApiError{Typ: api.ErrorBadData, Err: errors.New("no match[] parameter provided")}
	}

	start, end, err := parseMetadataTimeRange(r, qapi.defaultMetadataTimeRange)
	if err != nil {
		return nil, nil, &api.ApiError{Typ: api.ErrorBadData, Err: err}
	}

	var matcherSets [][]*labels.Matcher
	for _, s := range r.Form[MatcherParam] {
		matchers, err := parser.ParseMetricSelector(s)
		if err != nil {
			return nil, nil, &api.ApiError{Typ: api.ErrorBadData, Err: err}
		}
		matcherSets = append(matcherSets, matchers)
	}

	enableDedup, apiErr := qapi.parseEnableDedupParam(r)
	if apiErr != nil {
		return nil, nil, apiErr
	}

	replicaLabels, apiErr := qapi.parseReplicaLabelsParam(r)
	if apiErr != nil {
		return nil, nil, apiErr
	}

	storeDebugMatchers, apiErr := qapi.parseStoreDebugMatchersParam(r)
	if apiErr != nil {
		return nil, nil, apiErr
	}

	enablePartialResponse, apiErr := qapi.parsePartialResponseParam(r, qapi.enableQueryPartialResponse)
	if apiErr != nil {
		return nil, nil, apiErr
	}

	q, err := qapi.queryableCreate(enableDedup, replicaLabels, storeDebugMatchers, math.MaxInt64, enablePartialResponse, true).
		Querier(r.Context(), timestamp.FromTime(start), timestamp.FromTime(end))
	if err != nil {
		return nil, nil, &api.ApiError{Typ: api.ErrorExec, Err: err}
	}
	defer runutil.CloseWithLogOnErr(qapi.logger, q, "queryable series")

	var (
		metrics = []labels.Labels{}
		sets    []storage.SeriesSet
	)
	for _, mset := range matcherSets {
		sets = append(sets, q.Select(false, nil, mset...))
	}

	set := storage.NewMergeSeriesSet(sets, storage.ChainedSeriesMerge)
	for set.Next() {
		metrics = append(metrics, set.At().Labels())
	}
	if set.Err() != nil {
		return nil, nil, &api.ApiError{Typ: api.ErrorExec, Err: set.Err()}
	}
	return metrics, set.Warnings(), nil
}

func (qapi *QueryAPI) labelNames(r *http.Request) (interface{}, []error, *api.ApiError) {
	start, end, err := parseMetadataTimeRange(r, qapi.defaultMetadataTimeRange)
	if err != nil {
		return nil, nil, &api.ApiError{Typ: api.ErrorBadData, Err: err}
	}

	enablePartialResponse, apiErr := qapi.parsePartialResponseParam(r, qapi.enableQueryPartialResponse)
	if apiErr != nil {
		return nil, nil, apiErr
	}

	storeDebugMatchers, apiErr := qapi.parseStoreDebugMatchersParam(r)
	if apiErr != nil {
		return nil, nil, apiErr
	}

	var matcherSets [][]*labels.Matcher
	for _, s := range r.Form[MatcherParam] {
		matchers, err := parser.ParseMetricSelector(s)
		if err != nil {
			return nil, nil, &api.ApiError{Typ: api.ErrorBadData, Err: err}
		}
		matcherSets = append(matcherSets, matchers)
	}

	q, err := qapi.queryableCreate(true, nil, storeDebugMatchers, 0, enablePartialResponse, true).
		Querier(r.Context(), timestamp.FromTime(start), timestamp.FromTime(end))
	if err != nil {
		return nil, nil, &api.ApiError{Typ: api.ErrorExec, Err: err}
	}
	defer runutil.CloseWithLogOnErr(qapi.logger, q, "queryable labelNames")

	var (
		names    []string
		warnings storage.Warnings
	)
	// TODO(yeya24): push down matchers to Store level.
	if len(matcherSets) > 0 {
		// Get all series which match matchers.
		var sets []storage.SeriesSet
		for _, mset := range matcherSets {
			s := q.Select(false, nil, mset...)
			sets = append(sets, s)
		}
		names, warnings, err = labelNamesByMatchers(sets)
	} else {
		names, warnings, err = q.LabelNames()
	}

	if err != nil {
		return nil, nil, &api.ApiError{Typ: api.ErrorExec, Err: err}
	}
	if names == nil {
		names = make([]string, 0)
	}

	return names, warnings, nil
}

func (qapi *QueryAPI) stores(_ *http.Request) (interface{}, []error, *api.ApiError) {
	statuses := make(map[string][]query.StoreStatus)
	for _, status := range qapi.storeSet.GetStoreStatus() {
		statuses[status.StoreType.String()] = append(statuses[status.StoreType.String()], status)
	}
	return statuses, nil, nil
}

// NewRulesHandler created handler compatible with HTTP /api/v1/rules https://prometheus.io/docs/prometheus/latest/querying/api/#rules
// which uses gRPC Unary Rules API.
func NewRulesHandler(client rules.UnaryClient, enablePartialResponse bool) func(*http.Request) (interface{}, []error, *api.ApiError) {
	ps := storepb.PartialResponseStrategy_ABORT
	if enablePartialResponse {
		ps = storepb.PartialResponseStrategy_WARN
	}

	return func(r *http.Request) (interface{}, []error, *api.ApiError) {
		typeParam := r.URL.Query().Get("type")
		typ, ok := rulespb.RulesRequest_Type_value[strings.ToUpper(typeParam)]
		if !ok {
			if typeParam != "" {
				return nil, nil, &api.ApiError{Typ: api.ErrorBadData, Err: errors.Errorf("invalid rules parameter type='%v'", typeParam)}
			}
			typ = int32(rulespb.RulesRequest_ALL)
		}

		// TODO(bwplotka): Allow exactly the same functionality as query API: passing replica, dedup and partial response as HTTP params as well.
		req := &rulespb.RulesRequest{
			Type:                    rulespb.RulesRequest_Type(typ),
			PartialResponseStrategy: ps,
		}
		groups, warnings, err := client.Rules(r.Context(), req)
		if err != nil {
			return nil, nil, &api.ApiError{Typ: api.ErrorInternal, Err: errors.Errorf("error retrieving rules: %v", err)}
		}
		return groups, warnings, nil
	}
}

var (
	infMinTime = time.Unix(math.MinInt64/1000+62135596801, 0)
	infMaxTime = time.Unix(math.MaxInt64/1000-62135596801, 999999999)
)

func parseMetadataTimeRange(r *http.Request, defaultMetadataTimeRange time.Duration) (time.Time, time.Time, error) {
	// If start and end time not specified as query parameter, we get the range from the beginning of time by default.
	var defaultStartTime, defaultEndTime time.Time
	if defaultMetadataTimeRange == 0 {
		defaultStartTime = infMinTime
		defaultEndTime = infMaxTime
	} else {
		now := time.Now()
		defaultStartTime = now.Add(-defaultMetadataTimeRange)
		defaultEndTime = now
	}

	start, err := parseTimeParam(r, "start", defaultStartTime)
	if err != nil {
		return time.Time{}, time.Time{}, &api.ApiError{Typ: api.ErrorBadData, Err: err}
	}
	end, err := parseTimeParam(r, "end", defaultEndTime)
	if err != nil {
		return time.Time{}, time.Time{}, &api.ApiError{Typ: api.ErrorBadData, Err: err}
	}
	if end.Before(start) {
		return time.Time{}, time.Time{}, &api.ApiError{
			Typ: api.ErrorBadData,
			Err: errors.New("end timestamp must not be before start time"),
		}
	}

	return start, end, nil
}

func parseTimeParam(r *http.Request, paramName string, defaultValue time.Time) (time.Time, error) {
	val := r.FormValue(paramName)
	if val == "" {
		return defaultValue, nil
	}
	result, err := parseTime(val)
	if err != nil {
		return time.Time{}, errors.Wrapf(err, "Invalid time value for '%s'", paramName)
	}
	return result, nil
}

func parseTime(s string) (time.Time, error) {
	if t, err := strconv.ParseFloat(s, 64); err == nil {
		s, ns := math.Modf(t)
		ns = math.Round(ns*1000) / 1000
		return time.Unix(int64(s), int64(ns*float64(time.Second))), nil
	}
	if t, err := time.Parse(time.RFC3339Nano, s); err == nil {
		return t, nil
	}
	return time.Time{}, errors.Errorf("cannot parse %q to a valid timestamp", s)
}

func parseDuration(s string) (time.Duration, error) {
	if d, err := strconv.ParseFloat(s, 64); err == nil {
		ts := d * float64(time.Second)
		if ts > float64(math.MaxInt64) || ts < float64(math.MinInt64) {
			return 0, errors.Errorf("cannot parse %q to a valid duration. It overflows int64", s)
		}
		return time.Duration(ts), nil
	}
	if d, err := model.ParseDuration(s); err == nil {
		return time.Duration(d), nil
	}
	return 0, errors.Errorf("cannot parse %q to a valid duration", s)
}

// Modified from https://github.com/eklockare/prometheus/blob/6178-matchers-with-label-values/web/api/v1/api.go#L571-L591.
// labelNamesByMatchers uses matchers to filter out matching series, then label names are extracted.
func labelNamesByMatchers(sets []storage.SeriesSet) ([]string, storage.Warnings, error) {
	set := storage.NewMergeSeriesSet(sets, storage.ChainedSeriesMerge)
	labelNamesSet := make(map[string]struct{})
	for set.Next() {
		series := set.At()
		for _, lb := range series.Labels() {
			labelNamesSet[lb.Name] = struct{}{}
		}
	}

	warnings := set.Warnings()
	if set.Err() != nil {
		return nil, warnings, set.Err()
	}
	// Convert the map to an array.
	labelNames := make([]string, 0, len(labelNamesSet))
	for key := range labelNamesSet {
		labelNames = append(labelNames, key)
	}
	sort.Strings(labelNames)
	return labelNames, warnings, nil
}

// Modified from https://github.com/eklockare/prometheus/blob/6178-matchers-with-label-values/web/api/v1/api.go#L571-L591.
// LabelValuesByMatchers uses matchers to filter out matching series, then label values are extracted.
func labelValuesByMatchers(sets []storage.SeriesSet, name string) ([]string, storage.Warnings, error) {
	set := storage.NewMergeSeriesSet(sets, storage.ChainedSeriesMerge)
	labelValuesSet := make(map[string]struct{})
	for set.Next() {
		series := set.At()
		labelValue := series.Labels().Get(name)
		labelValuesSet[labelValue] = struct{}{}
	}

	warnings := set.Warnings()
	if set.Err() != nil {
		return nil, warnings, set.Err()
	}
	// Convert the map to an array.
	labelValues := make([]string, 0, len(labelValuesSet))
	for key := range labelValuesSet {
		labelValues = append(labelValues, key)
	}
	sort.Strings(labelValues)
	return labelValues, warnings, nil
}

func NewMetricMetadataHandler(client metadata.UnaryClient, enablePartialResponse bool) func(*http.Request) (interface{}, []error, *api.ApiError) {
	ps := storepb.PartialResponseStrategy_ABORT
	if enablePartialResponse {
		ps = storepb.PartialResponseStrategy_WARN
	}

	return func(r *http.Request) (interface{}, []error, *api.ApiError) {
		req := &metadatapb.MetadataRequest{
			// By default we use -1, which means no limit.
			Limit:                   -1,
			Metric:                  r.URL.Query().Get("metric"),
			PartialResponseStrategy: ps,
		}

		limitStr := r.URL.Query().Get("limit")
		if limitStr != "" {
			limit, err := strconv.ParseInt(limitStr, 10, 32)
			if err != nil {
				return nil, nil, &api.ApiError{Typ: api.ErrorBadData, Err: errors.Errorf("invalid metric metadata limit='%v'", limit)}
			}
			req.Limit = int32(limit)
		}

		t, warnings, err := client.Metadata(r.Context(), req)
		if err != nil {
			return nil, nil, &api.ApiError{Typ: api.ErrorInternal, Err: errors.Wrap(err, "retrieving metadata")}
		}

		return t, warnings, nil
	}
}<|MERGE_RESOLUTION|>--- conflicted
+++ resolved
@@ -109,11 +109,7 @@
 	gate gate.Gate,
 ) *QueryAPI {
 	return &QueryAPI{
-<<<<<<< HEAD
-		baseAPI:         api.NewBaseAPI(logger, flagsMap, make(map[string]string)),
-=======
-		baseAPI:         api.NewBaseAPI(logger, disableCORS, flagsMap),
->>>>>>> 8bcc5bf6
+		baseAPI:         api.NewBaseAPI(logger, disableCORS, flagsMap, make(map[string]string)),
 		logger:          logger,
 		queryEngine:     qe,
 		queryableCreate: c,
