--- conflicted
+++ resolved
@@ -6,7 +6,6 @@
 
 	"github.com/go-kit/kit/log"
 	"github.com/improbable-eng/thanos/pkg/objstore"
-	"github.com/improbable-eng/thanos/pkg/objstore/azure"
 	"github.com/improbable-eng/thanos/pkg/objstore/gcs"
 	"github.com/improbable-eng/thanos/pkg/objstore/s3"
 
@@ -15,20 +14,6 @@
 	yaml "gopkg.in/yaml.v2"
 )
 
-<<<<<<< HEAD
-//ErrNotFound Config not found Error
-var ErrNotFound = errors.New("no valid GCS, S3 or Azure configuration supplied")
-
-// NewBucket initializes and returns new object storage clients.
-func NewBucket(logger log.Logger, gcsBucket *string, s3Config s3.Config, azureConfig azure.Config, reg *prometheus.Registry, component string) (objstore.Bucket, error) {
-	if *gcsBucket != "" {
-		gcsOptions := option.WithUserAgent(fmt.Sprintf("thanos-%s/%s (%s)", component, version.Version, runtime.Version()))
-		gcsClient, err := storage.NewClient(context.Background(), gcsOptions)
-		if err != nil {
-			return nil, errors.Wrap(err, "create GCS client")
-		}
-		return objstore.BucketWithMetrics(*gcsBucket, gcs.NewBucket(*gcsBucket, gcsClient, reg), reg), nil
-=======
 type objProvider string
 
 const (
@@ -52,7 +37,6 @@
 	}
 	if err := yaml.Unmarshal([]byte(conf), &bucketConf); err != nil {
 		return nil, errors.Wrap(err, "unmarshal objstore.config")
->>>>>>> 829f0f66
 	}
 
 	config, err := yaml.Marshal(bucketConf.Config)
@@ -60,17 +44,6 @@
 		return nil, errors.Wrap(err, "marshal content of bucket configuration")
 	}
 
-<<<<<<< HEAD
-	if azureConfig.Validate() == nil {
-		b, err := azure.NewBucket(logger, &azureConfig, reg, component)
-		if err != nil {
-			return nil, errors.Wrap(err, "create Azure client")
-		}
-		return objstore.BucketWithMetrics(azureConfig.StorageAccountName, b, reg), nil
-	}
-
-	return nil, ErrNotFound
-=======
 	var bucket objstore.Bucket
 	switch bucketConf.Type {
 	case GCS:
@@ -84,5 +57,4 @@
 		return nil, errors.Wrap(err, fmt.Sprintf("create %s client", bucketConf.Type))
 	}
 	return objstore.BucketWithMetrics(bucket.Name(), bucket, reg), nil
->>>>>>> 829f0f66
 }