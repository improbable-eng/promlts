// Package s3 implements common object storage abstractions against s3-compatible APIs.
package s3

import (
	"context"
	"fmt"
	"io"
	"math/rand"
	"net"
	"net/http"
	"os"
	"runtime"
	"strconv"
	"strings"
	"testing"
	"time"

	"github.com/go-kit/kit/log"
	"github.com/improbable-eng/thanos/pkg/objstore"
	"github.com/improbable-eng/thanos/pkg/runutil"
	"github.com/minio/minio-go"
	"github.com/minio/minio-go/pkg/credentials"
	"github.com/minio/minio-go/pkg/encrypt"
	"github.com/pkg/errors"
	"github.com/prometheus/client_golang/prometheus"
	"github.com/prometheus/common/version"
	yaml "gopkg.in/yaml.v2"
)

const (
	opObjectsList  = "ListBucket"
	opObjectInsert = "PutObject"
	opObjectGet    = "GetObject"
	opObjectHead   = "HEADObject"
	opObjectDelete = "DeleteObject"
)

// DirDelim is the delimiter used to model a directory structure in an object store bucket.
const DirDelim = "/"

// s3Config stores the configuration for s3 bucket.
type s3Config struct {
	Bucket        string `yaml:"bucket"`
	Endpoint      string `yaml:"endpoint"`
	AccessKey     string `yaml:"access-key"`
	Insecure      bool   `yaml:"insecure"`
	SignatureV2   bool   `yaml:"signature-version2"`
	SSEEncryption bool   `yaml:"encrypt-sse"`
<<<<<<< HEAD
	secretKey     string
=======
	SecretKey     string `yaml:"secret-key"`
>>>>>>> 984f42ea
}

// Bucket implements the store.Bucket interface against s3-compatible APIs.
type Bucket struct {
	logger   log.Logger
	name     string
	client   *minio.Client
	sse      encrypt.ServerSide
	opsTotal *prometheus.CounterVec
}

// NewBucket returns a new Bucket using the provided s3 config values.
func NewBucket(logger log.Logger, conf []byte, reg prometheus.Registerer, component string) (*Bucket, error) {
	var chain []credentials.Provider
	var config s3Config
	if err := yaml.Unmarshal(conf, &config); err != nil {
		return nil, err
	}
<<<<<<< HEAD
	config.secretKey = os.Getenv("S3_SECRET_KEY")
=======
>>>>>>> 984f42ea
	if err := Validate(config); err != nil {
		return nil, err
	}
	if config.AccessKey != "" {
		signature := credentials.SignatureV4
		if config.SignatureV2 {
			signature = credentials.SignatureV2
		}

		chain = []credentials.Provider{&credentials.Static{
			Value: credentials.Value{
				AccessKeyID:     config.AccessKey,
<<<<<<< HEAD
				SecretAccessKey: config.secretKey,
=======
				SecretAccessKey: config.SecretKey,
>>>>>>> 984f42ea
				SignerType:      signature,
			},
		}}
	} else {
		chain = []credentials.Provider{
			&credentials.IAM{
				Client: &http.Client{
					Transport: http.DefaultTransport,
				},
			},
			&credentials.FileAWSCredentials{},
			&credentials.EnvAWS{},
		}
	}

	client, err := minio.NewWithCredentials(config.Endpoint, credentials.NewChainCredentials(chain), !config.Insecure, "")
	if err != nil {
		return nil, errors.Wrap(err, "initialize s3 client")
	}
	client.SetAppInfo(fmt.Sprintf("thanos-%s", component), fmt.Sprintf("%s (%s)", version.Version, runtime.Version()))
	client.SetCustomTransport(&http.Transport{
		Proxy: http.ProxyFromEnvironment,
		DialContext: (&net.Dialer{
			Timeout:   30 * time.Second,
			KeepAlive: 30 * time.Second,
			DualStack: true,
		}).DialContext,
		MaxIdleConns:          100,
		IdleConnTimeout:       90 * time.Second,
		TLSHandshakeTimeout:   10 * time.Second,
		ExpectContinueTimeout: 1 * time.Second,
		// The ResponseHeaderTimeout here is the only change from the
		// default minio transport, it was introduced to cover cases
		// where the tcp connection works but the server never answers
		ResponseHeaderTimeout: 15 * time.Second,
		// Set this value so that the underlying transport round-tripper
		// doesn't try to auto decode the body of objects with
		// content-encoding set to `gzip`.
		//
		// Refer:
		//    https://golang.org/src/net/http/transport.go?h=roundTrip#L1843
		DisableCompression: true,
	})

	var sse encrypt.ServerSide
	if config.SSEEncryption {
		sse = encrypt.NewSSE()
	}

	bkt := &Bucket{
		logger: logger,
		name:   config.Bucket,
		client: client,
		sse:    sse,
		opsTotal: prometheus.NewCounterVec(prometheus.CounterOpts{
			Name:        "thanos_objstore_s3_bucket_operations_total",
			Help:        "Total number of operations that were executed against an s3 bucket.",
			ConstLabels: prometheus.Labels{"bucket": config.Bucket},
		}, []string{"operation"}),
	}
	if reg != nil {
		reg.MustRegister(bkt.opsTotal)
	}
	return bkt, nil
}

// Name returns the bucket name for s3.
func (b *Bucket) Name() string {
	return b.name
}

// Validate checks to see the config options are set.
func Validate(conf s3Config) error {
	if conf.Endpoint == "" ||
<<<<<<< HEAD
		(conf.AccessKey == "" && conf.secretKey != "") ||
		(conf.AccessKey != "" && conf.secretKey == "") {
=======
		(conf.AccessKey == "" && conf.SecretKey != "") ||
		(conf.AccessKey != "" && conf.SecretKey == "") {
>>>>>>> 984f42ea
		return errors.New("insufficient s3 test configuration information")
	}
	return nil
}

// ValidateForTests checks to see the config options for tests are set.
func ValidateForTests(conf s3Config) error {
	if conf.Endpoint == "" ||
		conf.AccessKey == "" ||
<<<<<<< HEAD
		conf.secretKey == "" {
=======
		conf.SecretKey == "" {
>>>>>>> 984f42ea
		return errors.New("insufficient s3 test configuration information")
	}
	return nil
}

// Iter calls f for each entry in the given directory. The argument to f is the full
// object name including the prefix of the inspected directory.
func (b *Bucket) Iter(ctx context.Context, dir string, f func(string) error) error {
	b.opsTotal.WithLabelValues(opObjectsList).Inc()
	// Ensure the object name actually ends with a dir suffix. Otherwise we'll just iterate the
	// object itself as one prefix item.
	if dir != "" {
		dir = strings.TrimSuffix(dir, DirDelim) + DirDelim
	}

	for object := range b.client.ListObjects(b.name, dir, false, ctx.Done()) {
		// Catch the error when failed to list objects.
		if object.Err != nil {
			return object.Err
		}
		// This sometimes happens with empty buckets.
		if object.Key == "" {
			continue
		}
		if err := f(object.Key); err != nil {
			return err
		}
	}

	return nil
}

func (b *Bucket) getRange(ctx context.Context, name string, off, length int64) (io.ReadCloser, error) {
	b.opsTotal.WithLabelValues(opObjectGet).Inc()
	opts := &minio.GetObjectOptions{ServerSideEncryption: b.sse}
	if length != -1 {
		if err := opts.SetRange(off, off+length-1); err != nil {
			return nil, err
		}
	}
	r, err := b.client.GetObjectWithContext(ctx, b.name, name, *opts)
	if err != nil {
		return nil, err
	}

	// NotFoundObject error is revealed only after first Read. This does the initial GetRequest. Prefetch this here
	// for convenience.
	if _, err := r.Read(nil); err != nil {
		runutil.CloseWithLogOnErr(b.logger, r, "s3 get range obj close")

		// First GET Object request error.
		return nil, err
	}

	return r, nil
}

// Get returns a reader for the given object name.
func (b *Bucket) Get(ctx context.Context, name string) (io.ReadCloser, error) {
	return b.getRange(ctx, name, 0, -1)
}

// GetRange returns a new range reader for the given object name and range.
func (b *Bucket) GetRange(ctx context.Context, name string, off, length int64) (io.ReadCloser, error) {
	return b.getRange(ctx, name, off, length)
}

// Exists checks if the given object exists.
func (b *Bucket) Exists(ctx context.Context, name string) (bool, error) {
	b.opsTotal.WithLabelValues(opObjectHead).Inc()
	_, err := b.client.StatObject(b.name, name, minio.StatObjectOptions{})
	if err != nil {
		if b.IsObjNotFoundErr(err) {
			return false, nil
		}
		return false, errors.Wrap(err, "stat s3 object")
	}

	return true, nil
}

// Upload the contents of the reader as an object into the bucket.
func (b *Bucket) Upload(ctx context.Context, name string, r io.Reader) error {
	b.opsTotal.WithLabelValues(opObjectInsert).Inc()

	_, err := b.client.PutObjectWithContext(ctx, b.name, name, r, -1,
		minio.PutObjectOptions{ServerSideEncryption: b.sse},
	)

	return errors.Wrap(err, "upload s3 object")
}

// Delete removes the object with the given name.
func (b *Bucket) Delete(ctx context.Context, name string) error {
	b.opsTotal.WithLabelValues(opObjectDelete).Inc()
	return b.client.RemoveObject(b.name, name)
}

// IsObjNotFoundErr returns true if error means that object is not found. Relevant to Get operations.
func (b *Bucket) IsObjNotFoundErr(err error) bool {
	return minio.ToErrorResponse(err).Code == "NoSuchKey"
}

func (b *Bucket) Close() error { return nil }

func configFromEnv() s3Config {
	c := s3Config{
		Bucket:    os.Getenv("S3_BUCKET"),
		Endpoint:  os.Getenv("S3_ENDPOINT"),
		AccessKey: os.Getenv("S3_ACCESS_KEY"),
		SecretKey: os.Getenv("S3_SECRET_KEY"),
	}

	insecure, err := strconv.ParseBool(os.Getenv("S3_INSECURE"))
	if err != nil {
		c.Insecure = insecure
	}
	signV2, err := strconv.ParseBool(os.Getenv("S3_SIGNATURE_VERSION2"))
	if err != nil {
		c.SignatureV2 = signV2
	}
	return c
}

// NewTestBucket creates test bkt client that before returning creates temporary bucket.
// In a close function it empties and deletes the bucket.
func NewTestBucket(t testing.TB, location string) (objstore.Bucket, func(), error) {
	c := configFromEnv()
	if err := ValidateForTests(c); err != nil {
		return nil, nil, err
	}
	bc, err := yaml.Marshal(c)
	if err != nil {
		return nil, nil, err
	}
	b, err := NewBucket(log.NewNopLogger(), bc, nil, "thanos-e2e-test")
	if err != nil {
		return nil, nil, err
	}

	if c.Bucket != "" {
		if os.Getenv("THANOS_ALLOW_EXISTING_BUCKET_USE") == "" {
			return nil, nil, errors.New("S3_BUCKET is defined. Normally this tests will create temporary bucket " +
				"and delete it after test. Unset S3_BUCKET env variable to use default logic. If you really want to run " +
				"tests against provided (NOT USED!) bucket, set THANOS_ALLOW_EXISTING_BUCKET_USE=true. WARNING: That bucket " +
				"needs to be manually cleared. This means that it is only useful to run one test in a time. This is due " +
				"to safety (accidentally pointing prod bucket for test) as well as aws s3 not being fully strong consistent.")
		}

		if err := b.Iter(context.Background(), "", func(f string) error {
			return errors.Errorf("bucket %s is not empty", c.Bucket)
		}); err != nil {
			return nil, nil, errors.Wrapf(err, "s3 check bucket %s", c.Bucket)
		}

		t.Log("WARNING. Reusing", c.Bucket, "AWS bucket for AWS tests. Manual cleanup afterwards is required")
		return b, func() {}, nil
	}

	src := rand.NewSource(time.Now().UnixNano())

	// Bucket name need to conform: https://docs.aws.amazon.com/awscloudtrail/latest/userguide/cloudtrail-s3-bucket-naming-requirements.html
	tmpBucketName := strings.Replace(fmt.Sprintf("test_%s_%x", strings.ToLower(t.Name()), src.Int63()), "_", "-", -1)
	if len(tmpBucketName) >= 63 {
		tmpBucketName = tmpBucketName[:63]
	}
	if err := b.client.MakeBucket(tmpBucketName, location); err != nil {
		return nil, nil, err
	}
	b.name = tmpBucketName
	t.Log("created temporary AWS bucket for AWS tests with name", tmpBucketName, "in", location)

	return b, func() {
		objstore.EmptyBucket(t, context.Background(), b)
		if err := b.client.RemoveBucket(tmpBucketName); err != nil {
			t.Logf("deleting bucket %s failed: %s", tmpBucketName, err)
		}
	}, nil
}<|MERGE_RESOLUTION|>--- conflicted
+++ resolved
@@ -46,11 +46,7 @@
 	Insecure      bool   `yaml:"insecure"`
 	SignatureV2   bool   `yaml:"signature-version2"`
 	SSEEncryption bool   `yaml:"encrypt-sse"`
-<<<<<<< HEAD
-	secretKey     string
-=======
 	SecretKey     string `yaml:"secret-key"`
->>>>>>> 984f42ea
 }
 
 // Bucket implements the store.Bucket interface against s3-compatible APIs.
@@ -69,10 +65,6 @@
 	if err := yaml.Unmarshal(conf, &config); err != nil {
 		return nil, err
 	}
-<<<<<<< HEAD
-	config.secretKey = os.Getenv("S3_SECRET_KEY")
-=======
->>>>>>> 984f42ea
 	if err := Validate(config); err != nil {
 		return nil, err
 	}
@@ -85,11 +77,7 @@
 		chain = []credentials.Provider{&credentials.Static{
 			Value: credentials.Value{
 				AccessKeyID:     config.AccessKey,
-<<<<<<< HEAD
-				SecretAccessKey: config.secretKey,
-=======
 				SecretAccessKey: config.SecretKey,
->>>>>>> 984f42ea
 				SignerType:      signature,
 			},
 		}}
@@ -164,13 +152,8 @@
 // Validate checks to see the config options are set.
 func Validate(conf s3Config) error {
 	if conf.Endpoint == "" ||
-<<<<<<< HEAD
-		(conf.AccessKey == "" && conf.secretKey != "") ||
-		(conf.AccessKey != "" && conf.secretKey == "") {
-=======
 		(conf.AccessKey == "" && conf.SecretKey != "") ||
 		(conf.AccessKey != "" && conf.SecretKey == "") {
->>>>>>> 984f42ea
 		return errors.New("insufficient s3 test configuration information")
 	}
 	return nil
@@ -180,11 +163,7 @@
 func ValidateForTests(conf s3Config) error {
 	if conf.Endpoint == "" ||
 		conf.AccessKey == "" ||
-<<<<<<< HEAD
-		conf.secretKey == "" {
-=======
 		conf.SecretKey == "" {
->>>>>>> 984f42ea
 		return errors.New("insufficient s3 test configuration information")
 	}
 	return nil
