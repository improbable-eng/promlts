// Package s3 implements common object storage abstractions against s3-compatible APIs.
package s3

import (
	"context"
	"crypto/tls"
	"fmt"
	"io"
	"net"
	"net/http"
	"os"
	"runtime"
	"strconv"
	"strings"
	"testing"
	"time"

	"github.com/go-kit/kit/log"
	"github.com/go-kit/kit/log/level"
	"github.com/minio/minio-go/v6"
	"github.com/minio/minio-go/v6/pkg/credentials"
	"github.com/minio/minio-go/v6/pkg/encrypt"
	"github.com/pkg/errors"
	"github.com/prometheus/common/model"
	"github.com/prometheus/common/version"
	"github.com/thanos-io/thanos/pkg/objstore"
	"github.com/thanos-io/thanos/pkg/runutil"
	"gopkg.in/yaml.v2"
)

// DirDelim is the delimiter used to model a directory structure in an object store bucket.
const DirDelim = "/"

var DefaultConfig = Config{
	PutUserMetadata: map[string]string{},
	HTTPConfig: HTTPConfig{
		IdleConnTimeout:       model.Duration(90 * time.Second),
		ResponseHeaderTimeout: model.Duration(2 * time.Minute),
	},
	// Minimum file size after which an HTTP multipart request should be used to upload objects to storage.
	// Set to 128 MiB as in the minio client.
	PartSize: 1024 * 1024 * 128,
}

// Config stores the configuration for s3 bucket.
type Config struct {
	Bucket          string            `yaml:"bucket"`
	Endpoint        string            `yaml:"endpoint"`
	Region          string            `yaml:"region"`
	AccessKey       string            `yaml:"access_key"`
	Insecure        bool              `yaml:"insecure"`
	SignatureV2     bool              `yaml:"signature_version2"`
	SSEEncryption   bool              `yaml:"encrypt_sse"`
	SecretKey       string            `yaml:"secret_key"`
	PutUserMetadata map[string]string `yaml:"put_user_metadata"`
	HTTPConfig      HTTPConfig        `yaml:"http_config"`
	TraceConfig     TraceConfig       `yaml:"trace"`
<<<<<<< HEAD
	PartSize        uint64            `yaml:"part_size"`
	Prefix          string            `yaml:"prefix"`
=======
	// PartSize used for multipart upload. Only used if uploaded object size is known and larger than configured PartSize.
	PartSize uint64 `yaml:"part_size"`
>>>>>>> 64af185e
}

type TraceConfig struct {
	Enable bool `yaml:"enable"`
}

// HTTPConfig stores the http.Transport configuration for the s3 minio client.
type HTTPConfig struct {
	IdleConnTimeout       model.Duration `yaml:"idle_conn_timeout"`
	ResponseHeaderTimeout model.Duration `yaml:"response_header_timeout"`
	InsecureSkipVerify    bool           `yaml:"insecure_skip_verify"`
}

// Bucket implements the store.Bucket interface against s3-compatible APIs.
type Bucket struct {
	logger          log.Logger
	name            string
	client          *minio.Client
	sse             encrypt.ServerSide
	putUserMetadata map[string]string
	partSize        uint64
	objectPrefix    string
}

// parseConfig unmarshals a buffer into a Config with default HTTPConfig values.
func parseConfig(conf []byte) (Config, error) {
	config := DefaultConfig
	if err := yaml.Unmarshal(conf, &config); err != nil {
		return Config{}, err
	}

<<<<<<< HEAD
	if config.PutUserMetadata == nil {
		config.PutUserMetadata = make(map[string]string)
	}

	if config.PartSize == 0 {
		config.PartSize = defaultMinPartSize
	}

	// here for testing
	if config.Prefix != "" {
		config.Prefix = strings.TrimSuffix(config.Prefix, DirDelim) + DirDelim
	}

=======
>>>>>>> 64af185e
	return config, nil
}

// NewBucket returns a new Bucket using the provided s3 config values.
func NewBucket(logger log.Logger, conf []byte, component string) (*Bucket, error) {
	config, err := parseConfig(conf)
	if err != nil {
		return nil, err
	}

	return NewBucketWithConfig(logger, config, component)
}

// NewBucketWithConfig returns a new Bucket using the provided s3 config values.
func NewBucketWithConfig(logger log.Logger, config Config, component string) (*Bucket, error) {
	var chain []credentials.Provider

	if err := validate(config); err != nil {
		return nil, err
	}
	if config.AccessKey != "" {
		signature := credentials.SignatureV4
		// TODO(bwplotka): Don't do flags, use actual v2, v4 params.
		if config.SignatureV2 {
			signature = credentials.SignatureV2
		}

		chain = []credentials.Provider{&credentials.Static{
			Value: credentials.Value{
				AccessKeyID:     config.AccessKey,
				SecretAccessKey: config.SecretKey,
				SignerType:      signature,
			},
		}}
	} else {
		chain = []credentials.Provider{
			&credentials.EnvAWS{},
			&credentials.FileAWSCredentials{},
			&credentials.IAM{
				Client: &http.Client{
					Transport: http.DefaultTransport,
				},
			},
		}
	}

	client, err := minio.NewWithCredentials(config.Endpoint, credentials.NewChainCredentials(chain), !config.Insecure, config.Region)
	if err != nil {
		return nil, errors.Wrap(err, "initialize s3 client")
	}
	client.SetAppInfo(fmt.Sprintf("thanos-%s", component), fmt.Sprintf("%s (%s)", version.Version, runtime.Version()))
	client.SetCustomTransport(&http.Transport{
		Proxy: http.ProxyFromEnvironment,
		DialContext: (&net.Dialer{
			Timeout:   30 * time.Second,
			KeepAlive: 30 * time.Second,
			DualStack: true,
		}).DialContext,
		MaxIdleConns:          100,
		IdleConnTimeout:       time.Duration(config.HTTPConfig.IdleConnTimeout),
		TLSHandshakeTimeout:   10 * time.Second,
		ExpectContinueTimeout: 1 * time.Second,
		// The ResponseHeaderTimeout here is the only change
		// from the default minio transport, it was introduced
		// to cover cases where the tcp connection works but
		// the server never answers. Defaults to 2 minutes.
		ResponseHeaderTimeout: time.Duration(config.HTTPConfig.ResponseHeaderTimeout),
		// Set this value so that the underlying transport round-tripper
		// doesn't try to auto decode the body of objects with
		// content-encoding set to `gzip`.
		//
		// Refer: https://golang.org/src/net/http/transport.go?h=roundTrip#L1843.
		DisableCompression: true,
		TLSClientConfig:    &tls.Config{InsecureSkipVerify: config.HTTPConfig.InsecureSkipVerify},
	})

	var sse encrypt.ServerSide
	if config.SSEEncryption {
		sse = encrypt.NewSSE()
	}

	if config.TraceConfig.Enable {
		logWriter := log.NewStdlibAdapter(level.Debug(logger), log.MessageKey("s3TraceMsg"))
		client.TraceOn(logWriter)
	}

	bkt := &Bucket{
		logger:          logger,
		name:            config.Bucket,
		client:          client,
		sse:             sse,
		putUserMetadata: config.PutUserMetadata,
		partSize:        config.PartSize,
		objectPrefix:    config.Prefix,
	}
	return bkt, nil
}

// Name returns the bucket name for s3.
func (b *Bucket) Name() string {
	return b.name
}

// validate checks to see the config options are set.
func validate(conf Config) error {
	if conf.Endpoint == "" {
		return errors.New("no s3 endpoint in config file")
	}

	if conf.AccessKey == "" && conf.SecretKey != "" {
		return errors.New("no s3 acccess_key specified while secret_key is present in config file; either both should be present in config or envvars/IAM should be used.")
	}

	if conf.AccessKey != "" && conf.SecretKey == "" {
		return errors.New("no s3 secret_key specified while access_key is present in config file; either both should be present in config or envvars/IAM should be used.")
	}

	// trim trailing slash and insert one
	if conf.Prefix != "" {
		conf.Prefix = strings.TrimSuffix(conf.Prefix, DirDelim) + DirDelim
	}

	return nil
}

// ValidateForTests checks to see the config options for tests are set.
func ValidateForTests(conf Config) error {
	if conf.Endpoint == "" ||
		conf.AccessKey == "" ||
		conf.SecretKey == "" {
		return errors.New("insufficient s3 test configuration information")
	}
	return nil
}

// Iter calls f for each entry in the given directory. The argument to f is the full
// object name including the prefix of the inspected directory.
func (b *Bucket) Iter(ctx context.Context, dir string, f func(string) error) error {
	// Ensure the object name actually ends with a dir suffix. Otherwise we'll just iterate the
	// object itself as one prefix item.
	if dir != "" {
		dir = strings.TrimSuffix(dir, DirDelim) + DirDelim
	}

	for object := range b.client.ListObjects(b.name, b.objectPrefix+dir, false, ctx.Done()) {
		keyName := strings.TrimPrefix(object.Key, b.objectPrefix)
		// Catch the error when failed to list objects.
		if object.Err != nil {
			return object.Err
		}
		// This sometimes happens with empty buckets.
		if keyName == "" {
			continue
		}
<<<<<<< HEAD
		if err := f(keyName); err != nil {
=======
		// The s3 client can also return the directory itself in the ListObjects call above.
		if object.Key == dir {
			continue
		}
		if err := f(object.Key); err != nil {
>>>>>>> 64af185e
			return err
		}
	}

	return nil
}

func (b *Bucket) getRange(ctx context.Context, name string, off, length int64) (io.ReadCloser, error) {
	opts := &minio.GetObjectOptions{ServerSideEncryption: b.sse}
	if length != -1 {
		if err := opts.SetRange(off, off+length-1); err != nil {
			return nil, err
		}
	}
	r, err := b.client.GetObjectWithContext(ctx, b.name, b.objectPrefix+name, *opts)
	if err != nil {
		return nil, err
	}

	// NotFoundObject error is revealed only after first Read. This does the initial GetRequest. Prefetch this here
	// for convenience.
	if _, err := r.Read(nil); err != nil {
		runutil.CloseWithLogOnErr(b.logger, r, "s3 get range obj close")

		// First GET Object request error.
		return nil, err
	}

	return r, nil
}

// Get returns a reader for the given object name.
func (b *Bucket) Get(ctx context.Context, name string) (io.ReadCloser, error) {
	return b.getRange(ctx, name, 0, -1)
}

// GetRange returns a new range reader for the given object name and range.
func (b *Bucket) GetRange(ctx context.Context, name string, off, length int64) (io.ReadCloser, error) {
	return b.getRange(ctx, name, off, length)
}

// Exists checks if the given object exists.
func (b *Bucket) Exists(ctx context.Context, name string) (bool, error) {
	_, err := b.client.StatObject(b.name, b.objectPrefix+name, minio.StatObjectOptions{})
	if err != nil {
		if b.IsObjNotFoundErr(err) {
			return false, nil
		}
		return false, errors.Wrap(err, "stat s3 object")
	}

	return true, nil
}

func (b *Bucket) guessFileSize(name string, r io.Reader) int64 {
	if f, ok := r.(*os.File); ok {
		fileInfo, err := f.Stat()
		if err == nil {
			return fileInfo.Size()
		}
		level.Warn(b.logger).Log("msg", "could not stat file for multipart upload", "name", name, "err", err)
		return -1
	}

	level.Warn(b.logger).Log("msg", "could not guess file size for multipart upload", "name", name)
	return -1
}

// Upload the contents of the reader as an object into the bucket.
func (b *Bucket) Upload(ctx context.Context, name string, r io.Reader) error {
	// TODO(https://github.com/thanos-io/thanos/issues/678): Remove guessing length when minio provider will support multipart upload without this.
	size := b.guessFileSize(name, r)

	// partSize cannot be larger than object size.
	partSize := b.partSize
	if size < int64(partSize) {
		partSize = 0
	}
	if _, err := b.client.PutObjectWithContext(
		ctx,
		b.name,
		b.objectPrefix+name,
		r,
		size,
		minio.PutObjectOptions{
			PartSize:             partSize,
			ServerSideEncryption: b.sse,
			UserMetadata:         b.putUserMetadata,
		},
	); err != nil {
		return errors.Wrap(err, "upload s3 object")
	}

	return nil
}

// Delete removes the object with the given name.
func (b *Bucket) Delete(ctx context.Context, name string) error {
	return b.client.RemoveObject(b.name, b.objectPrefix+name)
}

// IsObjNotFoundErr returns true if error means that object is not found. Relevant to Get operations.
func (b *Bucket) IsObjNotFoundErr(err error) bool {
	return minio.ToErrorResponse(err).Code == "NoSuchKey"
}

func (b *Bucket) Close() error { return nil }

func configFromEnv() Config {
	c := Config{
		Bucket:    os.Getenv("S3_BUCKET"),
		Endpoint:  os.Getenv("S3_ENDPOINT"),
		AccessKey: os.Getenv("S3_ACCESS_KEY"),
		SecretKey: os.Getenv("S3_SECRET_KEY"),
	}

	c.Insecure, _ = strconv.ParseBool(os.Getenv("S3_INSECURE"))
	c.HTTPConfig.InsecureSkipVerify, _ = strconv.ParseBool(os.Getenv("S3_INSECURE_SKIP_VERIFY"))
	c.SignatureV2, _ = strconv.ParseBool(os.Getenv("S3_SIGNATURE_VERSION2"))
	return c
}

// NewTestBucket creates test bkt client that before returning creates temporary bucket.
// In a close function it empties and deletes the bucket.
func NewTestBucket(t testing.TB, location string) (objstore.Bucket, func(), error) {
	c := configFromEnv()
	if err := ValidateForTests(c); err != nil {
		return nil, nil, err
	}

	if c.Bucket != "" && os.Getenv("THANOS_ALLOW_EXISTING_BUCKET_USE") == "" {
		return nil, nil, errors.New("S3_BUCKET is defined. Normally this tests will create temporary bucket " +
			"and delete it after test. Unset S3_BUCKET env variable to use default logic. If you really want to run " +
			"tests against provided (NOT USED!) bucket, set THANOS_ALLOW_EXISTING_BUCKET_USE=true. WARNING: That bucket " +
			"needs to be manually cleared. This means that it is only useful to run one test in a time. This is due " +
			"to safety (accidentally pointing prod bucket for test) as well as aws s3 not being fully strong consistent.")
	}

	return NewTestBucketFromConfig(t, location, c, true)
}

func NewTestBucketFromConfig(t testing.TB, location string, c Config, reuseBucket bool) (objstore.Bucket, func(), error) {
	bc, err := yaml.Marshal(c)
	if err != nil {
		return nil, nil, err
	}
	b, err := NewBucket(log.NewNopLogger(), bc, "thanos-e2e-test")
	if err != nil {
		return nil, nil, err
	}

	bktToCreate := c.Bucket
	if c.Bucket != "" && reuseBucket {
		if err := b.Iter(context.Background(), "", func(f string) error {
			return errors.Errorf("bucket %s is not empty", c.Bucket)
		}); err != nil {
			return nil, nil, errors.Wrapf(err, "s3 check bucket %s", c.Bucket)
		}

		t.Log("WARNING. Reusing", c.Bucket, "AWS bucket for AWS tests. Manual cleanup afterwards is required")
		return b, func() {}, nil
	}

	if c.Bucket == "" {
		bktToCreate = objstore.CreateTemporaryTestBucketName(t)
	}

	if err := b.client.MakeBucket(bktToCreate, location); err != nil {
		return nil, nil, err
	}
	b.name = bktToCreate
	t.Log("created temporary AWS bucket for AWS tests with name", bktToCreate, "in", location)

	return b, func() {
		objstore.EmptyBucket(t, context.Background(), b)
		if err := b.client.RemoveBucket(bktToCreate); err != nil {
			t.Logf("deleting bucket %s failed: %s", bktToCreate, err)
		}
	}, nil
}<|MERGE_RESOLUTION|>--- conflicted
+++ resolved
@@ -55,13 +55,9 @@
 	PutUserMetadata map[string]string `yaml:"put_user_metadata"`
 	HTTPConfig      HTTPConfig        `yaml:"http_config"`
 	TraceConfig     TraceConfig       `yaml:"trace"`
-<<<<<<< HEAD
-	PartSize        uint64            `yaml:"part_size"`
 	Prefix          string            `yaml:"prefix"`
-=======
 	// PartSize used for multipart upload. Only used if uploaded object size is known and larger than configured PartSize.
 	PartSize uint64 `yaml:"part_size"`
->>>>>>> 64af185e
 }
 
 type TraceConfig struct {
@@ -93,7 +89,6 @@
 		return Config{}, err
 	}
 
-<<<<<<< HEAD
 	if config.PutUserMetadata == nil {
 		config.PutUserMetadata = make(map[string]string)
 	}
@@ -107,8 +102,6 @@
 		config.Prefix = strings.TrimSuffix(config.Prefix, DirDelim) + DirDelim
 	}
 
-=======
->>>>>>> 64af185e
 	return config, nil
 }
 
@@ -263,15 +256,11 @@
 		if keyName == "" {
 			continue
 		}
-<<<<<<< HEAD
+		// The s3 client can also return the directory itself in the ListObjects call above.
+		if keyName == dir {
+			continue
+		}
 		if err := f(keyName); err != nil {
-=======
-		// The s3 client can also return the directory itself in the ListObjects call above.
-		if object.Key == dir {
-			continue
-		}
-		if err := f(object.Key); err != nil {
->>>>>>> 64af185e
 			return err
 		}
 	}
