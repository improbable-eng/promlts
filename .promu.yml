--- conflicted
+++ resolved
@@ -14,10 +14,6 @@
 crossbuild:
     platforms:
         - linux/amd64
-<<<<<<< HEAD
-        - darwin/amd64
-=======
         - darwin/amd64
         - linux/arm64
-        - windows/amd64
->>>>>>> 8b7169b7
+        - windows/amd64